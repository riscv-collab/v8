# Copyright 2017 the V8 project authors. All rights reserved.
# Use of this source code is governed by a BSD-style license that can be
# found in the LICENSE file.

from functools import reduce

from collections import OrderedDict, namedtuple
import json
import multiprocessing
import optparse
import os
import shlex
import sys
import traceback

from os.path import dirname as up

from testrunner.local import command
from testrunner.local import testsuite
from testrunner.local import utils
from testrunner.test_config import TestConfig
from testrunner.testproc import progress
from testrunner.testproc.sigproc import SignalProc
from testrunner.testproc import util
from testrunner.utils.augmented_options import AugmentedOptions


DEFAULT_OUT_GN = 'out.gn'

# Map of test name synonyms to lists of test suites. Should be ordered by
# expected runtimes (suites with slow test cases first). These groups are
# invoked in separate steps on the bots.
# The mapping from names used here to GN targets (which must stay in sync)
# is defined in infra/mb/gn_isolate_map.pyl.
TEST_MAP = {
  # This needs to stay in sync with group("v8_bot_default") in test/BUILD.gn.
  "bot_default": [
    "debugger",
    "mjsunit",
    "cctest",
    "wasm-spec-tests",
    "inspector",
    "webkit",
    "mkgrokdump",
    "wasm-js",
    "fuzzer",
    "message",
    "intl",
    "unittests",
    "wasm-api-tests",
  ],
  # This needs to stay in sync with group("v8_default") in test/BUILD.gn.
  "default": [
    "debugger",
    "mjsunit",
    "cctest",
    "wasm-spec-tests",
    "inspector",
    "mkgrokdump",
    "wasm-js",
    "fuzzer",
    "message",
    "intl",
    "unittests",
    "wasm-api-tests",
  ],
  # This needs to stay in sync with group("v8_d8_default") in test/BUILD.gn.
  "d8_default": [
    "debugger",
    "mjsunit",
    "webkit",
    "message",
    "intl",
  ],
  # This needs to stay in sync with "v8_optimize_for_size" in test/BUILD.gn.
  "optimize_for_size": [
    "debugger",
    "mjsunit",
    "cctest",
    "inspector",
    "webkit",
    "intl",
  ],
  "unittests": [
    "unittests",
  ],
}

# Increase the timeout for these:
SLOW_ARCHS = [
    "arm", "arm64", "mips", "mipsel", "mips64", "mips64el", "s390", "s390x",
    "riscv64", "riscv32", "loong64"
]


ModeConfig = namedtuple(
    'ModeConfig', 'label flags timeout_scalefactor status_mode')

DEBUG_FLAGS = ["--nohard-abort", "--enable-slow-asserts", "--verify-heap"]
RELEASE_FLAGS = ["--nohard-abort"]

DEBUG_MODE = ModeConfig(
    label='debug',
    flags=DEBUG_FLAGS,
    timeout_scalefactor=4,
    status_mode="debug",
)

RELEASE_MODE = ModeConfig(
    label='release',
    flags=RELEASE_FLAGS,
    timeout_scalefactor=1,
    status_mode="release",
)

# Normal trybot release configuration. There, dchecks are always on which
# implies debug is set. Hence, the status file needs to assume debug-like
# behavior/timeouts.
TRY_RELEASE_MODE = ModeConfig(
    label='release+dchecks',
    flags=RELEASE_FLAGS,
    timeout_scalefactor=4,
    status_mode="debug",
)

PROGRESS_INDICATORS = {
  'verbose': progress.VerboseProgressIndicator,
  'ci': progress.CIProgressIndicator,
  'dots': progress.DotsProgressIndicator,
  'color': progress.ColorProgressIndicator,
  'mono': progress.MonochromeProgressIndicator,
  'stream': progress.StreamProgressIndicator,
}

class TestRunnerError(Exception):
  pass


class BuildConfig(object):
  def __init__(self, build_config):
    # In V8 land, GN's x86 is called ia32.
    if build_config['v8_target_cpu'] == 'x86':
      self.arch = 'ia32'
    else:
      self.arch = build_config['v8_target_cpu']

    self.asan = build_config['is_asan']
    self.cfi_vptr = build_config['is_cfi']
    self.control_flow_integrity = build_config['v8_control_flow_integrity']
    self.concurrent_marking = build_config['v8_enable_concurrent_marking']
    self.single_generation = build_config['v8_enable_single_generation']
    self.dcheck_always_on = build_config['dcheck_always_on']
    self.gcov_coverage = build_config['is_gcov_coverage']
    self.is_android = build_config['is_android']
    self.is_clang = build_config['is_clang']
    self.is_debug = build_config['is_debug']
    self.is_full_debug = build_config['is_full_debug']
    self.msan = build_config['is_msan']
    self.no_i18n = not build_config['v8_enable_i18n_support']
    self.predictable = build_config['v8_enable_verify_predictable']
    self.simulator_run = (build_config['target_cpu'] !=
                          build_config['v8_target_cpu'])
    self.tsan = build_config['is_tsan']
    # TODO(machenbach): We only have ubsan not ubsan_vptr.
    self.ubsan_vptr = build_config['is_ubsan_vptr']
    self.verify_csa = build_config['v8_enable_verify_csa']
    self.lite_mode = build_config['v8_enable_lite_mode']
    self.pointer_compression = build_config['v8_enable_pointer_compression']
    self.pointer_compression_shared_cage = build_config['v8_enable_pointer_compression_shared_cage']
    self.shared_ro_heap = build_config['v8_enable_shared_ro_heap']
    self.sandbox = build_config['v8_enable_sandbox']
    self.third_party_heap = build_config['v8_enable_third_party_heap']
    self.webassembly = build_config['v8_enable_webassembly']
    self.dict_property_const_tracking = build_config['v8_dict_property_const_tracking']
    # Export only for MIPS target
    if self.arch in ['mips', 'mipsel', 'mips64', 'mips64el']:
      self.mips_arch_variant = build_config['mips_arch_variant']
      self.mips_use_msa = build_config['mips_use_msa']

  @property
  def use_sanitizer(self):
    return (self.asan or self.cfi_vptr or self.msan or self.tsan or
            self.ubsan_vptr)

  def timeout_scalefactor(self, initial_factor):
    """Increases timeout for slow build configurations."""
    factors = dict(
      lite_mode         = 2,
      predictable       = 4,
      tsan              = 2,
      use_sanitizer     = 1.5,
      is_full_debug     = 4,
    )
    result = initial_factor
    for k,v in factors.items():
      if getattr(self, k, False):
        result *= v
    if self.arch in SLOW_ARCHS:
      result *= 4.5
    return result

  def __str__(self):
    attrs = [
      'asan',
      'cfi_vptr',
      'control_flow_integrity',
      'dcheck_always_on',
      'gcov_coverage',
      'msan',
      'no_i18n',
      'predictable',
      'tsan',
      'ubsan_vptr',
      'verify_csa',
      'lite_mode',
      'pointer_compression',
      'pointer_compression_shared_cage',
      'sandbox',
      'third_party_heap',
      'webassembly',
      'dict_property_const_tracking',
    ]
    detected_options = [attr for attr in attrs if getattr(self, attr, False)]
    return '\n'.join(detected_options)


class BaseTestRunner(object):
  def __init__(self, basedir=None):
    self.v8_root = up(up(up(__file__)))
    self.basedir = basedir or self.v8_root
    self.outdir = None
    self.build_config = None
    self.mode_options = None
    self.target_os = None
    self.infra_staging = False
    self.options = None

  @property
  def framework_name(self):
    """String name of the base-runner subclass, used in test results."""
    raise NotImplementedError() # pragma: no cover

  def execute(self, sys_args=None):
    if sys_args is None:  # pragma: no cover
      sys_args = sys.argv[1:]
    parser = self._create_parser()
    self.options, args = self._parse_args(parser, sys_args)
    self.infra_staging = self.options.infra_staging
    if self.options.swarming:
      # Swarming doesn't print how isolated commands are called. Lets make
      # this less cryptic by printing it ourselves.
      print(' '.join(sys.argv))

      # TODO(machenbach): Print used Python version until we have switched to
      # Python3 everywhere.
      print('Running with:')
      print(sys.version)

      # Kill stray processes from previous tasks on swarming.
      util.kill_processes_linux()

    try:
      self._load_build_config()
      try:
        self._process_default_options()
        self._process_options()
      except TestRunnerError:
        parser.print_help()
        raise

      args = self._parse_test_args(args)

      with command.command_context(self.target_os, self.options.device):
        names = self._args_to_suite_names(args)
        tests = self._load_testsuite_generators(names)
        self._setup_env()
        print(">>> Running tests for %s.%s" % (self.build_config.arch,
                                               self.mode_options.label))
        exit_code = self._do_execute(tests, args)
        if exit_code == utils.EXIT_CODE_FAILURES and self.options.json_test_results:
          print("Force exit code 0 after failures. Json test results file "
                "generated with failure information.")
          exit_code = utils.EXIT_CODE_PASS
      return exit_code
    except TestRunnerError:
      traceback.print_exc()
      return utils.EXIT_CODE_INTERNAL_ERROR
    except KeyboardInterrupt:
      return utils.EXIT_CODE_INTERRUPTED
    except Exception:
      traceback.print_exc()
      return utils.EXIT_CODE_INTERNAL_ERROR


  def _create_parser(self):
    parser = optparse.OptionParser()
    parser.usage = '%prog [options] [tests]'
    parser.description = """TESTS: %s""" % (TEST_MAP["default"])
    self._add_parser_default_options(parser)
    self._add_parser_options(parser)
    return parser

  def _add_parser_default_options(self, parser):
    parser.add_option("--gn", help="Scan out.gn for the last built"
                      " configuration",
                      default=False, action="store_true")
    parser.add_option("--outdir", help="Base directory with compile output",
                      default="out")
    parser.add_option("--arch",
                      help="The architecture to run tests for")
    parser.add_option("--shell-dir", help="DEPRECATED! Executables from build "
                      "directory will be used")
    parser.add_option("--test-root", help="Root directory of the test suites",
                      default=os.path.join(self.basedir, 'test'))
    parser.add_option("--total-timeout-sec", default=0, type="int",
                      help="How long should fuzzer run")
    parser.add_option("--swarming", default=False, action="store_true",
                      help="Indicates running test driver on swarming.")
    parser.add_option('--infra-staging', help='Use new test runner features',
                      dest='infra_staging', default=None,
                      action='store_true')
    parser.add_option('--no-infra-staging',
                      help='Opt out of new test runner features',
                      dest='infra_staging', default=None,
                      action='store_false')

    parser.add_option("-j", help="The number of parallel tasks to run",
                      default=0, type=int)
    parser.add_option("-d", "--device",
                      help="The device ID to run Android tests on. If not "
                           "given it will be autodetected.")

    # Shard
    parser.add_option("--shard-count", default=1, type=int,
                      help="Split tests into this number of shards")
    parser.add_option("--shard-run", default=1, type=int,
                      help="Run this shard from the split up tests.")

    # Progress
    parser.add_option("-p", "--progress",
                      choices=list(PROGRESS_INDICATORS.keys()), default="mono",
                      help="The style of progress indicator (verbose, dots, "
                           "color, mono)")
    parser.add_option("--json-test-results",
                      help="Path to a file for storing json results.")
    parser.add_option('--slow-tests-cutoff', type="int", default=100,
                      help='Collect N slowest tests')
    parser.add_option(
        "--exit-after-n-failures",
        type="int",
        default=100000,
        help="Exit after the first N failures instead of "
        "running all tests. Pass 0 to disable this feature.")
    parser.add_option("--ci-test-completion",
                      help="Path to a file for logging test completion in the "
                           "context of CI progress indicator. Ignored if "
                           "progress indicator is other than 'ci'.")

    # Rerun
    parser.add_option("--rerun-failures-count", default=0, type=int,
                      help="Number of times to rerun each failing test case. "
                           "Very slow tests will be rerun only once.")
    parser.add_option("--rerun-failures-max", default=100, type=int,
                      help="Maximum number of failing test cases to rerun")

    # Test config
    parser.add_option("--command-prefix", default="",
                      help="Prepended to each shell command used to run a test")
    parser.add_option('--dont-skip-slow-simulator-tests',
                      help='Don\'t skip more slow tests when using a'
                      ' simulator.', default=False, action='store_true',
                      dest='dont_skip_simulator_slow_tests')
    parser.add_option("--extra-flags", action="append", default=[],
                      help="Additional flags to pass to each test command")
    parser.add_option("--isolates", action="store_true", default=False,
                      help="Whether to test isolates")
    parser.add_option("--no-harness", "--noharness",
                      default=False, action="store_true",
                      help="Run without test harness of a given suite")
    parser.add_option("--random-seed", default=0, type=int,
                      help="Default seed for initializing random generator")
    parser.add_option("--run-skipped", help="Also run skipped tests.",
                      default=False, action="store_true")
    parser.add_option("-t", "--timeout", default=60, type=int,
                      help="Timeout for single test in seconds")
    parser.add_option("-v", "--verbose", default=False, action="store_true",
                      help="Verbose output")
    parser.add_option('--regenerate-expected-files', default=False, action='store_true',
                      help='Regenerate expected files')

    # TODO(machenbach): Temporary options for rolling out new test runner
    # features.
    parser.add_option("--mastername", default='',
                      help="Mastername property from infrastructure. Not "
                           "setting this option indicates manual usage.")
    parser.add_option("--buildername", default='',
                      help="Buildername property from infrastructure. Not "
                           "setting this option indicates manual usage.")

  def _add_parser_options(self, parser):
    pass # pragma: no cover

  def _parse_args(self, parser, sys_args):
    options, args = parser.parse_args(sys_args)

    if options.arch and ',' in options.arch:  # pragma: no cover
      print('Multiple architectures are deprecated')
      raise TestRunnerError()

    return AugmentedOptions.augment(options), args

  def _load_build_config(self):
    for outdir in self._possible_outdirs():
      try:
        self.build_config = self._do_load_build_config(outdir)

        # In auto-detect mode the outdir is always where we found the build config.
        # This ensures that we'll also take the build products from there.
        self.outdir = outdir
        break
      except TestRunnerError:
        pass

    if not self.build_config:  # pragma: no cover
      print('Failed to load build config')
      raise TestRunnerError

    print('Build found: %s' % self.outdir)
    if str(self.build_config):
      print('>>> Autodetected:')
      print(self.build_config)

    # Represents the OS where tests are run on. Same as host OS except for
    # Android, which is determined by build output.
    if self.build_config.is_android:
      self.target_os = 'android'
    else:
      self.target_os = utils.GuessOS()

  def _do_load_build_config(self, outdir):
    build_config_path = os.path.join(outdir, "v8_build_config.json")
    if not os.path.exists(build_config_path):
      if self.options.verbose:
        print("Didn't find build config: %s" % build_config_path)
      raise TestRunnerError()

    with open(build_config_path) as f:
      try:
        build_config_json = json.load(f)
      except Exception:  # pragma: no cover
        print("%s exists but contains invalid json. Is your build up-to-date?"
              % build_config_path)
        raise TestRunnerError()

    return BuildConfig(build_config_json)

  # Returns possible build paths in order:
  # gn
  # outdir
  # outdir on bots
  def _possible_outdirs(self):
    def outdirs():
      if self.options.gn:
        yield self._get_gn_outdir()
        return

      yield self.options.outdir

      if os.path.basename(self.options.outdir) != 'build':
        yield os.path.join(self.options.outdir, 'build')

    for outdir in outdirs():
      yield os.path.join(self.basedir, outdir)

  def _get_gn_outdir(self):
    gn_out_dir = os.path.join(self.basedir, DEFAULT_OUT_GN)
    latest_timestamp = -1
    latest_config = None
    for gn_config in os.listdir(gn_out_dir):
      gn_config_dir = os.path.join(gn_out_dir, gn_config)
      if not os.path.isdir(gn_config_dir):
        continue
      if os.path.getmtime(gn_config_dir) > latest_timestamp:
        latest_timestamp = os.path.getmtime(gn_config_dir)
        latest_config = gn_config
    if latest_config:
      print(">>> Latest GN build found: %s" % latest_config)
      return os.path.join(DEFAULT_OUT_GN, latest_config)

  def _process_default_options(self):
    if self.build_config.is_debug:
      self.mode_options = DEBUG_MODE
    elif self.build_config.dcheck_always_on:
      self.mode_options = TRY_RELEASE_MODE
    else:
      self.mode_options = RELEASE_MODE

    if self.options.arch and self.options.arch != self.build_config.arch:
      print('--arch value (%s) inconsistent with build config (%s).' % (
        self.options.arch, self.build_config.arch))
      raise TestRunnerError()

    if self.options.shell_dir:  # pragma: no cover
      print('Warning: --shell-dir is deprecated. Searching for executables in '
            'build directory (%s) instead.' % self.outdir)

    if self.options.j == 0:
      if self.build_config.is_android:
        # Adb isn't happy about multi-processed file pushing.
        self.options.j = 1
      else:
        self.options.j = multiprocessing.cpu_count()

    self.options.command_prefix = shlex.split(self.options.command_prefix)
    self.options.extra_flags = sum(list(map(shlex.split, self.options.extra_flags)), [])

  def _process_options(self):
    pass # pragma: no cover

  def _setup_env(self):
    # Use the v8 root as cwd as some test cases use "load" with relative paths.
    os.chdir(self.basedir)

    # Many tests assume an English interface.
    os.environ['LANG'] = 'en_US.UTF-8'

    symbolizer_option = self._get_external_symbolizer_option()

    if self.build_config.asan:
      asan_options = [
          symbolizer_option,
          'allow_user_segv_handler=1',
          'allocator_may_return_null=1',
      ]
      if not utils.GuessOS() in ['macos', 'windows']:
        # LSAN is not available on mac and windows.
        asan_options.append('detect_leaks=1')
      else:
        asan_options.append('detect_leaks=0')
      if utils.GuessOS() == 'windows':
        # https://crbug.com/967663
        asan_options.append('detect_stack_use_after_return=0')
      os.environ['ASAN_OPTIONS'] = ":".join(asan_options)

    if self.build_config.cfi_vptr:
      os.environ['UBSAN_OPTIONS'] = ":".join([
        'print_stacktrace=1',
        'print_summary=1',
        'symbolize=1',
        symbolizer_option,
      ])

    if self.build_config.ubsan_vptr:
      os.environ['UBSAN_OPTIONS'] = ":".join([
        'print_stacktrace=1',
        symbolizer_option,
      ])

    if self.build_config.msan:
      os.environ['MSAN_OPTIONS'] = symbolizer_option

    if self.build_config.tsan:
      suppressions_file = os.path.join(
          self.basedir,
          'tools',
          'sanitizers',
          'tsan_suppressions.txt')
      os.environ['TSAN_OPTIONS'] = " ".join([
        symbolizer_option,
        'suppressions=%s' % suppressions_file,
        'exit_code=0',
        'report_thread_leaks=0',
        'history_size=7',
        'report_destroy_locked=0',
      ])

  def _get_external_symbolizer_option(self):
    external_symbolizer_path = os.path.join(
        self.basedir,
        'third_party',
        'llvm-build',
        'Release+Asserts',
        'bin',
        'llvm-symbolizer',
    )

    if utils.IsWindows():
      # Quote, because sanitizers might confuse colon as option separator.
      external_symbolizer_path = '"%s.exe"' % external_symbolizer_path

    return 'external_symbolizer_path=%s' % external_symbolizer_path

  def _parse_test_args(self, args):
    if not args:
      args = self._get_default_suite_names()

    # Expand arguments with grouped tests. The args should reflect the list
    # of suites as otherwise filters would break.
    def expand_test_group(name):
      return TEST_MAP.get(name, [name])

    return reduce(list.__add__, list(map(expand_test_group, args)), [])

  def _args_to_suite_names(self, args):
    # Use default tests if no test configuration was provided at the cmd line.
    all_names = set(utils.GetSuitePaths(self.options.test_root))
    args_names = OrderedDict([(arg.split('/')[0], None) for arg in args]) # set
    return [name for name in args_names if name in all_names]

  def _get_default_suite_names(self):
    return [] # pragma: no cover

  def _load_testsuite_generators(self, names):
    test_config = self._create_test_config()
    variables = self._get_statusfile_variables()

    # Head generator with no elements
    test_chain = testsuite.TestGenerator(0, [], [])
    for name in names:
      if self.options.verbose:
        print('>>> Loading test suite: %s' % name)
      suite = testsuite.TestSuite.Load(
          os.path.join(self.options.test_root, name), test_config,
          self.framework_name)

      if self._is_testsuite_supported(suite):
        tests = suite.load_tests_from_disk(variables)
        test_chain.merge(tests)

    return test_chain

  def _is_testsuite_supported(self, suite):
    """A predicate that can be overridden to filter out unsupported TestSuite
    instances (see NumFuzzer for usage)."""
    return True

  def _get_statusfile_variables(self):
    simd_mips = (
      self.build_config.arch in ['mipsel', 'mips', 'mips64', 'mips64el'] and
      self.build_config.mips_arch_variant == "r6" and
      self.build_config.mips_use_msa)

    mips_arch_variant = (
      self.build_config.arch in ['mipsel', 'mips', 'mips64', 'mips64el'] and
      self.build_config.mips_arch_variant)

    no_simd_hardware = any(
        i in self.options.extra_flags for i in ['--noenable-sse3',
                                           '--no-enable-sse3',
                                           '--noenable-ssse3',
                                           '--no-enable-ssse3',
                                           '--noenable-sse4-1',
                                           '--no-enable-sse4_1'])

    # Set no_simd_hardware on architectures without Simd enabled.
    if self.build_config.arch == 'mips64el' or \
       self.build_config.arch == 'mipsel':
      no_simd_hardware = not simd_mips

    if self.build_config.arch == 'loong64':
      no_simd_hardware = True

    # S390 hosts without VEF1 do not support Simd.
    if self.build_config.arch == 's390x' and \
       not self.build_config.simulator_run and \
       not utils.IsS390SimdSupported():
      no_simd_hardware = True

    # Ppc64 processors earlier than POWER9 do not support Simd instructions
    if self.build_config.arch == 'ppc64' and \
       not self.build_config.simulator_run and \
       utils.GuessPowerProcessorVersion() < 9:
      no_simd_hardware = True
<<<<<<< HEAD
=======

    if self.build_config.arch == 'riscv32':
      no_simd_hardware = True
>>>>>>> e2c97680

    return {
      "arch": self.build_config.arch,
      "asan": self.build_config.asan,
      "byteorder": sys.byteorder,
      "cfi_vptr": self.build_config.cfi_vptr,
      "control_flow_integrity": self.build_config.control_flow_integrity,
      "concurrent_marking": self.build_config.concurrent_marking,
      "single_generation": self.build_config.single_generation,
      "dcheck_always_on": self.build_config.dcheck_always_on,
      "deopt_fuzzer": False,
      "endurance_fuzzer": False,
      "gc_fuzzer": False,
      "gc_stress": False,
      "gcov_coverage": self.build_config.gcov_coverage,
      "has_webassembly": self.build_config.webassembly,
      "isolates": self.options.isolates,
      "is_clang": self.build_config.is_clang,
      "is_full_debug": self.build_config.is_full_debug,
      "mips_arch_variant": mips_arch_variant,
      "mode": self.mode_options.status_mode,
      "msan": self.build_config.msan,
      "no_harness": self.options.no_harness,
      "no_i18n": self.build_config.no_i18n,
      "no_simd_hardware": no_simd_hardware,
      "novfp3": False,
      "optimize_for_size": "--optimize-for-size" in self.options.extra_flags,
      "predictable": self.build_config.predictable,
      "simd_mips": simd_mips,
      "simulator_run": self.build_config.simulator_run and
                       not self.options.dont_skip_simulator_slow_tests,
      "system": self.target_os,
      "third_party_heap": self.build_config.third_party_heap,
      "tsan": self.build_config.tsan,
      "ubsan_vptr": self.build_config.ubsan_vptr,
      "verify_csa": self.build_config.verify_csa,
      "lite_mode": self.build_config.lite_mode,
      "pointer_compression": self.build_config.pointer_compression,
      "pointer_compression_shared_cage": self.build_config.pointer_compression_shared_cage,
      "no_js_shared_memory": (not self.build_config.shared_ro_heap) or
                             (self.build_config.pointer_compression and
                              not self.build_config.pointer_compression_shared_cage),
      "sandbox": self.build_config.sandbox,
      "dict_property_const_tracking": self.build_config.dict_property_const_tracking,
    }

  def _runner_flags(self):
    """Extra default flags specific to the test runner implementation."""
    return [] # pragma: no cover

  def _create_test_config(self):
    timeout = self.build_config.timeout_scalefactor(
        self.options.timeout * self.mode_options.timeout_scalefactor)
    return TestConfig(
        command_prefix=self.options.command_prefix,
        extra_flags=self.options.extra_flags,
        isolates=self.options.isolates,
        mode_flags=self.mode_options.flags + self._runner_flags(),
        no_harness=self.options.no_harness,
        noi18n=self.build_config.no_i18n,
        random_seed=self.options.random_seed,
        run_skipped=self.options.run_skipped,
        shell_dir=self.outdir,
        timeout=timeout,
        verbose=self.options.verbose,
        regenerate_expected_files=self.options.regenerate_expected_files,
    )

  # TODO(majeski): remove options & args parameters
  def _do_execute(self, suites, args):
    raise NotImplementedError() # pragma: no coverage

  def _prepare_procs(self, procs):
    procs = list([_f for _f in procs if _f])
    for i in range(0, len(procs) - 1):
      procs[i].connect_to(procs[i + 1])
    procs[0].setup()

  def _create_progress_indicators(self, test_count):
    procs = [PROGRESS_INDICATORS[self.options.progress]()]
    if self.options.json_test_results:
      procs.append(progress.JsonTestProgressIndicator(self.framework_name))

    for proc in procs:
      proc.configure(self.options)
      proc.set_test_count(test_count)

    return procs

  def _create_signal_proc(self):
    return SignalProc()<|MERGE_RESOLUTION|>--- conflicted
+++ resolved
@@ -671,12 +671,9 @@
        not self.build_config.simulator_run and \
        utils.GuessPowerProcessorVersion() < 9:
       no_simd_hardware = True
-<<<<<<< HEAD
-=======
 
     if self.build_config.arch == 'riscv32':
       no_simd_hardware = True
->>>>>>> e2c97680
 
     return {
       "arch": self.build_config.arch,
