--- conflicted
+++ resolved
@@ -2646,12 +2646,11 @@
   // for a load/store when the offset doesn't fit into int12.
 
   // Must not overwrite the register 'base' while loading 'offset'.
-<<<<<<< HEAD
 
   DCHECK(src->rm() != scratch);
 
   constexpr int32_t kMinOffsetForSimpleAdjustment =
-      0x7F8;  // Max int16_t that's a multiple of 8.
+      0x7F8;
   constexpr int32_t kMaxOffsetForSimpleAdjustment =
       2 * kMinOffsetForSimpleAdjustment;
   if (0 <= src->offset() && src->offset() <= kMaxOffsetForSimpleAdjustment) {
@@ -2665,26 +2664,12 @@
     RV_li(scratch, (static_cast<int64_t>(src->offset()) + 0x800) >> 12 << 12);
     add(scratch, scratch, src->rm());
     src->offset_ = src->offset() << 20 >> 20;
-=======
-
-  DCHECK(src->rm() != scratch);
-  if (access_type == OffsetAccessType::SINGLE_ACCESS) {
-    RV_li(scratch, (static_cast<int64_t>(src->offset()) + 0x800) >> 12 << 12);
-    add(scratch, scratch, src->rm());
-    src->offset_ = src->offset() << 20 >> 20;
-    src->rm_ = scratch;
->>>>>>> d97d496c
   } else {
     RV_li(scratch, src->offset());
     add(scratch, scratch, src->rm());
     src->offset_ = 0;
-<<<<<<< HEAD
   }
   src->rm_ = scratch;
-=======
-    src->rm_ = scratch;
-  }
->>>>>>> d97d496c
 }
 
 int Assembler::RelocateInternalReference(RelocInfo::Mode rmode, Address pc,
