--- conflicted
+++ resolved
@@ -2465,7 +2465,6 @@
   Instr instr_auipc = assm_->instr_at(load_offset);
   Instr instr_ld = assm_->instr_at(load_offset + 4);
   // Instruction to patch must be 'ld t3, t3, offset' with offset == kInstrSize.
-<<<<<<< HEAD
   DCHECK(assm_->IsAuipc(instr_auipc));
   DCHECK(assm_->IsLd(instr_ld));
   DCHECK_EQ(assm_->LdOffset(instr_ld), 0);
@@ -2478,17 +2477,6 @@
   CHECK(is_int32(distance));
   assm_->instr_at_put(load_offset, SetAuipcOffset(Hi20, instr_auipc));
   assm_->instr_at_put(load_offset + 4, SetLdOffset(Lo12, instr_ld));
-=======
-  DCHECK(assm_->IsLd(instr));
-#ifdef DEBUG
-  int32_t offset = assm_->LdOffset(instr);
-  DCHECK_EQ(offset, kInstrSize);
-#endif
-  int32_t distance = static_cast<int32_t>(reinterpret_cast<Address>(entry_offset) -
-                     reinterpret_cast<Address>(assm_->toAddress(load_offset) - kInstrSize));
-  CHECK(is_int12(distance));
-  assm_->instr_at_put(load_offset, SetLdOffset(distance, instr));
->>>>>>> a2c432ac
 }
 
 void ConstantPool::Check(Emission force_emit, Jump require_jump,
