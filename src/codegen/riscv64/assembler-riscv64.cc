--- conflicted
+++ resolved
@@ -2292,11 +2292,8 @@
   GenInstrV(rd, rs1, zimm);
 }
 void Assembler::vl(VRegister vd, Register rs1, uint8_t lumop, VSew vsew,
-<<<<<<< HEAD
-                   Vlmul vlmul, MaskType mask) {
-=======
+
                    MaskType mask) {
->>>>>>> 2be06511
   bool IsMew = vsew >= E128 ? true : false;
   uint8_t width = vsew_switch(vsew);
   GenInstrV(LOAD_FP, width, vd, rs1, lumop, mask, 0b00, IsMew, 0b000);
@@ -2308,472 +2305,288 @@
   GenInstrV(LOAD_FP, width, vd, rs1, rs2, mask, 0b10, IsMew, 0b000);
 }
 void Assembler::vlx(VRegister vd, Register rs1, VRegister vs2, VSew vsew,
-<<<<<<< HEAD
-                    Vlmul vlmul, MaskType mask) {
-=======
                     MaskType mask) {
->>>>>>> 2be06511
   bool IsMew = vsew >= E128 ? true : false;
   uint8_t width = vsew_switch(vsew);
   GenInstrV(LOAD_FP, width, vd, rs1, vs2, mask, 0b11, IsMew, 0);
 }
 
 void Assembler::vs(VRegister vd, Register rs1, uint8_t sumop, VSew vsew,
-<<<<<<< HEAD
-                   Vlmul vlmul, MaskType mask) {
-=======
                    MaskType mask) {
->>>>>>> 2be06511
   bool IsMew = vsew >= E128 ? true : false;
   uint8_t width = vsew_switch(vsew);
   GenInstrV(LOAD_FP, width, vd, rs1, sumop, mask, 0b00, IsMew, 0b000);
 }
 void Assembler::vss(VRegister vd, Register rs1, Register rs2, VSew vsew,
-<<<<<<< HEAD
-                    Vlmul vlmul, MaskType mask) {
-=======
                     MaskType mask) {
->>>>>>> 2be06511
   bool IsMew = vsew >= E128 ? true : false;
   uint8_t width = vsew_switch(vsew);
   GenInstrV(LOAD_FP, width, vd, rs1, rs2, mask, 0b10, IsMew, 0b000);
 }
 
 void Assembler::vsx(VRegister vd, Register rs1, VRegister vs2, VSew vsew,
-<<<<<<< HEAD
-                    Vlmul vlmul, MaskType mask) {
-=======
                     MaskType mask) {
->>>>>>> 2be06511
   bool IsMew = vsew >= E128 ? true : false;
   uint8_t width = vsew_switch(vsew);
   GenInstrV(LOAD_FP, width, vd, rs1, vs2, mask, 0b11, IsMew, 0b000);
 }
 
 void Assembler::vlseg2(VRegister vd, Register rs1, uint8_t lumop, VSew vsew,
-<<<<<<< HEAD
-                       Vlmul vlmul, MaskType mask) {
-=======
                        MaskType mask) {
->>>>>>> 2be06511
   bool IsMew = vsew >= E128 ? true : false;
   uint8_t width = vsew_switch(vsew);
   GenInstrV(LOAD_FP, width, vd, rs1, lumop, mask, 0b00, IsMew, 0b001);
 }
 
 void Assembler::vlseg3(VRegister vd, Register rs1, uint8_t lumop, VSew vsew,
-<<<<<<< HEAD
-                       Vlmul vlmul, MaskType mask) {
-=======
                        MaskType mask) {
->>>>>>> 2be06511
   bool IsMew = vsew >= E128 ? true : false;
   uint8_t width = vsew_switch(vsew);
   GenInstrV(LOAD_FP, width, vd, rs1, lumop, mask, 0b00, IsMew, 0b010);
 }
 
 void Assembler::vlseg4(VRegister vd, Register rs1, uint8_t lumop, VSew vsew,
-<<<<<<< HEAD
-                       Vlmul vlmul, MaskType mask) {
-=======
                        MaskType mask) {
->>>>>>> 2be06511
   bool IsMew = vsew >= E128 ? true : false;
   uint8_t width = vsew_switch(vsew);
   GenInstrV(LOAD_FP, width, vd, rs1, lumop, mask, 0b00, IsMew, 0b011);
 }
 
 void Assembler::vlseg5(VRegister vd, Register rs1, uint8_t lumop, VSew vsew,
-<<<<<<< HEAD
-                       Vlmul vlmul, MaskType mask) {
-=======
                        MaskType mask) {
->>>>>>> 2be06511
   bool IsMew = vsew >= E128 ? true : false;
   uint8_t width = vsew_switch(vsew);
   GenInstrV(LOAD_FP, width, vd, rs1, lumop, mask, 0b00, IsMew, 0b100);
 }
 
 void Assembler::vlseg6(VRegister vd, Register rs1, uint8_t lumop, VSew vsew,
-<<<<<<< HEAD
-                       Vlmul vlmul, MaskType mask) {
-=======
                        MaskType mask) {
->>>>>>> 2be06511
   bool IsMew = vsew >= E128 ? true : false;
   uint8_t width = vsew_switch(vsew);
   GenInstrV(LOAD_FP, width, vd, rs1, lumop, mask, 0b00, IsMew, 0b101);
 }
 
 void Assembler::vlseg7(VRegister vd, Register rs1, uint8_t lumop, VSew vsew,
-<<<<<<< HEAD
-                       Vlmul vlmul, MaskType mask) {
-=======
                        MaskType mask) {
->>>>>>> 2be06511
   bool IsMew = vsew >= E128 ? true : false;
   uint8_t width = vsew_switch(vsew);
   GenInstrV(LOAD_FP, width, vd, rs1, lumop, mask, 0b00, IsMew, 0b110);
 }
 
 void Assembler::vlseg8(VRegister vd, Register rs1, uint8_t lumop, VSew vsew,
-<<<<<<< HEAD
-                       Vlmul vlmul, MaskType mask) {
-=======
                        MaskType mask) {
->>>>>>> 2be06511
   bool IsMew = vsew >= E128 ? true : false;
   uint8_t width = vsew_switch(vsew);
   GenInstrV(LOAD_FP, width, vd, rs1, lumop, mask, 0b00, IsMew, 0b111);
 }
 void Assembler::vsseg2(VRegister vd, Register rs1, uint8_t sumop, VSew vsew,
-<<<<<<< HEAD
-                       Vlmul vlmul, MaskType mask) {
-=======
                        MaskType mask) {
->>>>>>> 2be06511
   bool IsMew = vsew >= E128 ? true : false;
   uint8_t width = vsew_switch(vsew);
   GenInstrV(STORE_FP, width, vd, rs1, sumop, mask, 0b00, IsMew, 0b001);
 }
 void Assembler::vsseg3(VRegister vd, Register rs1, uint8_t sumop, VSew vsew,
-<<<<<<< HEAD
-                       Vlmul vlmul, MaskType mask) {
-=======
                        MaskType mask) {
->>>>>>> 2be06511
   bool IsMew = vsew >= E128 ? true : false;
   uint8_t width = vsew_switch(vsew);
   GenInstrV(STORE_FP, width, vd, rs1, sumop, mask, 0b00, IsMew, 0b010);
 }
 void Assembler::vsseg4(VRegister vd, Register rs1, uint8_t sumop, VSew vsew,
-<<<<<<< HEAD
-                       Vlmul vlmul, MaskType mask) {
-=======
                        MaskType mask) {
->>>>>>> 2be06511
   bool IsMew = vsew >= E128 ? true : false;
   uint8_t width = vsew_switch(vsew);
   GenInstrV(STORE_FP, width, vd, rs1, sumop, mask, 0b00, IsMew, 0b011);
 }
 void Assembler::vsseg5(VRegister vd, Register rs1, uint8_t sumop, VSew vsew,
-<<<<<<< HEAD
-                       Vlmul vlmul, MaskType mask) {
-=======
                        MaskType mask) {
->>>>>>> 2be06511
   bool IsMew = vsew >= E128 ? true : false;
   uint8_t width = vsew_switch(vsew);
   GenInstrV(STORE_FP, width, vd, rs1, sumop, mask, 0b00, IsMew, 0b100);
 }
 void Assembler::vsseg6(VRegister vd, Register rs1, uint8_t sumop, VSew vsew,
-<<<<<<< HEAD
-                       Vlmul vlmul, MaskType mask) {
-=======
                        MaskType mask) {
->>>>>>> 2be06511
   bool IsMew = vsew >= E128 ? true : false;
   uint8_t width = vsew_switch(vsew);
   GenInstrV(STORE_FP, width, vd, rs1, sumop, mask, 0b00, IsMew, 0b101);
 }
 void Assembler::vsseg7(VRegister vd, Register rs1, uint8_t sumop, VSew vsew,
-<<<<<<< HEAD
-                       Vlmul vlmul, MaskType mask) {
-=======
                        MaskType mask) {
->>>>>>> 2be06511
   bool IsMew = vsew >= E128 ? true : false;
   uint8_t width = vsew_switch(vsew);
   GenInstrV(STORE_FP, width, vd, rs1, sumop, mask, 0b00, IsMew, 0b110);
 }
 void Assembler::vsseg8(VRegister vd, Register rs1, uint8_t sumop, VSew vsew,
-<<<<<<< HEAD
-                       Vlmul vlmul, MaskType mask) {
-=======
                        MaskType mask) {
->>>>>>> 2be06511
   bool IsMew = vsew >= E128 ? true : false;
   uint8_t width = vsew_switch(vsew);
   GenInstrV(STORE_FP, width, vd, rs1, sumop, mask, 0b00, IsMew, 0b111);
 }
 
 void Assembler::vlsseg2(VRegister vd, Register rs1, Register rs2, VSew vsew,
-<<<<<<< HEAD
-                        Vlmul vlmul, MaskType mask) {
-=======
                         MaskType mask) {
->>>>>>> 2be06511
   bool IsMew = vsew >= E128 ? true : false;
   uint8_t width = vsew_switch(vsew);
   GenInstrV(LOAD_FP, width, vd, rs1, rs2, mask, 0b10, IsMew, 0b001);
 }
 void Assembler::vlsseg3(VRegister vd, Register rs1, Register rs2, VSew vsew,
-<<<<<<< HEAD
-                        Vlmul vlmul, MaskType mask) {
-=======
                         MaskType mask) {
->>>>>>> 2be06511
   bool IsMew = vsew >= E128 ? true : false;
   uint8_t width = vsew_switch(vsew);
   GenInstrV(LOAD_FP, width, vd, rs1, rs2, mask, 0b10, IsMew, 0b010);
 }
 void Assembler::vlsseg4(VRegister vd, Register rs1, Register rs2, VSew vsew,
-<<<<<<< HEAD
-                        Vlmul vlmul, MaskType mask) {
-=======
                         MaskType mask) {
->>>>>>> 2be06511
   bool IsMew = vsew >= E128 ? true : false;
   uint8_t width = vsew_switch(vsew);
   GenInstrV(LOAD_FP, width, vd, rs1, rs2, mask, 0b10, IsMew, 0b011);
 }
 void Assembler::vlsseg5(VRegister vd, Register rs1, Register rs2, VSew vsew,
-<<<<<<< HEAD
-                        Vlmul vlmul, MaskType mask) {
-=======
                         MaskType mask) {
->>>>>>> 2be06511
   bool IsMew = vsew >= E128 ? true : false;
   uint8_t width = vsew_switch(vsew);
   GenInstrV(LOAD_FP, width, vd, rs1, rs2, mask, 0b10, IsMew, 0b100);
 }
 void Assembler::vlsseg6(VRegister vd, Register rs1, Register rs2, VSew vsew,
-<<<<<<< HEAD
-                        Vlmul vlmul, MaskType mask) {
-=======
                         MaskType mask) {
->>>>>>> 2be06511
   bool IsMew = vsew >= E128 ? true : false;
   uint8_t width = vsew_switch(vsew);
   GenInstrV(LOAD_FP, width, vd, rs1, rs2, mask, 0b10, IsMew, 0b101);
 }
 void Assembler::vlsseg7(VRegister vd, Register rs1, Register rs2, VSew vsew,
-<<<<<<< HEAD
-                        Vlmul vlmul, MaskType mask) {
-=======
                         MaskType mask) {
->>>>>>> 2be06511
   bool IsMew = vsew >= E128 ? true : false;
   uint8_t width = vsew_switch(vsew);
   GenInstrV(LOAD_FP, width, vd, rs1, rs2, mask, 0b10, IsMew, 0b110);
 }
 void Assembler::vlsseg8(VRegister vd, Register rs1, Register rs2, VSew vsew,
-<<<<<<< HEAD
-                        Vlmul vlmul, MaskType mask) {
-=======
                         MaskType mask) {
->>>>>>> 2be06511
   bool IsMew = vsew >= E128 ? true : false;
   uint8_t width = vsew_switch(vsew);
   GenInstrV(LOAD_FP, width, vd, rs1, rs2, mask, 0b10, IsMew, 0b111);
 }
 void Assembler::vssseg2(VRegister vd, Register rs1, Register rs2, VSew vsew,
-<<<<<<< HEAD
-                        Vlmul vlmul, MaskType mask) {
-=======
                         MaskType mask) {
->>>>>>> 2be06511
   bool IsMew = vsew >= E128 ? true : false;
   uint8_t width = vsew_switch(vsew);
   GenInstrV(STORE_FP, width, vd, rs1, rs2, mask, 0b10, IsMew, 0b001);
 }
 void Assembler::vssseg3(VRegister vd, Register rs1, Register rs2, VSew vsew,
-<<<<<<< HEAD
-                        Vlmul vlmul, MaskType mask) {
-=======
                         MaskType mask) {
->>>>>>> 2be06511
   bool IsMew = vsew >= E128 ? true : false;
   uint8_t width = vsew_switch(vsew);
   GenInstrV(STORE_FP, width, vd, rs1, rs2, mask, 0b10, IsMew, 0b010);
 }
 void Assembler::vssseg4(VRegister vd, Register rs1, Register rs2, VSew vsew,
-<<<<<<< HEAD
-                        Vlmul vlmul, MaskType mask) {
-=======
                         MaskType mask) {
->>>>>>> 2be06511
   bool IsMew = vsew >= E128 ? true : false;
   uint8_t width = vsew_switch(vsew);
   GenInstrV(STORE_FP, width, vd, rs1, rs2, mask, 0b10, IsMew, 0b011);
 }
 void Assembler::vssseg5(VRegister vd, Register rs1, Register rs2, VSew vsew,
-<<<<<<< HEAD
-                        Vlmul vlmul, MaskType mask) {
-=======
                         MaskType mask) {
->>>>>>> 2be06511
   bool IsMew = vsew >= E128 ? true : false;
   uint8_t width = vsew_switch(vsew);
   GenInstrV(STORE_FP, width, vd, rs1, rs2, mask, 0b10, IsMew, 0b100);
 }
 void Assembler::vssseg6(VRegister vd, Register rs1, Register rs2, VSew vsew,
-<<<<<<< HEAD
-                        Vlmul vlmul, MaskType mask) {
-=======
                         MaskType mask) {
->>>>>>> 2be06511
   bool IsMew = vsew >= E128 ? true : false;
   uint8_t width = vsew_switch(vsew);
   GenInstrV(STORE_FP, width, vd, rs1, rs2, mask, 0b10, IsMew, 0b101);
 }
 void Assembler::vssseg7(VRegister vd, Register rs1, Register rs2, VSew vsew,
-<<<<<<< HEAD
-                        Vlmul vlmul, MaskType mask) {
-=======
                         MaskType mask) {
->>>>>>> 2be06511
   bool IsMew = vsew >= E128 ? true : false;
   uint8_t width = vsew_switch(vsew);
   GenInstrV(STORE_FP, width, vd, rs1, rs2, mask, 0b10, IsMew, 0b110);
 }
 void Assembler::vssseg8(VRegister vd, Register rs1, Register rs2, VSew vsew,
-<<<<<<< HEAD
-                        Vlmul vlmul, MaskType mask) {
-=======
                         MaskType mask) {
->>>>>>> 2be06511
   bool IsMew = vsew >= E128 ? true : false;
   uint8_t width = vsew_switch(vsew);
   GenInstrV(STORE_FP, width, vd, rs1, rs2, mask, 0b10, IsMew, 0b111);
 }
 
 void Assembler::vlxseg2(VRegister vd, Register rs1, VRegister rs2, VSew vsew,
-<<<<<<< HEAD
-                        Vlmul vlmul, MaskType mask) {
-=======
                         MaskType mask) {
->>>>>>> 2be06511
   bool IsMew = vsew >= E128 ? true : false;
   uint8_t width = vsew_switch(vsew);
   GenInstrV(LOAD_FP, width, vd, rs1, rs2, mask, 0b11, IsMew, 0b001);
 }
 void Assembler::vlxseg3(VRegister vd, Register rs1, VRegister rs2, VSew vsew,
-<<<<<<< HEAD
-                        Vlmul vlmul, MaskType mask) {
-=======
                         MaskType mask) {
->>>>>>> 2be06511
   bool IsMew = vsew >= E128 ? true : false;
   uint8_t width = vsew_switch(vsew);
   GenInstrV(LOAD_FP, width, vd, rs1, rs2, mask, 0b11, IsMew, 0b010);
 }
 void Assembler::vlxseg4(VRegister vd, Register rs1, VRegister rs2, VSew vsew,
-<<<<<<< HEAD
-                        Vlmul vlmul, MaskType mask) {
-=======
                         MaskType mask) {
->>>>>>> 2be06511
   bool IsMew = vsew >= E128 ? true : false;
   uint8_t width = vsew_switch(vsew);
   GenInstrV(LOAD_FP, width, vd, rs1, rs2, mask, 0b11, IsMew, 0b011);
 }
 void Assembler::vlxseg5(VRegister vd, Register rs1, VRegister rs2, VSew vsew,
-<<<<<<< HEAD
-                        Vlmul vlmul, MaskType mask) {
-=======
                         MaskType mask) {
->>>>>>> 2be06511
   bool IsMew = vsew >= E128 ? true : false;
   uint8_t width = vsew_switch(vsew);
   GenInstrV(LOAD_FP, width, vd, rs1, rs2, mask, 0b11, IsMew, 0b100);
 }
 void Assembler::vlxseg6(VRegister vd, Register rs1, VRegister rs2, VSew vsew,
-<<<<<<< HEAD
-                        Vlmul vlmul, MaskType mask) {
-=======
                         MaskType mask) {
->>>>>>> 2be06511
   bool IsMew = vsew >= E128 ? true : false;
   uint8_t width = vsew_switch(vsew);
   GenInstrV(LOAD_FP, width, vd, rs1, rs2, mask, 0b11, IsMew, 0b101);
 }
 void Assembler::vlxseg7(VRegister vd, Register rs1, VRegister rs2, VSew vsew,
-<<<<<<< HEAD
-                        Vlmul vlmul, MaskType mask) {
-=======
                         MaskType mask) {
->>>>>>> 2be06511
   bool IsMew = vsew >= E128 ? true : false;
   uint8_t width = vsew_switch(vsew);
   GenInstrV(LOAD_FP, width, vd, rs1, rs2, mask, 0b11, IsMew, 0b110);
 }
 void Assembler::vlxseg8(VRegister vd, Register rs1, VRegister rs2, VSew vsew,
-<<<<<<< HEAD
-                        Vlmul vlmul, MaskType mask) {
-=======
                         MaskType mask) {
->>>>>>> 2be06511
   bool IsMew = vsew >= E128 ? true : false;
   uint8_t width = vsew_switch(vsew);
   GenInstrV(LOAD_FP, width, vd, rs1, rs2, mask, 0b11, IsMew, 0b111);
 }
 void Assembler::vsxseg2(VRegister vd, Register rs1, VRegister rs2, VSew vsew,
-<<<<<<< HEAD
-                        Vlmul vlmul, MaskType mask) {
-=======
                         MaskType mask) {
->>>>>>> 2be06511
   bool IsMew = vsew >= E128 ? true : false;
   uint8_t width = vsew_switch(vsew);
   GenInstrV(STORE_FP, width, vd, rs1, rs2, mask, 0b11, IsMew, 0b001);
 }
 void Assembler::vsxseg3(VRegister vd, Register rs1, VRegister rs2, VSew vsew,
-<<<<<<< HEAD
-                        Vlmul vlmul, MaskType mask) {
-=======
                         MaskType mask) {
->>>>>>> 2be06511
   bool IsMew = vsew >= E128 ? true : false;
   uint8_t width = vsew_switch(vsew);
   GenInstrV(STORE_FP, width, vd, rs1, rs2, mask, 0b11, IsMew, 0b010);
 }
 void Assembler::vsxseg4(VRegister vd, Register rs1, VRegister rs2, VSew vsew,
-<<<<<<< HEAD
-                        Vlmul vlmul, MaskType mask) {
-=======
                         MaskType mask) {
->>>>>>> 2be06511
   bool IsMew = vsew >= E128 ? true : false;
   uint8_t width = vsew_switch(vsew);
   GenInstrV(STORE_FP, width, vd, rs1, rs2, mask, 0b11, IsMew, 0b011);
 }
 void Assembler::vsxseg5(VRegister vd, Register rs1, VRegister rs2, VSew vsew,
-<<<<<<< HEAD
-                        Vlmul vlmul, MaskType mask) {
-=======
                         MaskType mask) {
->>>>>>> 2be06511
   bool IsMew = vsew >= E128 ? true : false;
   uint8_t width = vsew_switch(vsew);
   GenInstrV(STORE_FP, width, vd, rs1, rs2, mask, 0b11, IsMew, 0b100);
 }
 void Assembler::vsxseg6(VRegister vd, Register rs1, VRegister rs2, VSew vsew,
-<<<<<<< HEAD
-                        Vlmul vlmul, MaskType mask) {
-=======
                         MaskType mask) {
->>>>>>> 2be06511
   bool IsMew = vsew >= E128 ? true : false;
   uint8_t width = vsew_switch(vsew);
   GenInstrV(STORE_FP, width, vd, rs1, rs2, mask, 0b11, IsMew, 0b101);
 }
 void Assembler::vsxseg7(VRegister vd, Register rs1, VRegister rs2, VSew vsew,
-<<<<<<< HEAD
-                        Vlmul vlmul, MaskType mask) {
-=======
                         MaskType mask) {
->>>>>>> 2be06511
   bool IsMew = vsew >= E128 ? true : false;
   uint8_t width = vsew_switch(vsew);
   GenInstrV(STORE_FP, width, vd, rs1, rs2, mask, 0b11, IsMew, 0b110);
 }
 void Assembler::vsxseg8(VRegister vd, Register rs1, VRegister rs2, VSew vsew,
-<<<<<<< HEAD
-                        Vlmul vlmul, MaskType mask) {
-=======
                         MaskType mask) {
->>>>>>> 2be06511
   bool IsMew = vsew >= E128 ? true : false;
   uint8_t width = vsew_switch(vsew);
   GenInstrV(STORE_FP, width, vd, rs1, rs2, mask, 0b11, IsMew, 0b111);
