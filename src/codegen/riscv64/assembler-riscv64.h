// Copyright (c) 1994-2006 Sun Microsystems Inc.
// All Rights Reserved.
//
// Redistribution and use in source and binary forms, with or without
// modification, are permitted provided that the following conditions are
// met:
//
// - Redistributions of source code must retain the above copyright notice,
// this list of conditions and the following disclaimer.
//
// - Redistribution in binary form must reproduce the above copyright
// notice, this list of conditions and the following disclaimer in the
// documentation and/or other materials provided with the distribution.
//
// - Neither the name of Sun Microsystems or the names of contributors may
// be used to endorse or promote products derived from this software without
// specific prior written permission.
//
// THIS SOFTWARE IS PROVIDED BY THE COPYRIGHT HOLDERS AND CONTRIBUTORS "AS
// IS" AND ANY EXPRESS OR IMPLIED WARRANTIES, INCLUDING, BUT NOT LIMITED TO,
// THE IMPLIED WARRANTIES OF MERCHANTABILITY AND FITNESS FOR A PARTICULAR
// PURPOSE ARE DISCLAIMED. IN NO EVENT SHALL THE COPYRIGHT OWNER OR
// CONTRIBUTORS BE LIABLE FOR ANY DIRECT, INDIRECT, INCIDENTAL, SPECIAL,
// EXEMPLARY, OR CONSEQUENTIAL DAMAGES (INCLUDING, BUT NOT LIMITED TO,
// PROCUREMENT OF SUBSTITUTE GOODS OR SERVICES; LOSS OF USE, DATA, OR
// PROFITS; OR BUSINESS INTERRUPTION) HOWEVER CAUSED AND ON ANY THEORY OF
// LIABILITY, WHETHER IN CONTRACT, STRICT LIABILITY, OR TORT (INCLUDING
// NEGLIGENCE OR OTHERWISE) ARISING IN ANY WAY OUT OF THE USE OF THIS
// SOFTWARE, EVEN IF ADVISED OF THE POSSIBILITY OF SUCH DAMAGE.

// The original source code covered by the above license above has been
// modified significantly by Google Inc.
// Copyright 2012 the V8 project authors. All rights reserved.

#ifndef V8_CODEGEN_RISCV64_ASSEMBLER_RISCV64_H_
#define V8_CODEGEN_RISCV64_ASSEMBLER_RISCV64_H_

#include <stdio.h>

#include <memory>
#include <set>

#include "src/codegen/assembler.h"
#include "src/codegen/constant-pool.h"
#include "src/codegen/external-reference.h"
#include "src/codegen/label.h"
#include "src/codegen/riscv64/constants-riscv64.h"
#include "src/codegen/riscv64/register-riscv64.h"
#include "src/objects/contexts.h"
#include "src/objects/smi.h"

namespace v8 {
namespace internal {

#define DEBUG_PRINTF(...) \
  if (FLAG_debug_riscv) { \
    printf(__VA_ARGS__);  \
  }

class SafepointTableBuilder;

// -----------------------------------------------------------------------------
// Machine instruction Operands.
constexpr int kSmiShift = kSmiTagSize + kSmiShiftSize;
constexpr uint64_t kSmiShiftMask = (1UL << kSmiShift) - 1;
// Class Operand represents a shifter operand in data processing instructions.
class Operand {
 public:
  // Immediate.
  V8_INLINE explicit Operand(int64_t immediate,
                             RelocInfo::Mode rmode = RelocInfo::NONE)
      : rm_(no_reg), rmode_(rmode) {
    value_.immediate = immediate;
  }
  V8_INLINE explicit Operand(const ExternalReference& f)
      : rm_(no_reg), rmode_(RelocInfo::EXTERNAL_REFERENCE) {
    value_.immediate = static_cast<int64_t>(f.address());
  }
  V8_INLINE explicit Operand(const char* s);
  explicit Operand(Handle<HeapObject> handle);
  V8_INLINE explicit Operand(Smi value) : rm_(no_reg), rmode_(RelocInfo::NONE) {
    value_.immediate = static_cast<intptr_t>(value.ptr());
  }

  static Operand EmbeddedNumber(double number);  // Smi or HeapNumber.
  static Operand EmbeddedStringConstant(const StringConstantBase* str);

  // Register.
  V8_INLINE explicit Operand(Register rm) : rm_(rm) {}

  // Return true if this is a register operand.
  V8_INLINE bool is_reg() const;

  inline int64_t immediate() const;

  bool IsImmediate() const { return !rm_.is_valid(); }

  HeapObjectRequest heap_object_request() const {
    DCHECK(IsHeapObjectRequest());
    return value_.heap_object_request;
  }

  bool IsHeapObjectRequest() const {
    DCHECK_IMPLIES(is_heap_object_request_, IsImmediate());
    DCHECK_IMPLIES(is_heap_object_request_,
                   rmode_ == RelocInfo::FULL_EMBEDDED_OBJECT ||
                       rmode_ == RelocInfo::CODE_TARGET);
    return is_heap_object_request_;
  }

  Register rm() const { return rm_; }

  RelocInfo::Mode rmode() const { return rmode_; }

 private:
  Register rm_;
  union Value {
    Value() {}
    HeapObjectRequest heap_object_request;  // if is_heap_object_request_
    int64_t immediate;                      // otherwise
  } value_;                                 // valid if rm_ == no_reg
  bool is_heap_object_request_ = false;
  RelocInfo::Mode rmode_;

  friend class Assembler;
  friend class MacroAssembler;
};

// On RISC-V we have only one addressing mode with base_reg + offset.
// Class MemOperand represents a memory operand in load and store instructions.
class V8_EXPORT_PRIVATE MemOperand : public Operand {
 public:
  // Immediate value attached to offset.
  enum OffsetAddend { offset_minus_one = -1, offset_zero = 0 };

  explicit MemOperand(Register rn, int32_t offset = 0);
  explicit MemOperand(Register rn, int32_t unit, int32_t multiplier,
                      OffsetAddend offset_addend = offset_zero);
  int32_t offset() const { return offset_; }

  bool OffsetIsInt12Encodable() const { return is_int12(offset_); }

 private:
  int32_t offset_;

  friend class Assembler;
};

class V8_EXPORT_PRIVATE Assembler : public AssemblerBase {
 public:
  // Create an assembler. Instructions and relocation information are emitted
  // into a buffer, with the instructions starting from the beginning and the
  // relocation information starting from the end of the buffer. See CodeDesc
  // for a detailed comment on the layout (globals.h).
  //
  // If the provided buffer is nullptr, the assembler allocates and grows its
  // own buffer. Otherwise it takes ownership of the provided buffer.
  explicit Assembler(const AssemblerOptions&,
                     std::unique_ptr<AssemblerBuffer> = {});

  virtual ~Assembler() { CHECK(constpool_.IsEmpty()); }

  // GetCode emits any pending (non-emitted) code and fills the descriptor desc.
  static constexpr int kNoHandlerTable = 0;
  static constexpr SafepointTableBuilder* kNoSafepointTable = nullptr;
  void GetCode(Isolate* isolate, CodeDesc* desc,
               SafepointTableBuilder* safepoint_table_builder,
               int handler_table_offset);

  // Convenience wrapper for code without safepoint or handler tables.
  void GetCode(Isolate* isolate, CodeDesc* desc) {
    GetCode(isolate, desc, kNoSafepointTable, kNoHandlerTable);
  }

  // Unused on this architecture.
  void MaybeEmitOutOfLineConstantPool() {}

  // Label operations & relative jumps (PPUM Appendix D).
  //
  // Takes a branch opcode (cc) and a label (L) and generates
  // either a backward branch or a forward branch and links it
  // to the label fixup chain. Usage:
  //
  // Label L;    // unbound label
  // j(cc, &L);  // forward branch to unbound label
  // bind(&L);   // bind label to the current pc
  // j(cc, &L);  // backward branch to bound label
  // bind(&L);   // illegal: a label may be bound only once
  //
  // Note: The same Label can be used for forward and backward branches
  // but it may be bound only once.
  void bind(Label* L);  // Binds an unbound label L to current code position.

  enum OffsetSize : int {
    kOffset21 = 21,  // RISCV jal
    kOffset12 = 12,  // RISCV imm12
    kOffset20 = 20,  // RISCV imm20
    kOffset13 = 13,  // RISCV branch
    kOffset32 = 32,  // RISCV auipc + instr_I
    kOffset11 = 11   // RISCV C_J
  };

  // Determines if Label is bound and near enough so that branch instruction
  // can be used to reach it, instead of jump instruction.
  bool is_near(Label* L);
  bool is_near(Label* L, OffsetSize bits);
  bool is_near_branch(Label* L);

  // Get offset from instr.
  int BranchOffset(Instr instr);
  int BrachlongOffset(Instr auipc, Instr jalr);
  int JumpOffset(Instr instr);
  int CJumpOffset(Instr instr);
  static int LdOffset(Instr instr);
  static int AuipcOffset(Instr instr);

  // Returns the branch offset to the given label from the current code
  // position. Links the label to the current position if it is still unbound.
  // Manages the jump elimination optimization if the second parameter is true.
  int32_t branch_offset_helper(Label* L, OffsetSize bits);
  inline int32_t branch_offset(Label* L) {
    return branch_offset_helper(L, OffsetSize::kOffset13);
  }
  inline int32_t jump_offset(Label* L) {
    return branch_offset_helper(L, OffsetSize::kOffset21);
  }
  inline int16_t cjump_offset(Label* L) {
    return (int16_t)branch_offset_helper(L, OffsetSize::kOffset11);
  }

  uint64_t jump_address(Label* L);
  uint64_t branch_long_offset(Label* L);

  // Puts a labels target address at the given position.
  // The high 8 bits are set to zero.
  void label_at_put(Label* L, int at_offset);

  // Read/Modify the code target address in the branch/call instruction at pc.
  // The isolate argument is unused (and may be nullptr) when skipping flushing.
  static Address target_address_at(Address pc);
  V8_INLINE static void set_target_address_at(
      Address pc, Address target,
      ICacheFlushMode icache_flush_mode = FLUSH_ICACHE_IF_NEEDED) {
    set_target_value_at(pc, target, icache_flush_mode);
  }

  static Address target_address_at(Address pc, Address constant_pool);

  static void set_target_address_at(
      Address pc, Address constant_pool, Address target,
      ICacheFlushMode icache_flush_mode = FLUSH_ICACHE_IF_NEEDED);

  static bool IsConstantPoolAt(Instruction* instr);
  static int ConstantPoolSizeAt(Instruction* instr);
  // See Assembler::CheckConstPool for more info.
  void EmitPoolGuard();

  static void set_target_value_at(
      Address pc, uint64_t target,
      ICacheFlushMode icache_flush_mode = FLUSH_ICACHE_IF_NEEDED);

  static void JumpLabelToJumpRegister(Address pc);

  // This sets the branch destination (which gets loaded at the call address).
  // This is for calls and branches within generated code.  The serializer
  // has already deserialized the lui/ori instructions etc.
  inline static void deserialization_set_special_target_at(
      Address instruction_payload, Code code, Address target);

  // Get the size of the special target encoded at 'instruction_payload'.
  inline static int deserialization_special_target_size(
      Address instruction_payload);

  // This sets the internal reference at the pc.
  inline static void deserialization_set_target_internal_reference_at(
      Address pc, Address target,
      RelocInfo::Mode mode = RelocInfo::INTERNAL_REFERENCE);

  // Difference between address of current opcode and target address offset.
  static constexpr int kBranchPCOffset = kInstrSize;

  // Difference between address of current opcode and target address offset,
  // when we are generatinga sequence of instructions for long relative PC
  // branches
  static constexpr int kLongBranchPCOffset = 3 * kInstrSize;

  // Adjust ra register in branch delay slot of bal instruction so to skip
  // instructions not needed after optimization of PIC in
  // TurboAssembler::BranchAndLink method.

  static constexpr int kOptimizedBranchAndLinkLongReturnOffset = 4 * kInstrSize;

  // Here we are patching the address in the LUI/ADDI instruction pair.
  // These values are used in the serialization process and must be zero for
  // RISC-V platform, as Code, Embedded Object or External-reference pointers
  // are split across two consecutive instructions and don't exist separately
  // in the code, so the serializer should not step forwards in memory after
  // a target is resolved and written.
  static constexpr int kSpecialTargetSize = 0;

  // Number of consecutive instructions used to store 32bit/64bit constant.
  // This constant was used in RelocInfo::target_address_address() function
  // to tell serializer address of the instruction that follows
  // LUI/ADDI instruction pair.
  static constexpr int kInstructionsFor32BitConstant = 2;
  static constexpr int kInstructionsFor64BitConstant = 8;

  // Difference between address of current opcode and value read from pc
  // register.
  static constexpr int kPcLoadDelta = 4;

  // Bits available for offset field in branches
  static constexpr int kBranchOffsetBits = 13;

  // Bits available for offset field in jump
  static constexpr int kJumpOffsetBits = 21;

  // Bits available for offset field in compresed jump
  static constexpr int kCJalOffsetBits = 12;

  // Max offset for b instructions with 12-bit offset field (multiple of 2)
  static constexpr int kMaxBranchOffset = (1 << (13 - 1)) - 1;

  // Max offset for jal instruction with 20-bit offset field (multiple of 2)
  static constexpr int kMaxJumpOffset = (1 << (21 - 1)) - 1;

  static constexpr int kTrampolineSlotsSize = 2 * kInstrSize;

  RegList* GetScratchRegisterList() { return &scratch_register_list_; }

  // ---------------------------------------------------------------------------
  // Code generation.

  // Insert the smallest number of nop instructions
  // possible to align the pc offset to a multiple
  // of m. m must be a power of 2 (>= 4).
  void Align(int m);
  // Insert the smallest number of zero bytes possible to align the pc offset
  // to a mulitple of m. m must be a power of 2 (>= 2).
  void DataAlign(int m);
  // Aligns code to something that's optimal for a jump target for the platform.
  void CodeTargetAlign();

  // Different nop operations are used by the code generator to detect certain
  // states of the generated code.
  enum NopMarkerTypes {
    NON_MARKING_NOP = 0,
    DEBUG_BREAK_NOP,
    // IC markers.
    PROPERTY_ACCESS_INLINED,
    PROPERTY_ACCESS_INLINED_CONTEXT,
    PROPERTY_ACCESS_INLINED_CONTEXT_DONT_DELETE,
    // Helper values.
    LAST_CODE_MARKER,
    FIRST_IC_MARKER = PROPERTY_ACCESS_INLINED,
  };

  // RISC-V Instructions Emited to a buffer

  void lui(Register rd, int32_t imm20);
  void auipc(Register rd, int32_t imm20);

  // Jumps
  void jal(Register rd, int32_t imm20);
  void jalr(Register rd, Register rs1, int16_t imm12);

  // Branches
  void beq(Register rs1, Register rs2, int16_t imm12);
  inline void beq(Register rs1, Register rs2, Label* L) {
    beq(rs1, rs2, branch_offset(L));
  }
  void bne(Register rs1, Register rs2, int16_t imm12);
  inline void bne(Register rs1, Register rs2, Label* L) {
    bne(rs1, rs2, branch_offset(L));
  }
  void blt(Register rs1, Register rs2, int16_t imm12);
  inline void blt(Register rs1, Register rs2, Label* L) {
    blt(rs1, rs2, branch_offset(L));
  }
  void bge(Register rs1, Register rs2, int16_t imm12);
  inline void bge(Register rs1, Register rs2, Label* L) {
    bge(rs1, rs2, branch_offset(L));
  }
  void bltu(Register rs1, Register rs2, int16_t imm12);
  inline void bltu(Register rs1, Register rs2, Label* L) {
    bltu(rs1, rs2, branch_offset(L));
  }
  void bgeu(Register rs1, Register rs2, int16_t imm12);
  inline void bgeu(Register rs1, Register rs2, Label* L) {
    bgeu(rs1, rs2, branch_offset(L));
  }

  // Loads
  void lb(Register rd, Register rs1, int16_t imm12);
  void lh(Register rd, Register rs1, int16_t imm12);
  void lw(Register rd, Register rs1, int16_t imm12);
  void lbu(Register rd, Register rs1, int16_t imm12);
  void lhu(Register rd, Register rs1, int16_t imm12);

  // Stores
  void sb(Register source, Register base, int16_t imm12);
  void sh(Register source, Register base, int16_t imm12);
  void sw(Register source, Register base, int16_t imm12);

  // Arithmetic with immediate
  void addi(Register rd, Register rs1, int16_t imm12);
  void slti(Register rd, Register rs1, int16_t imm12);
  void sltiu(Register rd, Register rs1, int16_t imm12);
  void xori(Register rd, Register rs1, int16_t imm12);
  void ori(Register rd, Register rs1, int16_t imm12);
  void andi(Register rd, Register rs1, int16_t imm12);
  void slli(Register rd, Register rs1, uint8_t shamt);
  void srli(Register rd, Register rs1, uint8_t shamt);
  void srai(Register rd, Register rs1, uint8_t shamt);

  // Arithmetic
  void add(Register rd, Register rs1, Register rs2);
  void sub(Register rd, Register rs1, Register rs2);
  void sll(Register rd, Register rs1, Register rs2);
  void slt(Register rd, Register rs1, Register rs2);
  void sltu(Register rd, Register rs1, Register rs2);
  void xor_(Register rd, Register rs1, Register rs2);
  void srl(Register rd, Register rs1, Register rs2);
  void sra(Register rd, Register rs1, Register rs2);
  void or_(Register rd, Register rs1, Register rs2);
  void and_(Register rd, Register rs1, Register rs2);

  // Memory fences
  void fence(uint8_t pred, uint8_t succ);
  void fence_tso();

  // Environment call / break
  void ecall();
  void ebreak();

  // This is a de facto standard (as set by GNU binutils) 32-bit unimplemented
  // instruction (i.e., it should always trap, if your implementation has
  // invalid instruction traps).
  void unimp();

  // CSR
  void csrrw(Register rd, ControlStatusReg csr, Register rs1);
  void csrrs(Register rd, ControlStatusReg csr, Register rs1);
  void csrrc(Register rd, ControlStatusReg csr, Register rs1);
  void csrrwi(Register rd, ControlStatusReg csr, uint8_t imm5);
  void csrrsi(Register rd, ControlStatusReg csr, uint8_t imm5);
  void csrrci(Register rd, ControlStatusReg csr, uint8_t imm5);

  // RV64I
  void lwu(Register rd, Register rs1, int16_t imm12);
  void ld(Register rd, Register rs1, int16_t imm12);
  void sd(Register source, Register base, int16_t imm12);
  void addiw(Register rd, Register rs1, int16_t imm12);
  void slliw(Register rd, Register rs1, uint8_t shamt);
  void srliw(Register rd, Register rs1, uint8_t shamt);
  void sraiw(Register rd, Register rs1, uint8_t shamt);
  void addw(Register rd, Register rs1, Register rs2);
  void subw(Register rd, Register rs1, Register rs2);
  void sllw(Register rd, Register rs1, Register rs2);
  void srlw(Register rd, Register rs1, Register rs2);
  void sraw(Register rd, Register rs1, Register rs2);

  // RV32M Standard Extension
  void mul(Register rd, Register rs1, Register rs2);
  void mulh(Register rd, Register rs1, Register rs2);
  void mulhsu(Register rd, Register rs1, Register rs2);
  void mulhu(Register rd, Register rs1, Register rs2);
  void div(Register rd, Register rs1, Register rs2);
  void divu(Register rd, Register rs1, Register rs2);
  void rem(Register rd, Register rs1, Register rs2);
  void remu(Register rd, Register rs1, Register rs2);

  // RV64M Standard Extension (in addition to RV32M)
  void mulw(Register rd, Register rs1, Register rs2);
  void divw(Register rd, Register rs1, Register rs2);
  void divuw(Register rd, Register rs1, Register rs2);
  void remw(Register rd, Register rs1, Register rs2);
  void remuw(Register rd, Register rs1, Register rs2);

  // RV32A Standard Extension
  void lr_w(bool aq, bool rl, Register rd, Register rs1);
  void sc_w(bool aq, bool rl, Register rd, Register rs1, Register rs2);
  void amoswap_w(bool aq, bool rl, Register rd, Register rs1, Register rs2);
  void amoadd_w(bool aq, bool rl, Register rd, Register rs1, Register rs2);
  void amoxor_w(bool aq, bool rl, Register rd, Register rs1, Register rs2);
  void amoand_w(bool aq, bool rl, Register rd, Register rs1, Register rs2);
  void amoor_w(bool aq, bool rl, Register rd, Register rs1, Register rs2);
  void amomin_w(bool aq, bool rl, Register rd, Register rs1, Register rs2);
  void amomax_w(bool aq, bool rl, Register rd, Register rs1, Register rs2);
  void amominu_w(bool aq, bool rl, Register rd, Register rs1, Register rs2);
  void amomaxu_w(bool aq, bool rl, Register rd, Register rs1, Register rs2);

  // RV64A Standard Extension (in addition to RV32A)
  void lr_d(bool aq, bool rl, Register rd, Register rs1);
  void sc_d(bool aq, bool rl, Register rd, Register rs1, Register rs2);
  void amoswap_d(bool aq, bool rl, Register rd, Register rs1, Register rs2);
  void amoadd_d(bool aq, bool rl, Register rd, Register rs1, Register rs2);
  void amoxor_d(bool aq, bool rl, Register rd, Register rs1, Register rs2);
  void amoand_d(bool aq, bool rl, Register rd, Register rs1, Register rs2);
  void amoor_d(bool aq, bool rl, Register rd, Register rs1, Register rs2);
  void amomin_d(bool aq, bool rl, Register rd, Register rs1, Register rs2);
  void amomax_d(bool aq, bool rl, Register rd, Register rs1, Register rs2);
  void amominu_d(bool aq, bool rl, Register rd, Register rs1, Register rs2);
  void amomaxu_d(bool aq, bool rl, Register rd, Register rs1, Register rs2);

  // RV32F Standard Extension
  void flw(FPURegister rd, Register rs1, int16_t imm12);
  void fsw(FPURegister source, Register base, int16_t imm12);
  void fmadd_s(FPURegister rd, FPURegister rs1, FPURegister rs2,
               FPURegister rs3, RoundingMode frm = RNE);
  void fmsub_s(FPURegister rd, FPURegister rs1, FPURegister rs2,
               FPURegister rs3, RoundingMode frm = RNE);
  void fnmsub_s(FPURegister rd, FPURegister rs1, FPURegister rs2,
                FPURegister rs3, RoundingMode frm = RNE);
  void fnmadd_s(FPURegister rd, FPURegister rs1, FPURegister rs2,
                FPURegister rs3, RoundingMode frm = RNE);
  void fadd_s(FPURegister rd, FPURegister rs1, FPURegister rs2,
              RoundingMode frm = RNE);
  void fsub_s(FPURegister rd, FPURegister rs1, FPURegister rs2,
              RoundingMode frm = RNE);
  void fmul_s(FPURegister rd, FPURegister rs1, FPURegister rs2,
              RoundingMode frm = RNE);
  void fdiv_s(FPURegister rd, FPURegister rs1, FPURegister rs2,
              RoundingMode frm = RNE);
  void fsqrt_s(FPURegister rd, FPURegister rs1, RoundingMode frm = RNE);
  void fsgnj_s(FPURegister rd, FPURegister rs1, FPURegister rs2);
  void fsgnjn_s(FPURegister rd, FPURegister rs1, FPURegister rs2);
  void fsgnjx_s(FPURegister rd, FPURegister rs1, FPURegister rs2);
  void fmin_s(FPURegister rd, FPURegister rs1, FPURegister rs2);
  void fmax_s(FPURegister rd, FPURegister rs1, FPURegister rs2);
  void fcvt_w_s(Register rd, FPURegister rs1, RoundingMode frm = RNE);
  void fcvt_wu_s(Register rd, FPURegister rs1, RoundingMode frm = RNE);
  void fmv_x_w(Register rd, FPURegister rs1);
  void feq_s(Register rd, FPURegister rs1, FPURegister rs2);
  void flt_s(Register rd, FPURegister rs1, FPURegister rs2);
  void fle_s(Register rd, FPURegister rs1, FPURegister rs2);
  void fclass_s(Register rd, FPURegister rs1);
  void fcvt_s_w(FPURegister rd, Register rs1, RoundingMode frm = RNE);
  void fcvt_s_wu(FPURegister rd, Register rs1, RoundingMode frm = RNE);
  void fmv_w_x(FPURegister rd, Register rs1);

  // RV64F Standard Extension (in addition to RV32F)
  void fcvt_l_s(Register rd, FPURegister rs1, RoundingMode frm = RNE);
  void fcvt_lu_s(Register rd, FPURegister rs1, RoundingMode frm = RNE);
  void fcvt_s_l(FPURegister rd, Register rs1, RoundingMode frm = RNE);
  void fcvt_s_lu(FPURegister rd, Register rs1, RoundingMode frm = RNE);

  // RV32D Standard Extension
  void fld(FPURegister rd, Register rs1, int16_t imm12);
  void fsd(FPURegister source, Register base, int16_t imm12);
  void fmadd_d(FPURegister rd, FPURegister rs1, FPURegister rs2,
               FPURegister rs3, RoundingMode frm = RNE);
  void fmsub_d(FPURegister rd, FPURegister rs1, FPURegister rs2,
               FPURegister rs3, RoundingMode frm = RNE);
  void fnmsub_d(FPURegister rd, FPURegister rs1, FPURegister rs2,
                FPURegister rs3, RoundingMode frm = RNE);
  void fnmadd_d(FPURegister rd, FPURegister rs1, FPURegister rs2,
                FPURegister rs3, RoundingMode frm = RNE);
  void fadd_d(FPURegister rd, FPURegister rs1, FPURegister rs2,
              RoundingMode frm = RNE);
  void fsub_d(FPURegister rd, FPURegister rs1, FPURegister rs2,
              RoundingMode frm = RNE);
  void fmul_d(FPURegister rd, FPURegister rs1, FPURegister rs2,
              RoundingMode frm = RNE);
  void fdiv_d(FPURegister rd, FPURegister rs1, FPURegister rs2,
              RoundingMode frm = RNE);
  void fsqrt_d(FPURegister rd, FPURegister rs1, RoundingMode frm = RNE);
  void fsgnj_d(FPURegister rd, FPURegister rs1, FPURegister rs2);
  void fsgnjn_d(FPURegister rd, FPURegister rs1, FPURegister rs2);
  void fsgnjx_d(FPURegister rd, FPURegister rs1, FPURegister rs2);
  void fmin_d(FPURegister rd, FPURegister rs1, FPURegister rs2);
  void fmax_d(FPURegister rd, FPURegister rs1, FPURegister rs2);
  void fcvt_s_d(FPURegister rd, FPURegister rs1, RoundingMode frm = RNE);
  void fcvt_d_s(FPURegister rd, FPURegister rs1, RoundingMode frm = RNE);
  void feq_d(Register rd, FPURegister rs1, FPURegister rs2);
  void flt_d(Register rd, FPURegister rs1, FPURegister rs2);
  void fle_d(Register rd, FPURegister rs1, FPURegister rs2);
  void fclass_d(Register rd, FPURegister rs1);
  void fcvt_w_d(Register rd, FPURegister rs1, RoundingMode frm = RNE);
  void fcvt_wu_d(Register rd, FPURegister rs1, RoundingMode frm = RNE);
  void fcvt_d_w(FPURegister rd, Register rs1, RoundingMode frm = RNE);
  void fcvt_d_wu(FPURegister rd, Register rs1, RoundingMode frm = RNE);

  // RV64D Standard Extension (in addition to RV32D)
  void fcvt_l_d(Register rd, FPURegister rs1, RoundingMode frm = RNE);
  void fcvt_lu_d(Register rd, FPURegister rs1, RoundingMode frm = RNE);
  void fmv_x_d(Register rd, FPURegister rs1);
  void fcvt_d_l(FPURegister rd, Register rs1, RoundingMode frm = RNE);
  void fcvt_d_lu(FPURegister rd, Register rs1, RoundingMode frm = RNE);
  void fmv_d_x(FPURegister rd, Register rs1);

  // RV64C Standard Extension
  void c_nop();
  void c_addi(Register rd, int8_t imm6);
  void c_addiw(Register rd, int8_t imm6);
  void c_addi16sp(int16_t imm10);
  void c_addi4spn(Register rd, int16_t uimm10);
  void c_li(Register rd, int8_t imm6);
  void c_lui(Register rd, int8_t imm6);
  void c_slli(Register rd, uint8_t uimm6);
  void c_fldsp(FPURegister rd, uint16_t uimm9);
  void c_lwsp(Register rd, uint16_t uimm8);
  void c_ldsp(Register rd, uint16_t uimm9);
  void c_jr(Register rs1);
  void c_mv(Register rd, Register rs2);
  void c_ebreak();
  void c_jalr(Register rs1);
  void c_j(int16_t imm12);
  inline void c_j(Label* L) { c_j(cjump_offset(L)); }
  void c_add(Register rd, Register rs2);
  void c_sub(Register rd, Register rs2);
  void c_and(Register rd, Register rs2);
  void c_xor(Register rd, Register rs2);
  void c_or(Register rd, Register rs2);
  void c_subw(Register rd, Register rs2);
  void c_addw(Register rd, Register rs2);
  void c_swsp(Register rs2, uint16_t uimm8);
  void c_sdsp(Register rs2, uint16_t uimm9);
  void c_fsdsp(FPURegister rs2, uint16_t uimm9);
  void c_lw(Register rd, Register rs1, uint16_t uimm7);
  void c_ld(Register rd, Register rs1, uint16_t uimm8);
  void c_fld(FPURegister rd, Register rs1, uint16_t uimm8);
  void c_sw(Register rs2, Register rs1, uint16_t uimm7);
  void c_sd(Register rs2, Register rs1, uint16_t uimm8);
  void c_fsd(FPURegister rs2, Register rs1, uint16_t uimm8);

  // RVV
  static int32_t GenZimm(VSew vsew, Vlmul vlmul, TailAgnosticType tail = tu,
<<<<<<< HEAD
                         MaskAgnosticType mask = mu)  {
=======
                         MaskAgnosticType mask = mu) {
>>>>>>> 2be06511
    return (mask << 7) | (tail << 6) | ((vlmul & 0b100) << 3) |
           ((vsew & 0x7) << 2) | (vlmul & 0b11);
  }

  void vsetvli(Register rd, Register rs1, VSew vsew, Vlmul vlmul,
               TailAgnosticType tail = tu, MaskAgnosticType mask = mu);
  void vsetvl(Register rd, Register rs1, Register rs2);
  // Privileged
<<<<<<< HEAD
  void vl(VRegister vd, Register rs1, uint8_t lumop, VSew vsew, Vlmul vlmul,
          MaskType mask);
  void vls(VRegister vd, Register rs1, Register rs2, VSew vsew, Vlmul vlmul,
           MaskType mask);
  void vlx(VRegister vd, Register rs1, VRegister vs3, VSew vsew, Vlmul vlmul,
           MaskType mask);

  void vs(VRegister vd, Register rs1, uint8_t sumop, VSew vsew, Vlmul vlmul,
          MaskType mask);
  void vss(VRegister vd, Register rs1, Register rs2, VSew vsew, Vlmul vlmul,
           MaskType mask);
  void vsx(VRegister vd, Register rs1, VRegister vs3, VSew vsew, Vlmul vlmul,
           MaskType Type);

  void vlseg2(VRegister vd, Register rs1, uint8_t lumop, VSew vsew, Vlmul vlmul,
              MaskType mask);
  void vlseg3(VRegister vd, Register rs1, uint8_t lumop, VSew vsew, Vlmul vlmul,
              MaskType mask);
  void vlseg4(VRegister vd, Register rs1, uint8_t lumop, VSew vsew, Vlmul vlmul,
              MaskType mask);
  void vlseg5(VRegister vd, Register rs1, uint8_t lumop, VSew vsew, Vlmul vlmul,
              MaskType mask);
  void vlseg6(VRegister vd, Register rs1, uint8_t lumop, VSew vsew, Vlmul vlmul,
              MaskType mask);
  void vlseg7(VRegister vd, Register rs1, uint8_t lumop, VSew vsew, Vlmul vlmul,
              MaskType mask);
  void vlseg8(VRegister vd, Register rs1, uint8_t lumop, VSew vsew, Vlmul vlmul,
              MaskType mask);

  void vsseg2(VRegister vd, Register rs1, uint8_t sumop, VSew vsew, Vlmul vlmul,
              MaskType mask);
  void vsseg3(VRegister vd, Register rs1, uint8_t sumop, VSew vsew, Vlmul vlmul,
              MaskType mask);
  void vsseg4(VRegister vd, Register rs1, uint8_t sumop, VSew vsew, Vlmul vlmul,
              MaskType mask);
  void vsseg5(VRegister vd, Register rs1, uint8_t sumop, VSew vsew, Vlmul vlmul,
              MaskType mask);
  void vsseg6(VRegister vd, Register rs1, uint8_t sumop, VSew vsew, Vlmul vlmul,
              MaskType mask);
  void vsseg7(VRegister vd, Register rs1, uint8_t sumop, VSew vsew, Vlmul vlmul,
              MaskType mask);
  void vsseg8(VRegister vd, Register rs1, uint8_t sumop, VSew vsew, Vlmul vlmul,
              MaskType mask);

  void vlsseg2(VRegister vd, Register rs1, Register rs2, VSew vsew, Vlmul vlmul,
               MaskType mask);
  void vlsseg3(VRegister vd, Register rs1, Register rs2, VSew vsew, Vlmul vlmul,
               MaskType mask);
  void vlsseg4(VRegister vd, Register rs1, Register rs2, VSew vsew, Vlmul vlmul,
               MaskType mask);
  void vlsseg5(VRegister vd, Register rs1, Register rs2, VSew vsew, Vlmul vlmul,
               MaskType mask);
  void vlsseg6(VRegister vd, Register rs1, Register rs2, VSew vsew, Vlmul vlmul,
               MaskType mask);
  void vlsseg7(VRegister vd, Register rs1, Register rs2, VSew vsew, Vlmul vlmul,
               MaskType mask);
  void vlsseg8(VRegister vd, Register rs1, Register rs2, VSew vsew, Vlmul vlmul,
               MaskType mask);

  void vssseg2(VRegister vd, Register rs1, Register rs2, VSew vsew, Vlmul vlmul,
               MaskType mask);
  void vssseg3(VRegister vd, Register rs1, Register rs2, VSew vsew, Vlmul vlmul,
               MaskType mask);
  void vssseg4(VRegister vd, Register rs1, Register rs2, VSew vsew, Vlmul vlmul,
               MaskType mask);
  void vssseg5(VRegister vd, Register rs1, Register rs2, VSew vsew, Vlmul vlmul,
               MaskType mask);
  void vssseg6(VRegister vd, Register rs1, Register rs2, VSew vsew, Vlmul vlmul,
               MaskType mask);
  void vssseg7(VRegister vd, Register rs1, Register rs2, VSew vsew, Vlmul vlmul,
               MaskType mask);
  void vssseg8(VRegister vd, Register rs1, Register rs2, VSew vsew, Vlmul vlmul,
=======
  void vl(VRegister vd, Register rs1, uint8_t lumop, VSew vsew, MaskType mask);
  void vls(VRegister vd, Register rs1, Register rs2, VSew vsew, MaskType mask);
  void vlx(VRegister vd, Register rs1, VRegister vs3, VSew vsew, MaskType mask);

  void vs(VRegister vd, Register rs1, uint8_t sumop, VSew vsew, MaskType mask);
  void vss(VRegister vd, Register rs1, Register rs2, VSew vsew, MaskType mask);
  void vsx(VRegister vd, Register rs1, VRegister vs3, VSew vsew, MaskType Type);

  void vlseg2(VRegister vd, Register rs1, uint8_t lumop, VSew vsew,
              MaskType mask);
  void vlseg3(VRegister vd, Register rs1, uint8_t lumop, VSew vsew,
              MaskType mask);
  void vlseg4(VRegister vd, Register rs1, uint8_t lumop, VSew vsew,
              MaskType mask);
  void vlseg5(VRegister vd, Register rs1, uint8_t lumop, VSew vsew,
              MaskType mask);
  void vlseg6(VRegister vd, Register rs1, uint8_t lumop, VSew vsew,
              MaskType mask);
  void vlseg7(VRegister vd, Register rs1, uint8_t lumop, VSew vsew,
              MaskType mask);
  void vlseg8(VRegister vd, Register rs1, uint8_t lumop, VSew vsew,
              MaskType mask);

  void vsseg2(VRegister vd, Register rs1, uint8_t sumop, VSew vsew,
              MaskType mask);
  void vsseg3(VRegister vd, Register rs1, uint8_t sumop, VSew vsew,
              MaskType mask);
  void vsseg4(VRegister vd, Register rs1, uint8_t sumop, VSew vsew,
              MaskType mask);
  void vsseg5(VRegister vd, Register rs1, uint8_t sumop, VSew vsew,
              MaskType mask);
  void vsseg6(VRegister vd, Register rs1, uint8_t sumop, VSew vsew,
              MaskType mask);
  void vsseg7(VRegister vd, Register rs1, uint8_t sumop, VSew vsew,
              MaskType mask);
  void vsseg8(VRegister vd, Register rs1, uint8_t sumop, VSew vsew,
              MaskType mask);

  void vlsseg2(VRegister vd, Register rs1, Register rs2, VSew vsew,
               MaskType mask);
  void vlsseg3(VRegister vd, Register rs1, Register rs2, VSew vsew,
               MaskType mask);
  void vlsseg4(VRegister vd, Register rs1, Register rs2, VSew vsew,
               MaskType mask);
  void vlsseg5(VRegister vd, Register rs1, Register rs2, VSew vsew,
               MaskType mask);
  void vlsseg6(VRegister vd, Register rs1, Register rs2, VSew vsew,
               MaskType mask);
  void vlsseg7(VRegister vd, Register rs1, Register rs2, VSew vsew,
               MaskType mask);
  void vlsseg8(VRegister vd, Register rs1, Register rs2, VSew vsew,
               MaskType mask);

  void vssseg2(VRegister vd, Register rs1, Register rs2, VSew vsew,
               MaskType mask);
  void vssseg3(VRegister vd, Register rs1, Register rs2, VSew vsew,
               MaskType mask);
  void vssseg4(VRegister vd, Register rs1, Register rs2, VSew vsew,
               MaskType mask);
  void vssseg5(VRegister vd, Register rs1, Register rs2, VSew vsew,
               MaskType mask);
  void vssseg6(VRegister vd, Register rs1, Register rs2, VSew vsew,
               MaskType mask);
  void vssseg7(VRegister vd, Register rs1, Register rs2, VSew vsew,
               MaskType mask);
  void vssseg8(VRegister vd, Register rs1, Register rs2, VSew vsew,
>>>>>>> 2be06511
               MaskType mask);

  void vlxseg2(VRegister vd, Register rs1, VRegister vs2, VSew vsew,
               Vlmul vlmul, MaskType mask);
  void vlxseg3(VRegister vd, Register rs1, VRegister vs2, VSew vsew,
               Vlmul vlmul, MaskType mask);
  void vlxseg4(VRegister vd, Register rs1, VRegister vs2, VSew vsew,
               Vlmul vlmul, MaskType mask);
  void vlxseg5(VRegister vd, Register rs1, VRegister vs2, VSew vsew,
               Vlmul vlmul, MaskType mask);
  void vlxseg6(VRegister vd, Register rs1, VRegister vs2, VSew vsew,
               Vlmul vlmul, MaskType mask);
  void vlxseg7(VRegister vd, Register rs1, VRegister vs2, VSew vsew,
               Vlmul vlmul, MaskType mask);
  void vlxseg8(VRegister vd, Register rs1, VRegister vs2, VSew vsew,
               Vlmul vlmul, MaskType mask);

  void vsxseg2(VRegister vd, Register rs1, VRegister vs2, VSew vsew,
               Vlmul vlmul, MaskType mask);
  void vsxseg3(VRegister vd, Register rs1, VRegister vs2, VSew vsew,
               Vlmul vlmul, MaskType mask);
  void vsxseg4(VRegister vd, Register rs1, VRegister vs2, VSew vsew,
               Vlmul vlmul, MaskType mask);
  void vsxseg5(VRegister vd, Register rs1, VRegister vs2, VSew vsew,
               Vlmul vlmul, MaskType mask);
  void vsxseg6(VRegister vd, Register rs1, VRegister vs2, VSew vsew,
               Vlmul vlmul, MaskType mask);
  void vsxseg7(VRegister vd, Register rs1, VRegister vs2, VSew vsew,
               Vlmul vlmul, MaskType mask);
  void vsxseg8(VRegister vd, Register rs1, VRegister vs2, VSew vsew,
               Vlmul vlmul, MaskType mask);

  void uret();
  void sret();
  void mret();
  void wfi();
  void sfence_vma(Register rs1, Register rs2);

  // Assembler Pseudo Instructions (Tables 25.2, 25.3, RISC-V Unprivileged ISA)
  void nop();
  void RV_li(Register rd, int64_t imm);
  // Returns the number of instructions required to load the immediate
  static int li_estimate(int64_t imm, bool is_get_temp_reg = false);
  // Loads an immediate, always using 8 instructions, regardless of the value,
  // so that it can be modified later.
  void li_constant(Register rd, int64_t imm);
  void li_ptr(Register rd, int64_t imm);

  void mv(Register rd, Register rs) { addi(rd, rs, 0); }
  void not_(Register rd, Register rs) { xori(rd, rs, -1); }
  void neg(Register rd, Register rs) { sub(rd, zero_reg, rs); }
  void negw(Register rd, Register rs) { subw(rd, zero_reg, rs); }
  void sext_w(Register rd, Register rs) { addiw(rd, rs, 0); }
  void seqz(Register rd, Register rs) { sltiu(rd, rs, 1); }
  void snez(Register rd, Register rs) { sltu(rd, zero_reg, rs); }
  void sltz(Register rd, Register rs) { slt(rd, rs, zero_reg); }
  void sgtz(Register rd, Register rs) { slt(rd, zero_reg, rs); }

  void fmv_s(FPURegister rd, FPURegister rs) { fsgnj_s(rd, rs, rs); }
  void fabs_s(FPURegister rd, FPURegister rs) { fsgnjx_s(rd, rs, rs); }
  void fneg_s(FPURegister rd, FPURegister rs) { fsgnjn_s(rd, rs, rs); }
  void fmv_d(FPURegister rd, FPURegister rs) { fsgnj_d(rd, rs, rs); }
  void fabs_d(FPURegister rd, FPURegister rs) { fsgnjx_d(rd, rs, rs); }
  void fneg_d(FPURegister rd, FPURegister rs) { fsgnjn_d(rd, rs, rs); }

  void beqz(Register rs, int16_t imm13) { beq(rs, zero_reg, imm13); }
  inline void beqz(Register rs1, Label* L) { beqz(rs1, branch_offset(L)); }
  void bnez(Register rs, int16_t imm13) { bne(rs, zero_reg, imm13); }
  inline void bnez(Register rs1, Label* L) { bnez(rs1, branch_offset(L)); }
  void blez(Register rs, int16_t imm13) { bge(zero_reg, rs, imm13); }
  inline void blez(Register rs1, Label* L) { blez(rs1, branch_offset(L)); }
  void bgez(Register rs, int16_t imm13) { bge(rs, zero_reg, imm13); }
  inline void bgez(Register rs1, Label* L) { bgez(rs1, branch_offset(L)); }
  void bltz(Register rs, int16_t imm13) { blt(rs, zero_reg, imm13); }
  inline void bltz(Register rs1, Label* L) { bltz(rs1, branch_offset(L)); }
  void bgtz(Register rs, int16_t imm13) { blt(zero_reg, rs, imm13); }

  inline void bgtz(Register rs1, Label* L) { bgtz(rs1, branch_offset(L)); }
  void bgt(Register rs1, Register rs2, int16_t imm13) { blt(rs2, rs1, imm13); }
  inline void bgt(Register rs1, Register rs2, Label* L) {
    bgt(rs1, rs2, branch_offset(L));
  }
  void ble(Register rs1, Register rs2, int16_t imm13) { bge(rs2, rs1, imm13); }
  inline void ble(Register rs1, Register rs2, Label* L) {
    ble(rs1, rs2, branch_offset(L));
  }
  void bgtu(Register rs1, Register rs2, int16_t imm13) {
    bltu(rs2, rs1, imm13);
  }
  inline void bgtu(Register rs1, Register rs2, Label* L) {
    bgtu(rs1, rs2, branch_offset(L));
  }
  void bleu(Register rs1, Register rs2, int16_t imm13) {
    bgeu(rs2, rs1, imm13);
  }
  inline void bleu(Register rs1, Register rs2, Label* L) {
    bleu(rs1, rs2, branch_offset(L));
  }

  void j(int32_t imm21) { jal(zero_reg, imm21); }
  inline void j(Label* L) { j(jump_offset(L)); }
  inline void b(Label* L) { j(L); }
  void jal(int32_t imm21) { jal(ra, imm21); }
  inline void jal(Label* L) { jal(jump_offset(L)); }
  void jr(Register rs) { jalr(zero_reg, rs, 0); }
  void jr(Register rs, int32_t imm12) { jalr(zero_reg, rs, imm12); }
  void jalr(Register rs, int32_t imm12) { jalr(ra, rs, imm12); }
  void jalr(Register rs) { jalr(ra, rs, 0); }
  void ret() { jalr(zero_reg, ra, 0); }
  void call(int32_t offset) {
    auipc(ra, (offset >> 12) + ((offset & 0x800) >> 11));
    jalr(ra, ra, offset << 20 >> 20);
  }

  // Read instructions-retired counter
  void rdinstret(Register rd) { csrrs(rd, csr_instret, zero_reg); }
  void rdinstreth(Register rd) { csrrs(rd, csr_instreth, zero_reg); }
  void rdcycle(Register rd) { csrrs(rd, csr_cycle, zero_reg); }
  void rdcycleh(Register rd) { csrrs(rd, csr_cycleh, zero_reg); }
  void rdtime(Register rd) { csrrs(rd, csr_time, zero_reg); }
  void rdtimeh(Register rd) { csrrs(rd, csr_timeh, zero_reg); }

  void csrr(Register rd, ControlStatusReg csr) { csrrs(rd, csr, zero_reg); }
  void csrw(ControlStatusReg csr, Register rs) { csrrw(zero_reg, csr, rs); }
  void csrs(ControlStatusReg csr, Register rs) { csrrs(zero_reg, csr, rs); }
  void csrc(ControlStatusReg csr, Register rs) { csrrc(zero_reg, csr, rs); }

  void csrwi(ControlStatusReg csr, uint8_t imm) { csrrwi(zero_reg, csr, imm); }
  void csrsi(ControlStatusReg csr, uint8_t imm) { csrrsi(zero_reg, csr, imm); }
  void csrci(ControlStatusReg csr, uint8_t imm) { csrrci(zero_reg, csr, imm); }

  void frcsr(Register rd) { csrrs(rd, csr_fcsr, zero_reg); }
  void fscsr(Register rd, Register rs) { csrrw(rd, csr_fcsr, rs); }
  void fscsr(Register rs) { csrrw(zero_reg, csr_fcsr, rs); }

  void frrm(Register rd) { csrrs(rd, csr_frm, zero_reg); }
  void fsrm(Register rd, Register rs) { csrrw(rd, csr_frm, rs); }
  void fsrm(Register rs) { csrrw(zero_reg, csr_frm, rs); }

  void frflags(Register rd) { csrrs(rd, csr_fflags, zero_reg); }
  void fsflags(Register rd, Register rs) { csrrw(rd, csr_fflags, rs); }
  void fsflags(Register rs) { csrrw(zero_reg, csr_fflags, rs); }

  // Other pseudo instructions that are not part of RISCV pseudo assemly
  void nor(Register rd, Register rs, Register rt) {
    or_(rd, rs, rt);
    not_(rd, rd);
  }

  void sync() { fence(0b1111, 0b1111); }
  void break_(uint32_t code, bool break_as_stop = false);
  void stop(uint32_t code = kMaxStopCode);

  // Check the code size generated from label to here.
  int SizeOfCodeGeneratedSince(Label* label) {
    return pc_offset() - label->pos();
  }

  // Check the number of instructions generated from label to here.
  int InstructionsGeneratedSince(Label* label) {
    return SizeOfCodeGeneratedSince(label) / kInstrSize;
  }

  using BlockConstPoolScope = ConstantPool::BlockScope;
  // Class for scoping postponing the trampoline pool generation.
  class BlockTrampolinePoolScope {
   public:
    explicit BlockTrampolinePoolScope(Assembler* assem, int margin = 0)
        : assem_(assem) {
      assem_->StartBlockTrampolinePool();
    }

    explicit BlockTrampolinePoolScope(Assembler* assem, PoolEmissionCheck check)
        : assem_(assem) {
      assem_->StartBlockTrampolinePool();
    }
    ~BlockTrampolinePoolScope() { assem_->EndBlockTrampolinePool(); }

   private:
    Assembler* assem_;
    DISALLOW_IMPLICIT_CONSTRUCTORS(BlockTrampolinePoolScope);
  };

  // Class for postponing the assembly buffer growth. Typically used for
  // sequences of instructions that must be emitted as a unit, before
  // buffer growth (and relocation) can occur.
  // This blocking scope is not nestable.
  class BlockGrowBufferScope {
   public:
    explicit BlockGrowBufferScope(Assembler* assem) : assem_(assem) {
      assem_->StartBlockGrowBuffer();
    }
    ~BlockGrowBufferScope() { assem_->EndBlockGrowBuffer(); }

   private:
    Assembler* assem_;

    DISALLOW_IMPLICIT_CONSTRUCTORS(BlockGrowBufferScope);
  };

  // Record a deoptimization reason that can be used by a log or cpu profiler.
  // Use --trace-deopt to enable.
  void RecordDeoptReason(DeoptimizeReason reason, SourcePosition position,
                         int id);

  static int RelocateInternalReference(RelocInfo::Mode rmode, Address pc,
                                       intptr_t pc_delta);

  // Writes a single byte or word of data in the code stream.  Used for
  // inline tables, e.g., jump-tables.
  void db(uint8_t data);
  void dd(uint32_t data);
  void dq(uint64_t data);
  void dp(uintptr_t data) { dq(data); }
  void dd(Label* label);

  Instruction* pc() const { return reinterpret_cast<Instruction*>(pc_); }

  // Postpone the generation of the trampoline pool for the specified number of
  // instructions.
  void BlockTrampolinePoolFor(int instructions);

  // Check if there is less than kGap bytes available in the buffer.
  // If this is the case, we need to grow the buffer before emitting
  // an instruction or relocation information.
  inline bool overflow() const { return pc_ >= reloc_info_writer.pos() - kGap; }

  // Get the number of bytes available in the buffer.
  inline intptr_t available_space() const {
    return reloc_info_writer.pos() - pc_;
  }

  // Read/patch instructions.
  static Instr instr_at(Address pc) { return *reinterpret_cast<Instr*>(pc); }
  static void instr_at_put(Address pc, Instr instr) {
    *reinterpret_cast<Instr*>(pc) = instr;
  }
  Instr instr_at(int pos) {
    return *reinterpret_cast<Instr*>(buffer_start_ + pos);
  }
  void instr_at_put(int pos, Instr instr) {
    *reinterpret_cast<Instr*>(buffer_start_ + pos) = instr;
  }

  void instr_at_put(int pos, ShortInstr instr) {
    *reinterpret_cast<ShortInstr*>(buffer_start_ + pos) = instr;
  }

  Address toAddress(int pos) {
    return reinterpret_cast<Address>(buffer_start_ + pos);
  }

  // Check if an instruction is a branch of some kind.
  static bool IsBranch(Instr instr);
  static bool IsJump(Instr instr);
  static bool IsJal(Instr instr);
  static bool IsCJal(Instr instr);
  static bool IsJalr(Instr instr);
  static bool IsLui(Instr instr);
  static bool IsAuipc(Instr instr);
  static bool IsAddiw(Instr instr);
  static bool IsAddi(Instr instr);
  static bool IsOri(Instr instr);
  static bool IsSlli(Instr instr);
  static bool IsLd(Instr instr);
  void CheckTrampolinePool();

  inline int UnboundLabelsCount() { return unbound_labels_count_; }

 protected:
  // Readable constants for base and offset adjustment helper, these indicate if
  // aside from offset, another value like offset + 4 should fit into int16.
  enum class OffsetAccessType : bool {
    SINGLE_ACCESS = false,
    TWO_ACCESSES = true
  };

  // Determine whether need to adjust base and offset of memroy load/store
  bool NeedAdjustBaseAndOffset(
      const MemOperand& src, OffsetAccessType = OffsetAccessType::SINGLE_ACCESS,
      int second_Access_add_to_offset = 4);

  // Helper function for memory load/store using base register and offset.
  void AdjustBaseAndOffset(
      MemOperand* src, Register scratch,
      OffsetAccessType access_type = OffsetAccessType::SINGLE_ACCESS,
      int second_access_add_to_offset = 4);

  inline static void set_target_internal_reference_encoded_at(Address pc,
                                                              Address target);

  int64_t buffer_space() const { return reloc_info_writer.pos() - pc_; }

  // Decode branch instruction at pos and return branch target pos.
  int target_at(int pos, bool is_internal);

  // Patch branch instruction at pos to branch to given branch target pos.
  void target_at_put(int pos, int target_pos, bool is_internal);

  // Say if we need to relocate with this mode.
  bool MustUseReg(RelocInfo::Mode rmode);

  // Record reloc info for current pc_.
  void RecordRelocInfo(RelocInfo::Mode rmode, intptr_t data = 0);

  // Block the emission of the trampoline pool before pc_offset.
  void BlockTrampolinePoolBefore(int pc_offset) {
    if (no_trampoline_pool_before_ < pc_offset)
      no_trampoline_pool_before_ = pc_offset;
  }

  void StartBlockTrampolinePool() {
    DEBUG_PRINTF("\tStartBlockTrampolinePool\n");
    trampoline_pool_blocked_nesting_++;
  }

  void EndBlockTrampolinePool() {
    trampoline_pool_blocked_nesting_--;
    DEBUG_PRINTF("\ttrampoline_pool_blocked_nesting:%d\n",
                 trampoline_pool_blocked_nesting_);
    if (trampoline_pool_blocked_nesting_ == 0) {
      CheckTrampolinePoolQuick(1);
    }
  }

  bool is_trampoline_pool_blocked() const {
    return trampoline_pool_blocked_nesting_ > 0;
  }

  bool has_exception() const { return internal_trampoline_exception_; }

  bool is_trampoline_emitted() const { return trampoline_emitted_; }

  // Temporarily block automatic assembly buffer growth.
  void StartBlockGrowBuffer() {
    DCHECK(!block_buffer_growth_);
    block_buffer_growth_ = true;
  }

  void EndBlockGrowBuffer() {
    DCHECK(block_buffer_growth_);
    block_buffer_growth_ = false;
  }

  bool is_buffer_growth_blocked() const { return block_buffer_growth_; }

  void CheckTrampolinePoolQuick(int extra_instructions = 0) {
    DEBUG_PRINTF("\tpc_offset:%d %d\n", pc_offset(),
                 next_buffer_check_ - extra_instructions * kInstrSize);
    if (pc_offset() >= next_buffer_check_ - extra_instructions * kInstrSize) {
      CheckTrampolinePool();
    }
  }

  using BlockPoolsScope = BlockTrampolinePoolScope;

  void RecordConstPool(int size);

  void ForceConstantPoolEmissionWithoutJump() {
    constpool_.Check(Emission::kForced, Jump::kOmitted);
  }
  void ForceConstantPoolEmissionWithJump() {
    constpool_.Check(Emission::kForced, Jump::kRequired);
  }
  // Check if the const pool needs to be emitted while pretending that {margin}
  // more bytes of instructions have already been emitted.
  void EmitConstPoolWithJumpIfNeeded(size_t margin = 0) {
    constpool_.Check(Emission::kIfNeeded, Jump::kRequired, margin);
  }

  void EmitConstPoolWithoutJumpIfNeeded(size_t margin = 0) {
    constpool_.Check(Emission::kIfNeeded, Jump::kOmitted, margin);
  }

  void RecordEntry(uint32_t data, RelocInfo::Mode rmode) {
    constpool_.RecordEntry(data, rmode);
  }

  void RecordEntry(uint64_t data, RelocInfo::Mode rmode) {
    constpool_.RecordEntry(data, rmode);
  }

 private:
  // Avoid overflows for displacements etc.
  static const int kMaximalBufferSize = 512 * MB;

  // Buffer size and constant pool distance are checked together at regular
  // intervals of kBufferCheckInterval emitted bytes.
  static constexpr int kBufferCheckInterval = 1 * KB / 2;

  // Code generation.
  // The relocation writer's position is at least kGap bytes below the end of
  // the generated instructions. This is so that multi-instruction sequences do
  // not have to check for overflow. The same is true for writes of large
  // relocation info entries.
  static constexpr int kGap = 64;
  STATIC_ASSERT(AssemblerBase::kMinimalBufferSize >= 2 * kGap);

  // Repeated checking whether the trampoline pool should be emitted is rather
  // expensive. By default we only check again once a number of instructions
  // has been generated.
  static constexpr int kCheckConstIntervalInst = 32;
  static constexpr int kCheckConstInterval =
      kCheckConstIntervalInst * kInstrSize;

  int next_buffer_check_;  // pc offset of next buffer check.

  // Emission of the trampoline pool may be blocked in some code sequences.
  int trampoline_pool_blocked_nesting_;  // Block emission if this is not zero.
  int no_trampoline_pool_before_;  // Block emission before this pc offset.

  // Keep track of the last emitted pool to guarantee a maximal distance.
  int last_trampoline_pool_end_;  // pc offset of the end of the last pool.

  // Automatic growth of the assembly buffer may be blocked for some sequences.
  bool block_buffer_growth_;  // Block growth when true.

  // Relocation information generation.
  // Each relocation is encoded as a variable size value.
  static constexpr int kMaxRelocSize = RelocInfoWriter::kMaxSize;
  RelocInfoWriter reloc_info_writer;

  // The bound position, before this we cannot do instruction elimination.
  int last_bound_pos_;

  // Code emission.
  inline void CheckBuffer();
  void GrowBuffer();
  inline void emit(Instr x);
  inline void emit(ShortInstr x);
  inline void emit(uint64_t x);
  template <typename T>
  inline void EmitHelper(T x);

  static void disassembleInstr(Instr instr);

  // Instruction generation.

  // ----- Top-level instruction formats match those in the ISA manual
  // (R, I, S, B, U, J). These match the formats defined in LLVM's
  // RISCVInstrFormats.td.
  void GenInstrR(uint8_t funct7, uint8_t funct3, Opcode opcode, Register rd,
                 Register rs1, Register rs2);
  void GenInstrR(uint8_t funct7, uint8_t funct3, Opcode opcode, FPURegister rd,
                 FPURegister rs1, FPURegister rs2);
  void GenInstrR(uint8_t funct7, uint8_t funct3, Opcode opcode, Register rd,
                 FPURegister rs1, Register rs2);
  void GenInstrR(uint8_t funct7, uint8_t funct3, Opcode opcode, FPURegister rd,
                 Register rs1, Register rs2);
  void GenInstrR(uint8_t funct7, uint8_t funct3, Opcode opcode, FPURegister rd,
                 FPURegister rs1, Register rs2);
  void GenInstrR(uint8_t funct7, uint8_t funct3, Opcode opcode, Register rd,
                 FPURegister rs1, FPURegister rs2);
  void GenInstrR4(uint8_t funct2, Opcode opcode, Register rd, Register rs1,
                  Register rs2, Register rs3, RoundingMode frm);
  void GenInstrR4(uint8_t funct2, Opcode opcode, FPURegister rd,
                  FPURegister rs1, FPURegister rs2, FPURegister rs3,
                  RoundingMode frm);
  void GenInstrRAtomic(uint8_t funct5, bool aq, bool rl, uint8_t funct3,
                       Register rd, Register rs1, Register rs2);
  void GenInstrRFrm(uint8_t funct7, Opcode opcode, Register rd, Register rs1,
                    Register rs2, RoundingMode frm);
  void GenInstrI(uint8_t funct3, Opcode opcode, Register rd, Register rs1,
                 int16_t imm12);
  void GenInstrI(uint8_t funct3, Opcode opcode, FPURegister rd, Register rs1,
                 int16_t imm12);
  void GenInstrIShift(bool arithshift, uint8_t funct3, Opcode opcode,
                      Register rd, Register rs1, uint8_t shamt);
  void GenInstrIShiftW(bool arithshift, uint8_t funct3, Opcode opcode,
                       Register rd, Register rs1, uint8_t shamt);
  void GenInstrS(uint8_t funct3, Opcode opcode, Register rs1, Register rs2,
                 int16_t imm12);
  void GenInstrS(uint8_t funct3, Opcode opcode, Register rs1, FPURegister rs2,
                 int16_t imm12);
  void GenInstrB(uint8_t funct3, Opcode opcode, Register rs1, Register rs2,
                 int16_t imm12);
  void GenInstrU(Opcode opcode, Register rd, int32_t imm20);
  void GenInstrJ(Opcode opcode, Register rd, int32_t imm20);
  void GenInstrCR(uint8_t funct4, Opcode opcode, Register rd, Register rs2);
  void GenInstrCA(uint8_t funct6, Opcode opcode, Register rd, uint8_t funct,
                  Register rs2);
  void GenInstrCI(uint8_t funct3, Opcode opcode, Register rd, int8_t imm6);
  void GenInstrCIU(uint8_t funct3, Opcode opcode, Register rd, uint8_t uimm6);
  void GenInstrCIU(uint8_t funct3, Opcode opcode, FPURegister rd,
                   uint8_t uimm6);
  void GenInstrCIW(uint8_t funct3, Opcode opcode, Register rd, uint8_t uimm8);
  void GenInstrCSS(uint8_t funct3, Opcode opcode, FPURegister rs2,
                   uint8_t uimm6);
  void GenInstrCSS(uint8_t funct3, Opcode opcode, Register rs2, uint8_t uimm6);
  void GenInstrCL(uint8_t funct3, Opcode opcode, Register rd, Register rs1,
                  uint8_t uimm5);
  void GenInstrCL(uint8_t funct3, Opcode opcode, FPURegister rd, Register rs1,
                  uint8_t uimm5);
  void GenInstrCS(uint8_t funct3, Opcode opcode, Register rs2, Register rs1,
                  uint8_t uimm5);
  void GenInstrCS(uint8_t funct3, Opcode opcode, FPURegister rs2, Register rs1,
                  uint8_t uimm5);
  void GenInstrCJ(uint8_t funct3, Opcode opcode, uint16_t uint11);

  // ----------------------------RVV------------------------------------------
  // vsetvl
  void GenInstrV(Register rd, Register rs1, Register rs2);
  // vsetvli
  void GenInstrV(Register rd, Register rs1, uint32_t zimm);
  // OPIVV OPFVV OPMVV
  void GenInstrV(uint8_t funct6, Opcode opcode, VRegister vd, VRegister vs1,
                 VRegister vs2, bool IsMask);
  // OPMVV OPFVV
  void GenInstrV(uint8_t funct6, Opcode opcode, Register rd, VRegister vs1,
                 VRegister vs2, bool IsMask);

  // OPIVX OPFVF OPMVX
  void GenInstrV(uint8_t funct6, Opcode opcode, VRegister vd, Register rs1,
                 VRegister vs2, bool IsMask);

  // OPMVX
  void GenInstrV(uint8_t funct6, Register rd, Register rs1, VRegister vs2,
                 bool IsMask);
  // OPIVI
  void GenInstrV(uint8_t funct6, VRegister vd, uint8_t simm5, VRegister vs2,
                 bool IsMask);

  // VL VS
  void GenInstrV(Opcode opcode, uint8_t width, VRegister vd, Register rs1,
                 uint8_t umop, MaskType IsMask, uint8_t IsMop, bool IsMew,
                 uint8_t Nf);

  void GenInstrV(Opcode opcode, uint8_t width, VRegister vd, Register rs1,
                 Register rs2, MaskType IsMask, uint8_t IsMop, bool IsMew,
                 uint8_t Nf);
  // VL VS AMO
  void GenInstrV(Opcode opcode, uint8_t width, VRegister vd, Register rs1,
                 VRegister vs2, MaskType IsMask, uint8_t IsMop, bool IsMew,
                 uint8_t Nf);

  // ----- Instruction class templates match those in LLVM's RISCVInstrInfo.td
  void GenInstrBranchCC_rri(uint8_t funct3, Register rs1, Register rs2,
                            int16_t imm12);
  void GenInstrLoad_ri(uint8_t funct3, Register rd, Register rs1,
                       int16_t imm12);
  void GenInstrStore_rri(uint8_t funct3, Register rs1, Register rs2,
                         int16_t imm12);
  void GenInstrALU_ri(uint8_t funct3, Register rd, Register rs1, int16_t imm12);
  void GenInstrShift_ri(bool arithshift, uint8_t funct3, Register rd,
                        Register rs1, uint8_t shamt);
  void GenInstrALU_rr(uint8_t funct7, uint8_t funct3, Register rd, Register rs1,
                      Register rs2);
  void GenInstrCSR_ir(uint8_t funct3, Register rd, ControlStatusReg csr,
                      Register rs1);
  void GenInstrCSR_ii(uint8_t funct3, Register rd, ControlStatusReg csr,
                      uint8_t rs1);
  void GenInstrShiftW_ri(bool arithshift, uint8_t funct3, Register rd,
                         Register rs1, uint8_t shamt);
  void GenInstrALUW_rr(uint8_t funct7, uint8_t funct3, Register rd,
                       Register rs1, Register rs2);
  void GenInstrPriv(uint8_t funct7, Register rs1, Register rs2);
  void GenInstrLoadFP_ri(uint8_t funct3, FPURegister rd, Register rs1,
                         int16_t imm12);
  void GenInstrStoreFP_rri(uint8_t funct3, Register rs1, FPURegister rs2,
                           int16_t imm12);
  void GenInstrALUFP_rr(uint8_t funct7, uint8_t funct3, FPURegister rd,
                        FPURegister rs1, FPURegister rs2);
  void GenInstrALUFP_rr(uint8_t funct7, uint8_t funct3, FPURegister rd,
                        Register rs1, Register rs2);
  void GenInstrALUFP_rr(uint8_t funct7, uint8_t funct3, FPURegister rd,
                        FPURegister rs1, Register rs2);
  void GenInstrALUFP_rr(uint8_t funct7, uint8_t funct3, Register rd,
                        FPURegister rs1, Register rs2);
  void GenInstrALUFP_rr(uint8_t funct7, uint8_t funct3, Register rd,
                        FPURegister rs1, FPURegister rs2);

  // Labels.
  void print(const Label* L);
  void bind_to(Label* L, int pos);
  void next(Label* L, bool is_internal);

  // One trampoline consists of:
  // - space for trampoline slots,
  // - space for labels.
  //
  // Space for trampoline slots is equal to slot_count * 2 * kInstrSize.
  // Space for trampoline slots precedes space for labels. Each label is of one
  // instruction size, so total amount for labels is equal to
  // label_count *  kInstrSize.
  class Trampoline {
   public:
    Trampoline() {
      start_ = 0;
      next_slot_ = 0;
      free_slot_count_ = 0;
      end_ = 0;
    }
    Trampoline(int start, int slot_count) {
      start_ = start;
      next_slot_ = start;
      free_slot_count_ = slot_count;
      end_ = start + slot_count * kTrampolineSlotsSize;
    }
    int start() { return start_; }
    int end() { return end_; }
    int take_slot() {
      int trampoline_slot = kInvalidSlotPos;
      if (free_slot_count_ <= 0) {
        // We have run out of space on trampolines.
        // Make sure we fail in debug mode, so we become aware of each case
        // when this happens.
        DCHECK(0);
        // Internal exception will be caught.
      } else {
        trampoline_slot = next_slot_;
        free_slot_count_--;
        next_slot_ += kTrampolineSlotsSize;
      }
      return trampoline_slot;
    }

   private:
    int start_;
    int end_;
    int next_slot_;
    int free_slot_count_;
  };

  int32_t get_trampoline_entry(int32_t pos);
  int unbound_labels_count_;
  // After trampoline is emitted, long branches are used in generated code for
  // the forward branches whose target offsets could be beyond reach of branch
  // instruction. We use this information to trigger different mode of
  // branch instruction generation, where we use jump instructions rather
  // than regular branch instructions.
  bool trampoline_emitted_ = false;
  static constexpr int kInvalidSlotPos = -1;

  // Internal reference positions, required for unbounded internal reference
  // labels.
  std::set<int64_t> internal_reference_positions_;
  bool is_internal_reference(Label* L) {
    return internal_reference_positions_.find(L->pos()) !=
           internal_reference_positions_.end();
  }

  Trampoline trampoline_;
  bool internal_trampoline_exception_;

  RegList scratch_register_list_;

 private:
  ConstantPool constpool_;

  void AllocateAndInstallRequestedHeapObjects(Isolate* isolate);

  int WriteCodeComments();

  friend class RegExpMacroAssemblerRISCV;
  friend class RelocInfo;
  friend class BlockTrampolinePoolScope;
  friend class EnsureSpace;
  friend class ConstantPool;
};

class EnsureSpace {
 public:
  explicit inline EnsureSpace(Assembler* assembler);
};

class V8_EXPORT_PRIVATE UseScratchRegisterScope {
 public:
  explicit UseScratchRegisterScope(Assembler* assembler);
  ~UseScratchRegisterScope();

  Register Acquire();
  bool hasAvailable() const;

 private:
  RegList* available_;
  RegList old_available_;
};

}  // namespace internal
}  // namespace v8

#endif  // V8_CODEGEN_RISCV64_ASSEMBLER_RISCV64_H_<|MERGE_RESOLUTION|>--- conflicted
+++ resolved
@@ -625,12 +625,8 @@
   void c_fsd(FPURegister rs2, Register rs1, uint16_t uimm8);
 
   // RVV
-  static int32_t GenZimm(VSew vsew, Vlmul vlmul, TailAgnosticType tail = tu,
-<<<<<<< HEAD
+  static int32_t GenZimm(VSew vsew, Vlmul vlmul, TailAgnosticType tail = tu
                          MaskAgnosticType mask = mu)  {
-=======
-                         MaskAgnosticType mask = mu) {
->>>>>>> 2be06511
     return (mask << 7) | (tail << 6) | ((vlmul & 0b100) << 3) |
            ((vsew & 0x7) << 2) | (vlmul & 0b11);
   }
@@ -639,7 +635,6 @@
                TailAgnosticType tail = tu, MaskAgnosticType mask = mu);
   void vsetvl(Register rd, Register rs1, Register rs2);
   // Privileged
-<<<<<<< HEAD
   void vl(VRegister vd, Register rs1, uint8_t lumop, VSew vsew, Vlmul vlmul,
           MaskType mask);
   void vls(VRegister vd, Register rs1, Register rs2, VSew vsew, Vlmul vlmul,
@@ -712,74 +707,6 @@
   void vssseg7(VRegister vd, Register rs1, Register rs2, VSew vsew, Vlmul vlmul,
                MaskType mask);
   void vssseg8(VRegister vd, Register rs1, Register rs2, VSew vsew, Vlmul vlmul,
-=======
-  void vl(VRegister vd, Register rs1, uint8_t lumop, VSew vsew, MaskType mask);
-  void vls(VRegister vd, Register rs1, Register rs2, VSew vsew, MaskType mask);
-  void vlx(VRegister vd, Register rs1, VRegister vs3, VSew vsew, MaskType mask);
-
-  void vs(VRegister vd, Register rs1, uint8_t sumop, VSew vsew, MaskType mask);
-  void vss(VRegister vd, Register rs1, Register rs2, VSew vsew, MaskType mask);
-  void vsx(VRegister vd, Register rs1, VRegister vs3, VSew vsew, MaskType Type);
-
-  void vlseg2(VRegister vd, Register rs1, uint8_t lumop, VSew vsew,
-              MaskType mask);
-  void vlseg3(VRegister vd, Register rs1, uint8_t lumop, VSew vsew,
-              MaskType mask);
-  void vlseg4(VRegister vd, Register rs1, uint8_t lumop, VSew vsew,
-              MaskType mask);
-  void vlseg5(VRegister vd, Register rs1, uint8_t lumop, VSew vsew,
-              MaskType mask);
-  void vlseg6(VRegister vd, Register rs1, uint8_t lumop, VSew vsew,
-              MaskType mask);
-  void vlseg7(VRegister vd, Register rs1, uint8_t lumop, VSew vsew,
-              MaskType mask);
-  void vlseg8(VRegister vd, Register rs1, uint8_t lumop, VSew vsew,
-              MaskType mask);
-
-  void vsseg2(VRegister vd, Register rs1, uint8_t sumop, VSew vsew,
-              MaskType mask);
-  void vsseg3(VRegister vd, Register rs1, uint8_t sumop, VSew vsew,
-              MaskType mask);
-  void vsseg4(VRegister vd, Register rs1, uint8_t sumop, VSew vsew,
-              MaskType mask);
-  void vsseg5(VRegister vd, Register rs1, uint8_t sumop, VSew vsew,
-              MaskType mask);
-  void vsseg6(VRegister vd, Register rs1, uint8_t sumop, VSew vsew,
-              MaskType mask);
-  void vsseg7(VRegister vd, Register rs1, uint8_t sumop, VSew vsew,
-              MaskType mask);
-  void vsseg8(VRegister vd, Register rs1, uint8_t sumop, VSew vsew,
-              MaskType mask);
-
-  void vlsseg2(VRegister vd, Register rs1, Register rs2, VSew vsew,
-               MaskType mask);
-  void vlsseg3(VRegister vd, Register rs1, Register rs2, VSew vsew,
-               MaskType mask);
-  void vlsseg4(VRegister vd, Register rs1, Register rs2, VSew vsew,
-               MaskType mask);
-  void vlsseg5(VRegister vd, Register rs1, Register rs2, VSew vsew,
-               MaskType mask);
-  void vlsseg6(VRegister vd, Register rs1, Register rs2, VSew vsew,
-               MaskType mask);
-  void vlsseg7(VRegister vd, Register rs1, Register rs2, VSew vsew,
-               MaskType mask);
-  void vlsseg8(VRegister vd, Register rs1, Register rs2, VSew vsew,
-               MaskType mask);
-
-  void vssseg2(VRegister vd, Register rs1, Register rs2, VSew vsew,
-               MaskType mask);
-  void vssseg3(VRegister vd, Register rs1, Register rs2, VSew vsew,
-               MaskType mask);
-  void vssseg4(VRegister vd, Register rs1, Register rs2, VSew vsew,
-               MaskType mask);
-  void vssseg5(VRegister vd, Register rs1, Register rs2, VSew vsew,
-               MaskType mask);
-  void vssseg6(VRegister vd, Register rs1, Register rs2, VSew vsew,
-               MaskType mask);
-  void vssseg7(VRegister vd, Register rs1, Register rs2, VSew vsew,
-               MaskType mask);
-  void vssseg8(VRegister vd, Register rs1, Register rs2, VSew vsew,
->>>>>>> 2be06511
                MaskType mask);
 
   void vlxseg2(VRegister vd, Register rs1, VRegister vs2, VSew vsew,
