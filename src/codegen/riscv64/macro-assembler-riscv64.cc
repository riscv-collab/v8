--- conflicted
+++ resolved
@@ -3647,23 +3647,9 @@
   sext_w(overflow, left);
   sext_w(scratch, right_reg);
 
-<<<<<<< HEAD
   mul(overflow, overflow, scratch);
   sext_w(dst, overflow);
   xor_(overflow, overflow, dst);
-=======
-  if (dst == left || dst == right_reg) {
-    Mul32(scratch, left, right_reg);
-    Mulh32(overflow, left, right_reg);
-    mv(dst, scratch);
-  } else {
-    Mul32(dst, left, right_reg);
-    Mulh32(overflow, left, right_reg);
-  }
-
-  srai(scratch, dst, 32);
-  xor_(overflow, overflow, scratch);
->>>>>>> 82d34903
 }
 
 void MacroAssembler::CallRuntime(const Runtime::Function* f, int num_arguments,
