--- conflicted
+++ resolved
@@ -477,12 +477,8 @@
   }
 }
 
-<<<<<<< HEAD
 // MIPS-style mulh: top 32-bits of a 64-bit product.
-void TurboAssembler::Mulh(Register rd, Register rs, const Operand& rt) {
-=======
 void TurboAssembler::Mulh32(Register rd, Register rs, const Operand& rt) {
->>>>>>> 0d7cbaed
   if (rt.is_reg()) {
     mul(rd, rs, rt.rm());
   } else {
@@ -496,8 +492,7 @@
   srai(rd, rd, 32);
 }
 
-<<<<<<< HEAD
-void TurboAssembler::Mulhu(Register rd, Register rs, const Operand& rt,
+void TurboAssembler::Mulhu32(Register rd, Register rs, const Operand& rt,
 			   Register rsz, Register rtz) {
   slli(rsz, rs, 32);
   if (rt.is_reg())
@@ -506,19 +501,6 @@
     RV_li(rtz, rt.immediate() << 32);
   mulhu(rd, rsz, rtz);
   srli(rd, rd, 32);
-=======
-void TurboAssembler::Mulhu32(Register rd, Register rs, const Operand& rt) {
-  if (rt.is_reg()) {
-    mulhu(rd, rs, rt.rm());
-  } else {
-    // li handles the relocation.
-    UseScratchRegisterScope temps(this);
-    Register scratch = temps.Acquire();
-    DCHECK(rs != scratch);
-    RV_li(scratch, rt.immediate());
-    mulhu(rd, rs, scratch);
-  }
->>>>>>> 0d7cbaed
 }
 
 void TurboAssembler::Mul64(Register rd, Register rs, const Operand& rt) {
