// Copyright 2015 the V8 project authors. All rights reserved.
// Use of this source code is governed by a BSD-style license that can be
// found in the LICENSE file.

#include "src/base/macros.h"
#include "src/base/platform/mutex.h"
#include "src/execution/arguments-inl.h"
#include "src/heap/factory.h"
#include "src/logging/counters.h"
#include "src/numbers/conversions-inl.h"
#include "src/objects/js-array-buffer-inl.h"
#include "src/objects/js-struct-inl.h"
#include "src/runtime/runtime-utils.h"

// Implement Atomic accesses to ArrayBuffers and SharedArrayBuffers.
// https://tc39.es/ecma262/#sec-atomics

namespace v8 {
namespace internal {

// Other platforms have CSA support, see builtins-sharedarraybuffer-gen.h.
#if V8_TARGET_ARCH_MIPS || V8_TARGET_ARCH_MIPS64 || V8_TARGET_ARCH_PPC64 || \
    V8_TARGET_ARCH_PPC || V8_TARGET_ARCH_S390 || V8_TARGET_ARCH_S390X ||    \
    V8_TARGET_ARCH_RISCV64 || V8_TARGET_ARCH_LOONG64 || V8_TARGET_ARCH_RISCV32

namespace {

#if defined(V8_OS_STARBOARD)

template <typename T>
inline T ExchangeSeqCst(T* p, T value) {
  UNIMPLEMENTED();
}

template <typename T>
inline T CompareExchangeSeqCst(T* p, T oldval, T newval) {
  UNIMPLEMENTED();
}

template <typename T>
inline T AddSeqCst(T* p, T value) {
  UNIMPLEMENTED();
}

template <typename T>
inline T SubSeqCst(T* p, T value) {
  UNIMPLEMENTED();
}

template <typename T>
inline T AndSeqCst(T* p, T value) {
  UNIMPLEMENTED();
}

template <typename T>
inline T OrSeqCst(T* p, T value) {
  UNIMPLEMENTED();
}

template <typename T>
inline T XorSeqCst(T* p, T value) {
  UNIMPLEMENTED();
}

#elif V8_CC_GNU

// GCC/Clang helpfully warn us that using 64-bit atomics on 32-bit platforms
// can be slow. Good to know, but we don't have a choice.
#ifdef V8_TARGET_ARCH_32_BIT
#pragma GCC diagnostic push
#pragma GCC diagnostic ignored "-Wpragmas"
#pragma GCC diagnostic ignored "-Watomic-alignment"
#endif  // V8_TARGET_ARCH_32_BIT

template <typename T>
inline T LoadSeqCst(T* p) {
  return __atomic_load_n(p, __ATOMIC_SEQ_CST);
}

template <typename T>
inline void StoreSeqCst(T* p, T value) {
  __atomic_store_n(p, value, __ATOMIC_SEQ_CST);
}

template <typename T>
inline T ExchangeSeqCst(T* p, T value) {
  return __atomic_exchange_n(p, value, __ATOMIC_SEQ_CST);
}

template <typename T>
inline T CompareExchangeSeqCst(T* p, T oldval, T newval) {
  (void)__atomic_compare_exchange_n(p, &oldval, newval, 0, __ATOMIC_SEQ_CST,
                                    __ATOMIC_SEQ_CST);
  return oldval;
}

template <typename T>
inline T AddSeqCst(T* p, T value) {
  return __atomic_fetch_add(p, value, __ATOMIC_SEQ_CST);
}

template <typename T>
inline T SubSeqCst(T* p, T value) {
  return __atomic_fetch_sub(p, value, __ATOMIC_SEQ_CST);
}

template <typename T>
inline T AndSeqCst(T* p, T value) {
  return __atomic_fetch_and(p, value, __ATOMIC_SEQ_CST);
}

template <typename T>
inline T OrSeqCst(T* p, T value) {
  return __atomic_fetch_or(p, value, __ATOMIC_SEQ_CST);
}

template <typename T>
inline T XorSeqCst(T* p, T value) {
  return __atomic_fetch_xor(p, value, __ATOMIC_SEQ_CST);
}

#ifdef V8_TARGET_ARCH_32_BIT
#pragma GCC diagnostic pop
#endif  // V8_TARGET_ARCH_32_BIT

#elif V8_CC_MSVC

#define InterlockedExchange32 _InterlockedExchange
#define InterlockedCompareExchange32 _InterlockedCompareExchange
#define InterlockedCompareExchange8 _InterlockedCompareExchange8
#define InterlockedExchangeAdd32 _InterlockedExchangeAdd
#define InterlockedExchangeAdd16 _InterlockedExchangeAdd16
#define InterlockedExchangeAdd8 _InterlockedExchangeAdd8
#define InterlockedAnd32 _InterlockedAnd
#define InterlockedOr64 _InterlockedOr64
#define InterlockedOr32 _InterlockedOr
#define InterlockedXor32 _InterlockedXor

#if defined(V8_HOST_ARCH_ARM64)
#define InterlockedExchange8 _InterlockedExchange8
#endif

#define ATOMIC_OPS(type, suffix, vctype)                                    \
  inline type ExchangeSeqCst(type* p, type value) {                         \
    return InterlockedExchange##suffix(reinterpret_cast<vctype*>(p),        \
                                       bit_cast<vctype>(value));            \
  }                                                                         \
  inline type CompareExchangeSeqCst(type* p, type oldval, type newval) {    \
    return InterlockedCompareExchange##suffix(reinterpret_cast<vctype*>(p), \
                                              bit_cast<vctype>(newval),     \
                                              bit_cast<vctype>(oldval));    \
  }                                                                         \
  inline type AddSeqCst(type* p, type value) {                              \
    return InterlockedExchangeAdd##suffix(reinterpret_cast<vctype*>(p),     \
                                          bit_cast<vctype>(value));         \
  }                                                                         \
  inline type SubSeqCst(type* p, type value) {                              \
    return InterlockedExchangeAdd##suffix(reinterpret_cast<vctype*>(p),     \
                                          -bit_cast<vctype>(value));        \
  }                                                                         \
  inline type AndSeqCst(type* p, type value) {                              \
    return InterlockedAnd##suffix(reinterpret_cast<vctype*>(p),             \
                                  bit_cast<vctype>(value));                 \
  }                                                                         \
  inline type OrSeqCst(type* p, type value) {                               \
    return InterlockedOr##suffix(reinterpret_cast<vctype*>(p),              \
                                 bit_cast<vctype>(value));                  \
  }                                                                         \
  inline type XorSeqCst(type* p, type value) {                              \
    return InterlockedXor##suffix(reinterpret_cast<vctype*>(p),             \
                                  bit_cast<vctype>(value));                 \
  }

ATOMIC_OPS(int8_t, 8, char)
ATOMIC_OPS(uint8_t, 8, char)
ATOMIC_OPS(int16_t, 16, short)  /* NOLINT(runtime/int) */
ATOMIC_OPS(uint16_t, 16, short) /* NOLINT(runtime/int) */
ATOMIC_OPS(int32_t, 32, long)   /* NOLINT(runtime/int) */
ATOMIC_OPS(uint32_t, 32, long)  /* NOLINT(runtime/int) */
ATOMIC_OPS(int64_t, 64, __int64)
ATOMIC_OPS(uint64_t, 64, __int64)

template <typename T>
inline T LoadSeqCst(T* p) {
  UNREACHABLE();
}

template <typename T>
inline void StoreSeqCst(T* p, T value) {
  UNREACHABLE();
}

#undef ATOMIC_OPS

#undef InterlockedExchange32
#undef InterlockedCompareExchange32
#undef InterlockedCompareExchange8
#undef InterlockedExchangeAdd32
#undef InterlockedExchangeAdd16
#undef InterlockedExchangeAdd8
#undef InterlockedAnd32
#undef InterlockedOr64
#undef InterlockedOr32
#undef InterlockedXor32

#if defined(V8_HOST_ARCH_ARM64)
#undef InterlockedExchange8
#endif

#else

#error Unsupported platform!

#endif

template <typename T>
T FromObject(Handle<Object> number);

template <>
inline uint8_t FromObject<uint8_t>(Handle<Object> number) {
  return NumberToUint32(*number);
}

template <>
inline int8_t FromObject<int8_t>(Handle<Object> number) {
  return NumberToInt32(*number);
}

template <>
inline uint16_t FromObject<uint16_t>(Handle<Object> number) {
  return NumberToUint32(*number);
}

template <>
inline int16_t FromObject<int16_t>(Handle<Object> number) {
  return NumberToInt32(*number);
}

template <>
inline uint32_t FromObject<uint32_t>(Handle<Object> number) {
  return NumberToUint32(*number);
}

template <>
inline int32_t FromObject<int32_t>(Handle<Object> number) {
  return NumberToInt32(*number);
}

template <>
inline uint64_t FromObject<uint64_t>(Handle<Object> bigint) {
  return Handle<BigInt>::cast(bigint)->AsUint64();
}

template <>
inline int64_t FromObject<int64_t>(Handle<Object> bigint) {
  return Handle<BigInt>::cast(bigint)->AsInt64();
}

inline Object ToObject(Isolate* isolate, int8_t t) { return Smi::FromInt(t); }

inline Object ToObject(Isolate* isolate, uint8_t t) { return Smi::FromInt(t); }

inline Object ToObject(Isolate* isolate, int16_t t) { return Smi::FromInt(t); }

inline Object ToObject(Isolate* isolate, uint16_t t) { return Smi::FromInt(t); }

inline Object ToObject(Isolate* isolate, int32_t t) {
  return *isolate->factory()->NewNumber(t);
}

inline Object ToObject(Isolate* isolate, uint32_t t) {
  return *isolate->factory()->NewNumber(t);
}

inline Object ToObject(Isolate* isolate, int64_t t) {
  return *BigInt::FromInt64(isolate, t);
}

inline Object ToObject(Isolate* isolate, uint64_t t) {
  return *BigInt::FromUint64(isolate, t);
}

template <typename T>
struct Load {
  static inline Object Do(Isolate* isolate, void* buffer, size_t index) {
    T result = LoadSeqCst(static_cast<T*>(buffer) + index);
    return ToObject(isolate, result);
  }
};

template <typename T>
struct Store {
  static inline void Do(Isolate* isolate, void* buffer, size_t index,
                        Handle<Object> obj) {
    T value = FromObject<T>(obj);
    StoreSeqCst(static_cast<T*>(buffer) + index, value);
  }
};

template <typename T>
struct Exchange {
  static inline Object Do(Isolate* isolate, void* buffer, size_t index,
                          Handle<Object> obj) {
    T value = FromObject<T>(obj);
    T result = ExchangeSeqCst(static_cast<T*>(buffer) + index, value);
    return ToObject(isolate, result);
  }
};

template <typename T>
inline Object DoCompareExchange(Isolate* isolate, void* buffer, size_t index,
                                Handle<Object> oldobj, Handle<Object> newobj) {
  T oldval = FromObject<T>(oldobj);
  T newval = FromObject<T>(newobj);
  T result =
      CompareExchangeSeqCst(static_cast<T*>(buffer) + index, oldval, newval);
  return ToObject(isolate, result);
}

template <typename T>
struct Add {
  static inline Object Do(Isolate* isolate, void* buffer, size_t index,
                          Handle<Object> obj) {
    T value = FromObject<T>(obj);
    T result = AddSeqCst(static_cast<T*>(buffer) + index, value);
    return ToObject(isolate, result);
  }
};

template <typename T>
struct Sub {
  static inline Object Do(Isolate* isolate, void* buffer, size_t index,
                          Handle<Object> obj) {
    T value = FromObject<T>(obj);
    T result = SubSeqCst(static_cast<T*>(buffer) + index, value);
    return ToObject(isolate, result);
  }
};

template <typename T>
struct And {
  static inline Object Do(Isolate* isolate, void* buffer, size_t index,
                          Handle<Object> obj) {
    T value = FromObject<T>(obj);
    T result = AndSeqCst(static_cast<T*>(buffer) + index, value);
    return ToObject(isolate, result);
  }
};

template <typename T>
struct Or {
  static inline Object Do(Isolate* isolate, void* buffer, size_t index,
                          Handle<Object> obj) {
    T value = FromObject<T>(obj);
    T result = OrSeqCst(static_cast<T*>(buffer) + index, value);
    return ToObject(isolate, result);
  }
};

template <typename T>
struct Xor {
  static inline Object Do(Isolate* isolate, void* buffer, size_t index,
                          Handle<Object> obj) {
    T value = FromObject<T>(obj);
    T result = XorSeqCst(static_cast<T*>(buffer) + index, value);
    return ToObject(isolate, result);
  }
};

}  // anonymous namespace

// Duplicated from objects.h
// V has parameters (Type, type, TYPE, C type)
#define INTEGER_TYPED_ARRAYS(V)       \
  V(Uint8, uint8, UINT8, uint8_t)     \
  V(Int8, int8, INT8, int8_t)         \
  V(Uint16, uint16, UINT16, uint16_t) \
  V(Int16, int16, INT16, int16_t)     \
  V(Uint32, uint32, UINT32, uint32_t) \
  V(Int32, int32, INT32, int32_t)

#define THROW_ERROR_RETURN_FAILURE_ON_DETACHED(isolate, sta, method_name)      \
  do {                                                                         \
    if (V8_UNLIKELY(sta->WasDetached())) {                                     \
      THROW_NEW_ERROR_RETURN_FAILURE(                                          \
          isolate, NewTypeError(MessageTemplate::kDetachedOperation,           \
                                isolate->factory()->NewStringFromAsciiChecked( \
                                    method_name)));                            \
    }                                                                          \
  } while (false)

// This is https://tc39.github.io/ecma262/#sec-getmodifysetvalueinbuffer
// but also includes the ToInteger/ToBigInt conversion that's part of
// https://tc39.github.io/ecma262/#sec-atomicreadmodifywrite
template <template <typename> class Op>
Object GetModifySetValueInBuffer(RuntimeArguments args, Isolate* isolate,
                                 const char* method_name) {
  HandleScope scope(isolate);
  DCHECK_EQ(3, args.length());
  Handle<JSTypedArray> sta = args.at<JSTypedArray>(0);
  size_t index = NumberToSize(args[1]);
  Handle<Object> value_obj = args.at(2);

  uint8_t* source = static_cast<uint8_t*>(sta->GetBuffer()->backing_store()) +
                    sta->byte_offset();

  if (sta->type() >= kExternalBigInt64Array) {
    Handle<BigInt> bigint;
    ASSIGN_RETURN_FAILURE_ON_EXCEPTION(isolate, bigint,
                                       BigInt::FromObject(isolate, value_obj));

    THROW_ERROR_RETURN_FAILURE_ON_DETACHED(isolate, sta, method_name);

    CHECK_LT(index, sta->length());
    if (sta->type() == kExternalBigInt64Array) {
      return Op<int64_t>::Do(isolate, source, index, bigint);
    }
    DCHECK(sta->type() == kExternalBigUint64Array);
    return Op<uint64_t>::Do(isolate, source, index, bigint);
  }

  Handle<Object> value;
  ASSIGN_RETURN_FAILURE_ON_EXCEPTION(isolate, value,
                                     Object::ToInteger(isolate, value_obj));

  THROW_ERROR_RETURN_FAILURE_ON_DETACHED(isolate, sta, method_name);

  CHECK_LT(index, sta->length());

  switch (sta->type()) {
#define TYPED_ARRAY_CASE(Type, typeName, TYPE, ctype) \
  case kExternal##Type##Array:                        \
    return Op<ctype>::Do(isolate, source, index, value);

    INTEGER_TYPED_ARRAYS(TYPED_ARRAY_CASE)
#undef TYPED_ARRAY_CASE

    default:
      break;
  }

  UNREACHABLE();
}

RUNTIME_FUNCTION(Runtime_AtomicsLoad64) {
  HandleScope scope(isolate);
  DCHECK_EQ(2, args.length());
  Handle<JSTypedArray> sta = args.at<JSTypedArray>(0);
  size_t index = NumberToSize(args[1]);

  uint8_t* source = static_cast<uint8_t*>(sta->GetBuffer()->backing_store()) +
                    sta->byte_offset();

  DCHECK(sta->type() == kExternalBigInt64Array ||
         sta->type() == kExternalBigUint64Array);
  DCHECK(!sta->WasDetached());
  CHECK_LT(index, sta->length());
  if (sta->type() == kExternalBigInt64Array) {
    return Load<int64_t>::Do(isolate, source, index);
  }
  DCHECK(sta->type() == kExternalBigUint64Array);
  return Load<uint64_t>::Do(isolate, source, index);
}

RUNTIME_FUNCTION(Runtime_AtomicsStore64) {
  HandleScope scope(isolate);
  DCHECK_EQ(3, args.length());
  Handle<JSTypedArray> sta = args.at<JSTypedArray>(0);
  size_t index = NumberToSize(args[1]);
  Handle<Object> value_obj = args.at(2);

  uint8_t* source = static_cast<uint8_t*>(sta->GetBuffer()->backing_store()) +
                    sta->byte_offset();

  Handle<BigInt> bigint;
  ASSIGN_RETURN_FAILURE_ON_EXCEPTION(isolate, bigint,
                                     BigInt::FromObject(isolate, value_obj));

  THROW_ERROR_RETURN_FAILURE_ON_DETACHED(isolate, sta, "Atomics.store");

  DCHECK(sta->type() == kExternalBigInt64Array ||
         sta->type() == kExternalBigUint64Array);
  CHECK_LT(index, sta->length());
  if (sta->type() == kExternalBigInt64Array) {
    Store<int64_t>::Do(isolate, source, index, bigint);
    return *bigint;
  }
  DCHECK(sta->type() == kExternalBigUint64Array);
  Store<uint64_t>::Do(isolate, source, index, bigint);
  return *bigint;
}

RUNTIME_FUNCTION(Runtime_AtomicsExchange) {
  return GetModifySetValueInBuffer<Exchange>(args, isolate, "Atomics.exchange");
}

RUNTIME_FUNCTION(Runtime_AtomicsCompareExchange) {
  HandleScope scope(isolate);
  DCHECK_EQ(4, args.length());
  Handle<JSTypedArray> sta = args.at<JSTypedArray>(0);
  size_t index = NumberToSize(args[1]);
  Handle<Object> old_value_obj = args.at(2);
  Handle<Object> new_value_obj = args.at(3);
  CHECK_LT(index, sta->length());

  uint8_t* source = static_cast<uint8_t*>(sta->GetBuffer()->backing_store()) +
                    sta->byte_offset();

  if (sta->type() >= kExternalBigInt64Array) {
    Handle<BigInt> old_bigint;
    Handle<BigInt> new_bigint;
    ASSIGN_RETURN_FAILURE_ON_EXCEPTION(
        isolate, old_bigint, BigInt::FromObject(isolate, old_value_obj));
    ASSIGN_RETURN_FAILURE_ON_EXCEPTION(
        isolate, new_bigint, BigInt::FromObject(isolate, new_value_obj));

    THROW_ERROR_RETURN_FAILURE_ON_DETACHED(isolate, sta,
                                           "Atomics.compareExchange");

    CHECK_LT(index, sta->length());
    if (sta->type() == kExternalBigInt64Array) {
      return DoCompareExchange<int64_t>(isolate, source, index, old_bigint,
                                        new_bigint);
    }
    DCHECK(sta->type() == kExternalBigUint64Array);
    return DoCompareExchange<uint64_t>(isolate, source, index, old_bigint,
                                       new_bigint);
  }

  Handle<Object> old_value;
  Handle<Object> new_value;
  ASSIGN_RETURN_FAILURE_ON_EXCEPTION(isolate, old_value,
                                     Object::ToInteger(isolate, old_value_obj));
  ASSIGN_RETURN_FAILURE_ON_EXCEPTION(isolate, new_value,
                                     Object::ToInteger(isolate, new_value_obj));

  THROW_ERROR_RETURN_FAILURE_ON_DETACHED(isolate, sta,
                                         "Atomics.compareExchange");

  switch (sta->type()) {
#define TYPED_ARRAY_CASE(Type, typeName, TYPE, ctype)                  \
  case kExternal##Type##Array:                                         \
    return DoCompareExchange<ctype>(isolate, source, index, old_value, \
                                    new_value);

    INTEGER_TYPED_ARRAYS(TYPED_ARRAY_CASE)
#undef TYPED_ARRAY_CASE

    default:
      break;
  }

  UNREACHABLE();
}

// ES #sec-atomics.add
// Atomics.add( typedArray, index, value )
RUNTIME_FUNCTION(Runtime_AtomicsAdd) {
  return GetModifySetValueInBuffer<Add>(args, isolate, "Atomics.add");
}

// ES #sec-atomics.sub
// Atomics.sub( typedArray, index, value )
RUNTIME_FUNCTION(Runtime_AtomicsSub) {
  return GetModifySetValueInBuffer<Sub>(args, isolate, "Atomics.sub");
}

// ES #sec-atomics.and
// Atomics.and( typedArray, index, value )
RUNTIME_FUNCTION(Runtime_AtomicsAnd) {
  return GetModifySetValueInBuffer<And>(args, isolate, "Atomics.and");
}

// ES #sec-atomics.or
// Atomics.or( typedArray, index, value )
RUNTIME_FUNCTION(Runtime_AtomicsOr) {
  return GetModifySetValueInBuffer<Or>(args, isolate, "Atomics.or");
}

// ES #sec-atomics.xor
// Atomics.xor( typedArray, index, value )
RUNTIME_FUNCTION(Runtime_AtomicsXor) {
  return GetModifySetValueInBuffer<Xor>(args, isolate, "Atomics.xor");
}

#undef INTEGER_TYPED_ARRAYS

#else

RUNTIME_FUNCTION(Runtime_AtomicsLoad64) { UNREACHABLE(); }

RUNTIME_FUNCTION(Runtime_AtomicsStore64) { UNREACHABLE(); }

RUNTIME_FUNCTION(Runtime_AtomicsExchange) { UNREACHABLE(); }

RUNTIME_FUNCTION(Runtime_AtomicsCompareExchange) { UNREACHABLE(); }

RUNTIME_FUNCTION(Runtime_AtomicsAdd) { UNREACHABLE(); }

RUNTIME_FUNCTION(Runtime_AtomicsSub) { UNREACHABLE(); }

RUNTIME_FUNCTION(Runtime_AtomicsAnd) { UNREACHABLE(); }

RUNTIME_FUNCTION(Runtime_AtomicsOr) { UNREACHABLE(); }

RUNTIME_FUNCTION(Runtime_AtomicsXor) { UNREACHABLE(); }

#endif  // V8_TARGET_ARCH_MIPS || V8_TARGET_ARCH_MIPS64 || V8_TARGET_ARCH_PPC64
        // || V8_TARGET_ARCH_PPC || V8_TARGET_ARCH_S390 || V8_TARGET_ARCH_S390X
<<<<<<< HEAD
        // || V8_TARGET_ARCH_RISCV64 || V8_TARGET_ARCH_LOONG64 || V8_TARGET_ARCH_RISCV32

RUNTIME_FUNCTION(Runtime_AtomicsLoadSharedStructField) {
  HandleScope scope(isolate);
  DCHECK_EQ(2, args.length());
  Handle<JSSharedStruct> shared_struct = args.at<JSSharedStruct>(0);
  Handle<Name> field_name;
  ASSIGN_RETURN_FAILURE_ON_EXCEPTION(isolate, field_name,
                                     Object::ToName(isolate, args.at(1)));
  // Shared structs are prototypeless.
  LookupIterator it(isolate, shared_struct, field_name, LookupIterator::OWN);
  if (it.IsFound()) return *it.GetDataValue(kSeqCstAccess);
  return ReadOnlyRoots(isolate).undefined_value();
}

RUNTIME_FUNCTION(Runtime_AtomicsStoreSharedStructField) {
  HandleScope scope(isolate);
  DCHECK_EQ(3, args.length());
  Handle<JSSharedStruct> shared_struct = args.at<JSSharedStruct>(0);
  Handle<Name> field_name;
  ASSIGN_RETURN_FAILURE_ON_EXCEPTION(isolate, field_name,
                                     Object::ToName(isolate, args.at(1)));
  Handle<Object> shared_value;
  ASSIGN_RETURN_FAILURE_ON_EXCEPTION(
      isolate, shared_value, Object::Share(isolate, args.at(2), kThrowOnError));
  // Shared structs are prototypeless.
  LookupIterator it(isolate, shared_struct, field_name, LookupIterator::OWN);
  if (it.IsFound()) {
    it.WriteDataValue(shared_value, kSeqCstAccess);
    return *shared_value;
  }
  // Shared structs are non-extensible. Instead of duplicating logic, call
  // Object::AddDataProperty to handle the error case.
  Maybe<bool> result =
      Object::AddDataProperty(&it, shared_value, NONE, Nothing<ShouldThrow>(),
                              StoreOrigin::kMaybeKeyed);
  DCHECK(result.IsNothing());
  USE(result);
  return ReadOnlyRoots(isolate).exception();
}

RUNTIME_FUNCTION(Runtime_AtomicsExchangeSharedStructField) {
  HandleScope scope(isolate);
  DCHECK_EQ(3, args.length());
  Handle<JSSharedStruct> shared_struct = args.at<JSSharedStruct>(0);
  Handle<Name> field_name;
  ASSIGN_RETURN_FAILURE_ON_EXCEPTION(isolate, field_name,
                                     Object::ToName(isolate, args.at(1)));
  Handle<Object> shared_value;
  ASSIGN_RETURN_FAILURE_ON_EXCEPTION(
      isolate, shared_value, Object::Share(isolate, args.at(2), kThrowOnError));
  // Shared structs are prototypeless.
  LookupIterator it(isolate, shared_struct, field_name, LookupIterator::OWN);
  if (it.IsFound()) return *it.SwapDataValue(shared_value, kSeqCstAccess);
  // Shared structs are non-extensible. Instead of duplicating logic, call
  // Object::AddDataProperty to handle the error case.
  Maybe<bool> result =
      Object::AddDataProperty(&it, shared_value, NONE, Nothing<ShouldThrow>(),
                              StoreOrigin::kMaybeKeyed);
  DCHECK(result.IsNothing());
  USE(result);
  return ReadOnlyRoots(isolate).exception();
}

=======
        // || V8_TARGET_ARCH_RISCV64 || V8_TARGET_ARCH_LOONG64 ||
        // V8_TARGET_ARCH_RISCV32
>>>>>>> 510a1bb4
}  // namespace internal
}  // namespace v8<|MERGE_RESOLUTION|>--- conflicted
+++ resolved
@@ -607,7 +607,6 @@
 
 #endif  // V8_TARGET_ARCH_MIPS || V8_TARGET_ARCH_MIPS64 || V8_TARGET_ARCH_PPC64
         // || V8_TARGET_ARCH_PPC || V8_TARGET_ARCH_S390 || V8_TARGET_ARCH_S390X
-<<<<<<< HEAD
         // || V8_TARGET_ARCH_RISCV64 || V8_TARGET_ARCH_LOONG64 || V8_TARGET_ARCH_RISCV32
 
 RUNTIME_FUNCTION(Runtime_AtomicsLoadSharedStructField) {
@@ -671,10 +670,5 @@
   USE(result);
   return ReadOnlyRoots(isolate).exception();
 }
-
-=======
-        // || V8_TARGET_ARCH_RISCV64 || V8_TARGET_ARCH_LOONG64 ||
-        // V8_TARGET_ARCH_RISCV32
->>>>>>> 510a1bb4
 }  // namespace internal
 }  // namespace v8