// Copyright 2012 the V8 project authors. All rights reserved.
// Use of this source code is governed by a BSD-style license that can be
// found in the LICENSE file.

#ifndef V8_COMPILER_H_
#define V8_COMPILER_H_

#include "src/allocation.h"
#include "src/ast/ast.h"
#include "src/bailout-reason.h"
#include "src/compilation-dependencies.h"
#include "src/source-position.h"
#include "src/zone.h"

namespace v8 {
namespace internal {

// Forward declarations.
class CompilationInfo;
class CompilationJob;
class JavaScriptFrame;
class ParseInfo;
class ScriptData;

// The V8 compiler API.
//
// This is the central hub for dispatching to the various compilers within V8.
// Logic for which compiler to choose and how to wire compilation results into
// the object heap should be kept inside this class.
//
// General strategy: Scripts are translated into anonymous functions w/o
// parameters which then can be executed. If the source code contains other
// functions, they might be compiled and allocated as part of the compilation
// of the source code or deferred for lazy compilation at a later point.
class Compiler : public AllStatic {
 public:
  enum ClearExceptionFlag { KEEP_EXCEPTION, CLEAR_EXCEPTION };
  enum ConcurrencyMode { NOT_CONCURRENT, CONCURRENT };

  // ===========================================================================
  // The following family of methods ensures a given function is compiled. The
  // general contract is that failures will be reported by returning {false},
  // whereas successful compilation ensures the {is_compiled} predicate on the
  // given function holds (except for live-edit, which compiles the world).

  static bool Compile(Handle<JSFunction> function, ClearExceptionFlag flag);
  static bool CompileBaseline(Handle<JSFunction> function);
  static bool CompileOptimized(Handle<JSFunction> function, ConcurrencyMode);
  static bool CompileDebugCode(Handle<JSFunction> function);
  static bool CompileDebugCode(Handle<SharedFunctionInfo> shared);
  static bool CompileForLiveEdit(Handle<Script> script);

  // Generate and install code from previously queued compilation job.
  static void FinalizeCompilationJob(CompilationJob* job);

  // Give the compiler a chance to perform low-latency initialization tasks of
  // the given {function} on its instantiation. Note that only the runtime will
  // offer this chance, optimized closure instantiation will not call this.
  static void PostInstantiation(Handle<JSFunction> function, PretenureFlag);

  // Parser::Parse, then Compiler::Analyze.
  static bool ParseAndAnalyze(ParseInfo* info);
  // Rewrite, analyze scopes, and renumber.
  static bool Analyze(ParseInfo* info);
  // Adds deoptimization support, requires ParseAndAnalyze.
  static bool EnsureDeoptimizationSupport(CompilationInfo* info);

  // ===========================================================================
  // The following family of methods instantiates new functions for scripts or
  // function literals. The decision whether those functions will be compiled,
  // is left to the discretion of the compiler.
  //
  // Please note this interface returns shared function infos.  This means you
  // need to call Factory::NewFunctionFromSharedFunctionInfo before you have a
  // real function with a context.

  // Create a (bound) function for a String source within a context for eval.
  MUST_USE_RESULT static MaybeHandle<JSFunction> GetFunctionFromEval(
      Handle<String> source, Handle<SharedFunctionInfo> outer_info,
      Handle<Context> context, LanguageMode language_mode,
      ParseRestriction restriction, int eval_scope_position, int eval_position,
      int line_offset = 0, int column_offset = 0,
      Handle<Object> script_name = Handle<Object>(),
      ScriptOriginOptions options = ScriptOriginOptions());

  // Create a shared function info object for a String source within a context.
  static Handle<SharedFunctionInfo> GetSharedFunctionInfoForScript(
      Handle<String> source, Handle<Object> script_name, int line_offset,
      int column_offset, ScriptOriginOptions resource_options,
      Handle<Object> source_map_url, Handle<Context> context,
      v8::Extension* extension, ScriptData** cached_data,
      ScriptCompiler::CompileOptions compile_options,
      NativesFlag is_natives_code, bool is_module);

  // Create a shared function info object for a Script that has already been
  // parsed while the script was being loaded from a streamed source.
  static Handle<SharedFunctionInfo> GetSharedFunctionInfoForStreamedScript(
      Handle<Script> script, ParseInfo* info, int source_length);

  // Create a shared function info object (the code may be lazily compiled).
  static Handle<SharedFunctionInfo> GetSharedFunctionInfo(
      FunctionLiteral* node, Handle<Script> script, CompilationInfo* outer);

  // Create a shared function info object for a native function literal.
  static Handle<SharedFunctionInfo> GetSharedFunctionInfoForNative(
      v8::Extension* extension, Handle<String> name);

  // ===========================================================================
  // The following family of methods provides support for OSR. Code generated
  // for entry via OSR might not be suitable for normal entry, hence will be
  // returned directly to the caller.
  //
  // Please note this interface is the only part dealing with {Code} objects
  // directly. Other methods are agnostic to {Code} and can use an interpreter
  // instead of generating JIT code for a function at all.

  // Generate and return optimized code for OSR, or empty handle on failure.
  MUST_USE_RESULT static MaybeHandle<Code> GetOptimizedCodeForOSR(
      Handle<JSFunction> function, BailoutId osr_ast_id,
      JavaScriptFrame* osr_frame);
};

struct InlinedFunctionInfo {
  InlinedFunctionInfo(int parent_id, SourcePosition inline_position,
                      int script_id, int start_position)
      : parent_id(parent_id),
        inline_position(inline_position),
        script_id(script_id),
        start_position(start_position) {}
  int parent_id;
  SourcePosition inline_position;
  int script_id;
  int start_position;
  std::vector<size_t> deopt_pc_offsets;

  static const int kNoParentId = -1;
};


// CompilationInfo encapsulates some information known at compile time.  It
// is constructed based on the resources available at compile-time.
class CompilationInfo final {
 public:
  // Various configuration flags for a compilation, as well as some properties
  // of the compiled code produced by a compilation.
  enum Flag {
    kDeferredCalling = 1 << 0,
    kNonDeferredCalling = 1 << 1,
    kSavesCallerDoubles = 1 << 2,
    kRequiresFrame = 1 << 3,
    kMustNotHaveEagerFrame = 1 << 4,
    kDeoptimizationSupport = 1 << 5,
    kDebug = 1 << 6,
    kSerializing = 1 << 7,
    kFunctionContextSpecializing = 1 << 8,
    kFrameSpecializing = 1 << 9,
    kNativeContextSpecializing = 1 << 10,
    kInliningEnabled = 1 << 11,
    kDisableFutureOptimization = 1 << 12,
    kSplittingEnabled = 1 << 13,
    kDeoptimizationEnabled = 1 << 14,
    kSourcePositionsEnabled = 1 << 15,
    kBailoutOnUninitialized = 1 << 16,
    kOptimizeFromBytecode = 1 << 17,
  };

  CompilationInfo(ParseInfo* parse_info, Handle<JSFunction> closure);
  CompilationInfo(Vector<const char> debug_name, Isolate* isolate, Zone* zone,
                  Code::Flags code_flags = Code::ComputeFlags(Code::STUB));
  ~CompilationInfo();

  ParseInfo* parse_info() const { return parse_info_; }

  // -----------------------------------------------------------
  // TODO(titzer): inline and delete accessors of ParseInfo
  // -----------------------------------------------------------
  Handle<Script> script() const;
  bool is_eval() const;
  bool is_native() const;
  bool is_module() const;
  LanguageMode language_mode() const;
<<<<<<< HEAD
  bool is_typed() const;
  Handle<JSFunction> closure() const;
=======
>>>>>>> 2949e05d
  FunctionLiteral* literal() const;
  Scope* scope() const;
  Handle<Context> context() const;
  Handle<SharedFunctionInfo> shared_info() const;
  bool has_shared_info() const;
  // -----------------------------------------------------------

  Isolate* isolate() const {
    return isolate_;
  }
  Zone* zone() { return zone_; }
  bool is_osr() const { return !osr_ast_id_.IsNone(); }
  Handle<JSFunction> closure() const { return closure_; }
  Handle<Code> code() const { return code_; }
  Code::Flags code_flags() const { return code_flags_; }
  BailoutId osr_ast_id() const { return osr_ast_id_; }
  int num_parameters() const;
  int num_parameters_including_this() const;
  bool is_this_defined() const;

  void set_parameter_count(int parameter_count) {
    DCHECK(IsStub());
    parameter_count_ = parameter_count;
  }

  bool has_bytecode_array() const { return !bytecode_array_.is_null(); }
  Handle<BytecodeArray> bytecode_array() const { return bytecode_array_; }

  bool is_tracking_positions() const { return track_positions_; }

  bool is_calling() const {
    return GetFlag(kDeferredCalling) || GetFlag(kNonDeferredCalling);
  }

  void MarkAsDeferredCalling() { SetFlag(kDeferredCalling); }

  bool is_deferred_calling() const { return GetFlag(kDeferredCalling); }

  void MarkAsNonDeferredCalling() { SetFlag(kNonDeferredCalling); }

  bool is_non_deferred_calling() const { return GetFlag(kNonDeferredCalling); }

  void MarkAsSavesCallerDoubles() { SetFlag(kSavesCallerDoubles); }

  bool saves_caller_doubles() const { return GetFlag(kSavesCallerDoubles); }

  void MarkAsRequiresFrame() { SetFlag(kRequiresFrame); }

  bool requires_frame() const { return GetFlag(kRequiresFrame); }

  void MarkMustNotHaveEagerFrame() { SetFlag(kMustNotHaveEagerFrame); }

  bool GetMustNotHaveEagerFrame() const {
    return GetFlag(kMustNotHaveEagerFrame);
  }

  // Compiles marked as debug produce unoptimized code with debug break slots.
  // Inner functions that cannot be compiled w/o context are compiled eagerly.
  // Always include deoptimization support to avoid having to recompile again.
  void MarkAsDebug() {
    SetFlag(kDebug);
    SetFlag(kDeoptimizationSupport);
  }

  bool is_debug() const { return GetFlag(kDebug); }

  void PrepareForSerializing() { SetFlag(kSerializing); }

  bool will_serialize() const { return GetFlag(kSerializing); }

  void MarkAsFunctionContextSpecializing() {
    SetFlag(kFunctionContextSpecializing);
  }

  bool is_function_context_specializing() const {
    return GetFlag(kFunctionContextSpecializing);
  }

  void MarkAsFrameSpecializing() { SetFlag(kFrameSpecializing); }

  bool is_frame_specializing() const { return GetFlag(kFrameSpecializing); }

  void MarkAsNativeContextSpecializing() {
    SetFlag(kNativeContextSpecializing);
  }

  bool is_native_context_specializing() const {
    return GetFlag(kNativeContextSpecializing);
  }

  void MarkAsDeoptimizationEnabled() { SetFlag(kDeoptimizationEnabled); }

  bool is_deoptimization_enabled() const {
    return GetFlag(kDeoptimizationEnabled);
  }

  void MarkAsSourcePositionsEnabled() { SetFlag(kSourcePositionsEnabled); }

  bool is_source_positions_enabled() const {
    return GetFlag(kSourcePositionsEnabled);
  }

  void MarkAsInliningEnabled() { SetFlag(kInliningEnabled); }

  bool is_inlining_enabled() const { return GetFlag(kInliningEnabled); }

  void MarkAsSplittingEnabled() { SetFlag(kSplittingEnabled); }

  bool is_splitting_enabled() const { return GetFlag(kSplittingEnabled); }

  void MarkAsBailoutOnUninitialized() { SetFlag(kBailoutOnUninitialized); }

  bool is_bailout_on_uninitialized() const {
    return GetFlag(kBailoutOnUninitialized);
  }

  void MarkAsOptimizeFromBytecode() { SetFlag(kOptimizeFromBytecode); }

  bool is_optimizing_from_bytecode() const {
    return GetFlag(kOptimizeFromBytecode);
  }

  bool GeneratePreagedPrologue() const {
    // Generate a pre-aged prologue if we are optimizing for size, which
    // will make code flushing more aggressive. Only apply to Code::FUNCTION,
    // since StaticMarkingVisitor::IsFlushable only flushes proper functions.
    return FLAG_optimize_for_size && FLAG_age_code && !is_debug() &&
           output_code_kind() == Code::FUNCTION;
  }

  void SetCode(Handle<Code> code) { code_ = code; }

  void SetBytecodeArray(Handle<BytecodeArray> bytecode_array) {
    bytecode_array_ = bytecode_array;
  }

  bool ShouldTrapOnDeopt() const {
    return (FLAG_trap_on_deopt && IsOptimizing()) ||
        (FLAG_trap_on_stub_deopt && IsStub());
  }

  bool has_native_context() const {
    return !closure().is_null() && (closure()->native_context() != nullptr);
  }

  Context* native_context() const {
    return has_native_context() ? closure()->native_context() : nullptr;
  }

  bool has_global_object() const { return has_native_context(); }

  JSGlobalObject* global_object() const {
    return has_global_object() ? native_context()->global_object() : nullptr;
  }

  // Accessors for the different compilation modes.
  bool IsOptimizing() const { return mode_ == OPTIMIZE; }
  bool IsStub() const { return mode_ == STUB; }
  void SetOptimizing() {
    DCHECK(has_shared_info());
    SetMode(OPTIMIZE);
    optimization_id_ = isolate()->NextOptimizationId();
    code_flags_ =
        Code::KindField::update(code_flags_, Code::OPTIMIZED_FUNCTION);
  }
  void SetOptimizingForOsr(BailoutId osr_ast_id) {
    SetOptimizing();
    osr_ast_id_ = osr_ast_id;
  }

  // Deoptimization support.
  bool HasDeoptimizationSupport() const {
    return GetFlag(kDeoptimizationSupport);
  }
  void EnableDeoptimizationSupport() {
    DCHECK_EQ(BASE, mode_);
    SetFlag(kDeoptimizationSupport);
  }
  bool ShouldEnsureSpaceForLazyDeopt() { return !IsStub(); }

  bool ExpectsJSReceiverAsReceiver();

  // Determines whether or not to insert a self-optimization header.
  bool ShouldSelfOptimize();

  void set_deferred_handles(DeferredHandles* deferred_handles) {
    DCHECK(deferred_handles_ == NULL);
    deferred_handles_ = deferred_handles;
  }

  void ReopenHandlesInNewHandleScope() {
    closure_ = Handle<JSFunction>(*closure_);
  }

  void AbortOptimization(BailoutReason reason) {
    DCHECK(reason != kNoReason);
    if (bailout_reason_ == kNoReason) bailout_reason_ = reason;
    SetFlag(kDisableFutureOptimization);
  }

  void RetryOptimization(BailoutReason reason) {
    DCHECK(reason != kNoReason);
    if (GetFlag(kDisableFutureOptimization)) return;
    bailout_reason_ = reason;
  }

  BailoutReason bailout_reason() const { return bailout_reason_; }

  int prologue_offset() const {
    DCHECK_NE(Code::kPrologueOffsetNotSet, prologue_offset_);
    return prologue_offset_;
  }

  void set_prologue_offset(int prologue_offset) {
    DCHECK_EQ(Code::kPrologueOffsetNotSet, prologue_offset_);
    prologue_offset_ = prologue_offset;
  }

  int start_position_for(uint32_t inlining_id) {
    return inlined_function_infos_.at(inlining_id).start_position;
  }
  const std::vector<InlinedFunctionInfo>& inlined_function_infos() {
    return inlined_function_infos_;
  }

  void LogDeoptCallPosition(int pc_offset, int inlining_id);
  int TraceInlinedFunction(Handle<SharedFunctionInfo> shared,
                           SourcePosition position, int pareint_id);

  CompilationDependencies* dependencies() { return &dependencies_; }

  bool HasSameOsrEntry(Handle<JSFunction> function, BailoutId osr_ast_id) {
    return osr_ast_id_ == osr_ast_id && function.is_identical_to(closure());
  }

  int optimization_id() const { return optimization_id_; }

  int osr_expr_stack_height() { return osr_expr_stack_height_; }
  void set_osr_expr_stack_height(int height) {
    DCHECK(height >= 0);
    osr_expr_stack_height_ = height;
  }
  JavaScriptFrame* osr_frame() const { return osr_frame_; }
  void set_osr_frame(JavaScriptFrame* osr_frame) { osr_frame_ = osr_frame; }

#if DEBUG
  void PrintAstForTesting();
#endif

  bool has_simple_parameters();

  struct InlinedFunctionHolder {
    Handle<SharedFunctionInfo> shared_info;

    // Root that holds the unoptimized code of the inlined function alive
    // (and out of reach of code flushing) until we finish compilation.
    // Do not remove.
    Handle<Code> inlined_code_object_root;

    explicit InlinedFunctionHolder(
        Handle<SharedFunctionInfo> inlined_shared_info)
        : shared_info(inlined_shared_info),
          inlined_code_object_root(inlined_shared_info->code()) {}
  };

  typedef std::vector<InlinedFunctionHolder> InlinedFunctionList;
  InlinedFunctionList const& inlined_functions() const {
    return inlined_functions_;
  }

  void AddInlinedFunction(Handle<SharedFunctionInfo> inlined_function) {
    inlined_functions_.push_back(InlinedFunctionHolder(inlined_function));
  }

  base::SmartArrayPointer<char> GetDebugName() const;

  Code::Kind output_code_kind() const {
    return Code::ExtractKindFromFlags(code_flags_);
  }

  StackFrame::Type GetOutputStackFrameType() const;

 protected:
  ParseInfo* parse_info_;

  void DisableFutureOptimization() {
    if (GetFlag(kDisableFutureOptimization) && has_shared_info()) {
      // If Crankshaft tried to optimize this function, bailed out, and
      // doesn't want to try again, then use TurboFan next time.
      if (!shared_info()->dont_crankshaft() &&
          bailout_reason() != kOptimizedTooManyTimes) {
        shared_info()->set_dont_crankshaft(true);
        if (FLAG_trace_opt) {
          PrintF("[disabled Crankshaft for ");
          shared_info()->ShortPrint();
          PrintF(", reason: %s]\n", GetBailoutReason(bailout_reason()));
        }
      } else {
        shared_info()->DisableOptimization(bailout_reason());
      }
    }
  }

 private:
  // Compilation mode.
  // BASE is generated by the full codegen, optionally prepared for bailouts.
  // OPTIMIZE is optimized code generated by the Hydrogen-based backend.
  enum Mode {
    BASE,
    OPTIMIZE,
    STUB
  };

  CompilationInfo(ParseInfo* parse_info, Vector<const char> debug_name,
                  Code::Flags code_flags, Mode mode, Isolate* isolate,
                  Zone* zone);

  Isolate* isolate_;

  void SetMode(Mode mode) {
    mode_ = mode;
  }

  void SetFlag(Flag flag) { flags_ |= flag; }

  void SetFlag(Flag flag, bool value) {
    flags_ = value ? flags_ | flag : flags_ & ~flag;
  }

  bool GetFlag(Flag flag) const { return (flags_ & flag) != 0; }

  unsigned flags_;

  Code::Flags code_flags_;

  Handle<JSFunction> closure_;

  // The compiled code.
  Handle<Code> code_;

  // Compilation mode flag and whether deoptimization is allowed.
  Mode mode_;
  BailoutId osr_ast_id_;

  // Holds the bytecode array generated by the interpreter.
  // TODO(rmcilroy/mstarzinger): Temporary work-around until compiler.cc is
  // refactored to avoid us needing to carry the BytcodeArray around.
  Handle<BytecodeArray> bytecode_array_;

  // The zone from which the compilation pipeline working on this
  // CompilationInfo allocates.
  Zone* zone_;

  DeferredHandles* deferred_handles_;

  // Dependencies for this compilation, e.g. stable maps.
  CompilationDependencies dependencies_;

  BailoutReason bailout_reason_;

  int prologue_offset_;

  std::vector<InlinedFunctionInfo> inlined_function_infos_;
  bool track_positions_;

  InlinedFunctionList inlined_functions_;

  // Number of parameters used for compilation of stubs that require arguments.
  int parameter_count_;

  int optimization_id_;

  int osr_expr_stack_height_;

  // The current OSR frame for specialization or {nullptr}.
  JavaScriptFrame* osr_frame_ = nullptr;

  Vector<const char> debug_name_;

  DISALLOW_COPY_AND_ASSIGN(CompilationInfo);
};

// A base class for compilation jobs intended to run concurrent to the main
// thread. The job is split into three phases which are called in sequence on
// different threads and with different limitations:
//  1) CreateGraph:   Runs on main thread. No major limitations.
//  2) OptimizeGraph: Runs concurrently. No heap allocation or handle derefs.
//  3) GenerateCode:  Runs on main thread. No dependency changes.
//
// Each of the three phases can either fail or succeed. Apart from their return
// value, the status of the phase last run can be checked using {last_status()}
// as well. When failing we distinguish between the following levels:
//  a) AbortOptimization: Persistent failure, disable future optimization.
//  b) RetryOptimzation: Transient failure, try again next time.
class CompilationJob {
 public:
  explicit CompilationJob(CompilationInfo* info, const char* compiler_name)
      : info_(info), compiler_name_(compiler_name), last_status_(SUCCEEDED) {}
  virtual ~CompilationJob() {}

  enum Status { FAILED, SUCCEEDED };

  MUST_USE_RESULT Status CreateGraph();
  MUST_USE_RESULT Status OptimizeGraph();
  MUST_USE_RESULT Status GenerateCode();

  Status last_status() const { return last_status_; }
  CompilationInfo* info() const { return info_; }
  Isolate* isolate() const { return info()->isolate(); }

  Status RetryOptimization(BailoutReason reason) {
    info_->RetryOptimization(reason);
    return SetLastStatus(FAILED);
  }

  Status AbortOptimization(BailoutReason reason) {
    info_->AbortOptimization(reason);
    return SetLastStatus(FAILED);
  }

  void RecordOptimizationStats();

 protected:
  void RegisterWeakObjectsInOptimizedCode(Handle<Code> code);

  // Overridden by the actual implementation.
  virtual Status CreateGraphImpl() = 0;
  virtual Status OptimizeGraphImpl() = 0;
  virtual Status GenerateCodeImpl() = 0;

 private:
  CompilationInfo* info_;
  base::TimeDelta time_taken_to_create_graph_;
  base::TimeDelta time_taken_to_optimize_;
  base::TimeDelta time_taken_to_codegen_;
  const char* compiler_name_;
  Status last_status_;

  MUST_USE_RESULT Status SetLastStatus(Status status) {
    last_status_ = status;
    return last_status_;
  }
};

}  // namespace internal
}  // namespace v8

#endif  // V8_COMPILER_H_<|MERGE_RESOLUTION|>--- conflicted
+++ resolved
@@ -179,11 +179,7 @@
   bool is_native() const;
   bool is_module() const;
   LanguageMode language_mode() const;
-<<<<<<< HEAD
   bool is_typed() const;
-  Handle<JSFunction> closure() const;
-=======
->>>>>>> 2949e05d
   FunctionLiteral* literal() const;
   Scope* scope() const;
   Handle<Context> context() const;
