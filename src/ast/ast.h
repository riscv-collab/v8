// Copyright 2012 the V8 project authors. All rights reserved.
// Use of this source code is governed by a BSD-style license that can be
// found in the LICENSE file.

#ifndef V8_AST_AST_H_
#define V8_AST_AST_H_

#include "src/assembler.h"
#include "src/ast/ast-value-factory.h"
#include "src/ast/modules.h"
#include "src/ast/variables.h"
#include "src/bailout-reason.h"
#include "src/base/flags.h"
#include "src/base/smart-pointers.h"
#include "src/factory.h"
#include "src/isolate.h"
#include "src/list.h"
#include "src/parsing/token.h"
#include "src/runtime/runtime.h"
#include "src/small-pointer-list.h"
#include "src/types.h"
#include "src/utils.h"

namespace v8 {
namespace internal {

// The abstract syntax tree is an intermediate, light-weight
// representation of the parsed JavaScript code suitable for
// compilation to native code.

// Nodes are allocated in a separate zone, which allows faster
// allocation and constant-time deallocation of the entire syntax
// tree.


// ----------------------------------------------------------------------------
// Nodes of the abstract syntax tree. Only concrete classes are
// enumerated here.

#define DECLARATION_NODE_LIST(V) \
  V(VariableDeclaration)         \
  V(FunctionDeclaration)         \
  V(ImportDeclaration)           \
  V(ExportDeclaration)

#define STATEMENT_NODE_LIST(V)    \
  V(Block)                        \
  V(ExpressionStatement)          \
  V(EmptyStatement)               \
  V(SloppyBlockFunctionStatement) \
  V(IfStatement)                  \
  V(ContinueStatement)            \
  V(BreakStatement)               \
  V(ReturnStatement)              \
  V(WithStatement)                \
  V(SwitchStatement)              \
  V(DoWhileStatement)             \
  V(WhileStatement)               \
  V(ForStatement)                 \
  V(ForInStatement)               \
  V(ForOfStatement)               \
  V(TryCatchStatement)            \
  V(TryFinallyStatement)          \
  V(DebuggerStatement)

#define EXPRESSION_NODE_LIST(V) \
  V(FunctionLiteral)            \
  V(ClassLiteral)               \
  V(NativeFunctionLiteral)      \
  V(Conditional)                \
  V(VariableProxy)              \
  V(Literal)                    \
  V(RegExpLiteral)              \
  V(ObjectLiteral)              \
  V(ArrayLiteral)               \
  V(Assignment)                 \
  V(Yield)                      \
  V(Throw)                      \
  V(Property)                   \
  V(Call)                       \
  V(CallNew)                    \
  V(CallRuntime)                \
  V(UnaryOperation)             \
  V(CountOperation)             \
  V(BinaryOperation)            \
  V(CompareOperation)           \
  V(Spread)                     \
  V(ThisFunction)               \
  V(SuperPropertyReference)     \
  V(SuperCallReference)         \
  V(CaseClause)                 \
  V(EmptyParentheses)           \
  V(DoExpression)               \
  V(RewritableExpression)

#define AST_NODE_LIST(V)                        \
  DECLARATION_NODE_LIST(V)                      \
  STATEMENT_NODE_LIST(V)                        \
  EXPRESSION_NODE_LIST(V)

// Optional type nodes are intentionally not in in AST_NODE_LIST.
// Visitors should not have to worry about them.
#define TYPESYSTEM_NODE_LIST(V) \
  V(PredefinedType)             \
  V(ThisType)                   \
  V(UnionType)                  \
  V(IntersectionType)           \
  V(ArrayType)                  \
  V(TupleType)                  \
  V(ObjectType)                 \
  V(TypeMember)                 \
  V(TypeParameter)              \
  V(FormalParameter)            \
  V(TypeReference)              \
  V(StringLiteralType)          \
  V(QueryType)                  \
  V(TypeOrParameters)

// Forward declarations
class AstNodeFactory;
class AstVisitor;
class Declaration;
class Module;
class BreakableStatement;
class Expression;
class IterationStatement;
class MaterializedLiteral;
class Statement;
class TypeFeedbackOracle;

#define DEF_FORWARD_DECLARATION(type) class type;
AST_NODE_LIST(DEF_FORWARD_DECLARATION)

namespace typesystem {
class Type;
TYPESYSTEM_NODE_LIST(DEF_FORWARD_DECLARATION)
}  // namespace typesystem

#undef DEF_FORWARD_DECLARATION


// Typedef only introduced to avoid unreadable code.
typedef ZoneList<Handle<String>> ZoneStringList;
typedef ZoneList<Handle<Object>> ZoneObjectList;


#define DECLARE_NODE_TYPE(type)                                          \
  void Accept(AstVisitor* v) override;                                   \
  AstNode::NodeType node_type() const final { return AstNode::k##type; } \
  friend class v8::internal::AstNodeFactory;


class FeedbackVectorSlotCache {
 public:
  explicit FeedbackVectorSlotCache(Zone* zone)
      : zone_(zone),
        hash_map_(HashMap::PointersMatch, ZoneHashMap::kDefaultHashMapCapacity,
                  ZoneAllocationPolicy(zone)) {}

  void Put(Variable* variable, FeedbackVectorSlot slot) {
    ZoneHashMap::Entry* entry = hash_map_.LookupOrInsert(
        variable, ComputePointerHash(variable), ZoneAllocationPolicy(zone_));
    entry->value = reinterpret_cast<void*>(slot.ToInt());
  }

  ZoneHashMap::Entry* Get(Variable* variable) const {
    return hash_map_.Lookup(variable, ComputePointerHash(variable));
  }

 private:
  Zone* zone_;
  ZoneHashMap hash_map_;
};


class AstProperties final BASE_EMBEDDED {
 public:
  enum Flag {
    kNoFlags = 0,
    kDontSelfOptimize = 1 << 0,
    kDontCrankshaft = 1 << 1
  };

  typedef base::Flags<Flag> Flags;

  explicit AstProperties(Zone* zone) : node_count_(0), spec_(zone) {}

  Flags& flags() { return flags_; }
  Flags flags() const { return flags_; }
  int node_count() { return node_count_; }
  void add_node_count(int count) { node_count_ += count; }

  const FeedbackVectorSpec* get_spec() const { return &spec_; }
  FeedbackVectorSpec* get_spec() { return &spec_; }

 private:
  Flags flags_;
  int node_count_;
  FeedbackVectorSpec spec_;
};

DEFINE_OPERATORS_FOR_FLAGS(AstProperties::Flags)


class AstNode: public ZoneObject {
 public:
#define DECLARE_TYPE_ENUM(type) k##type,
  enum NodeType {
    AST_NODE_LIST(DECLARE_TYPE_ENUM)
    TYPESYSTEM_NODE_LIST(DECLARE_TYPE_ENUM)
    kInvalid = -1
  };
#undef DECLARE_TYPE_ENUM

  void* operator new(size_t size, Zone* zone) { return zone->New(size); }

  explicit AstNode(int position): position_(position) {}
  virtual ~AstNode() {}

  virtual void Accept(AstVisitor* v) = 0;
  virtual NodeType node_type() const = 0;
  int position() const { return position_; }

#ifdef DEBUG
  void PrettyPrint(Isolate* isolate);
  void Print(Isolate* isolate);
#endif  // DEBUG

  // Type testing & conversion functions overridden by concrete subclasses.
#define DECLARE_NODE_FUNCTIONS(type) \
  V8_INLINE bool Is##type() const;   \
  V8_INLINE type* As##type();        \
  V8_INLINE const type* As##type() const;
  AST_NODE_LIST(DECLARE_NODE_FUNCTIONS)
#undef DECLARE_NODE_FUNCTIONS

#define DECLARE_NODE_FUNCTIONS(type)      \
  V8_INLINE bool Is##type() const;        \
  V8_INLINE typesystem::type* As##type(); \
  V8_INLINE const typesystem::type* As##type() const;
  TYPESYSTEM_NODE_LIST(DECLARE_NODE_FUNCTIONS)
#undef DECLARE_NODE_FUNCTIONS

  virtual BreakableStatement* AsBreakableStatement() { return NULL; }
  virtual IterationStatement* AsIterationStatement() { return NULL; }
  virtual MaterializedLiteral* AsMaterializedLiteral() { return NULL; }

  // The interface for feedback slots, with default no-op implementations for
  // node types which don't actually have this. Note that this is conceptually
  // not really nice, but multiple inheritance would introduce yet another
  // vtable entry per node, something we don't want for space reasons.
  virtual void AssignFeedbackVectorSlots(Isolate* isolate,
                                         FeedbackVectorSpec* spec,
                                         FeedbackVectorSlotCache* cache) {}

 private:
  // Hidden to prevent accidental usage. It would have to load the
  // current zone from the TLS.
  void* operator new(size_t size);

  friend class CaseClause;  // Generates AST IDs.

  int position_;
};


class Statement : public AstNode {
 public:
  explicit Statement(Zone* zone, int position) : AstNode(position) {}

  bool IsEmpty() { return AsEmptyStatement() != NULL; }
  virtual bool IsJump() const { return false; }
};


class SmallMapList final {
 public:
  SmallMapList() {}
  SmallMapList(int capacity, Zone* zone) : list_(capacity, zone) {}

  void Reserve(int capacity, Zone* zone) { list_.Reserve(capacity, zone); }
  void Clear() { list_.Clear(); }
  void Sort() { list_.Sort(); }

  bool is_empty() const { return list_.is_empty(); }
  int length() const { return list_.length(); }

  void AddMapIfMissing(Handle<Map> map, Zone* zone) {
    if (!Map::TryUpdate(map).ToHandle(&map)) return;
    for (int i = 0; i < length(); ++i) {
      if (at(i).is_identical_to(map)) return;
    }
    Add(map, zone);
  }

  void FilterForPossibleTransitions(Map* root_map) {
    for (int i = list_.length() - 1; i >= 0; i--) {
      if (at(i)->FindRootMap() != root_map) {
        list_.RemoveElement(list_.at(i));
      }
    }
  }

  void Add(Handle<Map> handle, Zone* zone) {
    list_.Add(handle.location(), zone);
  }

  Handle<Map> at(int i) const {
    return Handle<Map>(list_.at(i));
  }

  Handle<Map> first() const { return at(0); }
  Handle<Map> last() const { return at(length() - 1); }

 private:
  // The list stores pointers to Map*, that is Map**, so it's GC safe.
  SmallPointerList<Map*> list_;

  DISALLOW_COPY_AND_ASSIGN(SmallMapList);
};


class Expression : public AstNode {
 public:
  enum Context {
    // Not assigned a context yet, or else will not be visited during
    // code generation.
    kUninitialized,
    // Evaluated for its side effects.
    kEffect,
    // Evaluated for its value (and side effects).
    kValue,
    // Evaluated for control flow (and side effects).
    kTest
  };

  // Mark this expression as being in tail position.
  virtual void MarkTail() {}

  // True iff the expression is a valid reference expression.
  virtual bool IsValidReferenceExpression() const { return false; }

  // Helpers for ToBoolean conversion.
  virtual bool ToBooleanIsTrue() const { return false; }
  virtual bool ToBooleanIsFalse() const { return false; }

  // Symbols that cannot be parsed as array indices are considered property
  // names.  We do not treat symbols that can be array indexes as property
  // names because [] for string objects is handled only by keyed ICs.
  virtual bool IsPropertyName() const { return false; }

  // True iff the expression is a class or function expression without
  // a syntactic name.
  virtual bool IsAnonymousFunctionDefinition() const { return false; }

  // True iff the expression is a literal represented as a smi.
  bool IsSmiLiteral() const;

  // True iff the expression is a string literal.
  bool IsStringLiteral() const;

  // True iff the expression is the null literal.
  bool IsNullLiteral() const;

  // True if we can prove that the expression is the undefined literal. Note
  // that this also checks for loads of the global "undefined" variable.
  bool IsUndefinedLiteral() const;

  // True iff the expression is a valid target for an assignment.
  bool IsValidReferenceExpressionOrThis() const;

  // Expression type bounds
  Bounds bounds() const { return bounds_; }
  void set_bounds(Bounds bounds) { bounds_ = bounds; }

  // Type feedback information for assignments and properties.
  virtual bool IsMonomorphic() {
    UNREACHABLE();
    return false;
  }
  virtual SmallMapList* GetReceiverTypes() {
    UNREACHABLE();
    return NULL;
  }
  virtual KeyedAccessStoreMode GetStoreMode() const {
    UNREACHABLE();
    return STANDARD_STORE;
  }
  virtual IcCheckType GetKeyType() const {
    UNREACHABLE();
    return ELEMENT;
  }

  // TODO(rossberg): this should move to its own AST node eventually.
  virtual void RecordToBooleanTypeFeedback(TypeFeedbackOracle* oracle);
  uint16_t to_boolean_types() const {
    return ToBooleanTypesField::decode(bit_field_);
  }

  void set_base_id(int id) { base_id_ = id; }
  static int num_ids() { return parent_num_ids() + 2; }
  BailoutId id() const { return BailoutId(local_id(0)); }
  TypeFeedbackId test_id() const { return TypeFeedbackId(local_id(1)); }

 protected:
  Expression(Zone* zone, int pos)
      : AstNode(pos),
        base_id_(BailoutId::None().ToInt()),
        bounds_(Bounds::Unbounded()),
        bit_field_(0) {}
  static int parent_num_ids() { return 0; }
  void set_to_boolean_types(uint16_t types) {
    bit_field_ = ToBooleanTypesField::update(bit_field_, types);
  }

  int base_id() const {
    DCHECK(!BailoutId(base_id_).IsNone());
    return base_id_;
  }

 private:
  int local_id(int n) const { return base_id() + parent_num_ids() + n; }

  int base_id_;
  Bounds bounds_;
  class ToBooleanTypesField : public BitField16<uint16_t, 0, 9> {};
  uint16_t bit_field_;
  // Ends with 16-bit field; deriving classes in turn begin with
  // 16-bit fields for optimum packing efficiency.
};


class BreakableStatement : public Statement {
 public:
  enum BreakableType {
    TARGET_FOR_ANONYMOUS,
    TARGET_FOR_NAMED_ONLY
  };

  // The labels associated with this statement. May be NULL;
  // if it is != NULL, guaranteed to contain at least one entry.
  ZoneList<const AstRawString*>* labels() const { return labels_; }

  // Type testing & conversion.
  BreakableStatement* AsBreakableStatement() final { return this; }

  // Code generation
  Label* break_target() { return &break_target_; }

  // Testers.
  bool is_target_for_anonymous() const {
    return breakable_type_ == TARGET_FOR_ANONYMOUS;
  }

  void set_base_id(int id) { base_id_ = id; }
  static int num_ids() { return parent_num_ids() + 2; }
  BailoutId EntryId() const { return BailoutId(local_id(0)); }
  BailoutId ExitId() const { return BailoutId(local_id(1)); }

 protected:
  BreakableStatement(Zone* zone, ZoneList<const AstRawString*>* labels,
                     BreakableType breakable_type, int position)
      : Statement(zone, position),
        labels_(labels),
        breakable_type_(breakable_type),
        base_id_(BailoutId::None().ToInt()) {
    DCHECK(labels == NULL || labels->length() > 0);
  }
  static int parent_num_ids() { return 0; }

  int base_id() const {
    DCHECK(!BailoutId(base_id_).IsNone());
    return base_id_;
  }

 private:
  int local_id(int n) const { return base_id() + parent_num_ids() + n; }

  ZoneList<const AstRawString*>* labels_;
  BreakableType breakable_type_;
  Label break_target_;
  int base_id_;
};


class Block final : public BreakableStatement {
 public:
  DECLARE_NODE_TYPE(Block)

  ZoneList<Statement*>* statements() { return &statements_; }
  bool ignore_completion_value() const { return ignore_completion_value_; }

  static int num_ids() { return parent_num_ids() + 1; }
  BailoutId DeclsId() const { return BailoutId(local_id(0)); }

  bool IsJump() const override {
    return !statements_.is_empty() && statements_.last()->IsJump()
        && labels() == NULL;  // Good enough as an approximation...
  }

  Scope* scope() const { return scope_; }
  void set_scope(Scope* scope) { scope_ = scope; }

 protected:
  Block(Zone* zone, ZoneList<const AstRawString*>* labels, int capacity,
        bool ignore_completion_value, int pos)
      : BreakableStatement(zone, labels, TARGET_FOR_NAMED_ONLY, pos),
        statements_(capacity, zone),
        ignore_completion_value_(ignore_completion_value),
        scope_(NULL) {}
  static int parent_num_ids() { return BreakableStatement::num_ids(); }

 private:
  int local_id(int n) const { return base_id() + parent_num_ids() + n; }

  ZoneList<Statement*> statements_;
  bool ignore_completion_value_;
  Scope* scope_;
};


class DoExpression final : public Expression {
 public:
  DECLARE_NODE_TYPE(DoExpression)

  Block* block() { return block_; }
  void set_block(Block* b) { block_ = b; }
  VariableProxy* result() { return result_; }
  void set_result(VariableProxy* v) { result_ = v; }

 protected:
  DoExpression(Zone* zone, Block* block, VariableProxy* result, int pos)
      : Expression(zone, pos), block_(block), result_(result) {
    DCHECK_NOT_NULL(block_);
    DCHECK_NOT_NULL(result_);
  }
  static int parent_num_ids() { return Expression::num_ids(); }

 private:
  int local_id(int n) const { return base_id() + parent_num_ids() + n; }

  Block* block_;
  VariableProxy* result_;
};


class Declaration : public AstNode {
 public:
  VariableProxy* proxy() const { return proxy_; }
  VariableMode mode() const { return mode_; }
  Scope* scope() const { return scope_; }
  virtual InitializationFlag initialization() const = 0;
  virtual bool IsInlineable() const;

 protected:
  Declaration(Zone* zone, VariableProxy* proxy, VariableMode mode, Scope* scope,
              int pos)
      : AstNode(pos), mode_(mode), proxy_(proxy), scope_(scope) {
    DCHECK(IsDeclaredVariableMode(mode));
  }

 private:
  VariableMode mode_;
  VariableProxy* proxy_;

  // Nested scope from which the declaration originated.
  Scope* scope_;
};


class VariableDeclaration final : public Declaration {
 public:
  DECLARE_NODE_TYPE(VariableDeclaration)

  InitializationFlag initialization() const override {
    return mode() == VAR ? kCreatedInitialized : kNeedsInitialization;
  }

 protected:
  VariableDeclaration(Zone* zone, VariableProxy* proxy, VariableMode mode,
                      Scope* scope, int pos)
      : Declaration(zone, proxy, mode, scope, pos) {}
};


class FunctionDeclaration final : public Declaration {
 public:
  DECLARE_NODE_TYPE(FunctionDeclaration)

  FunctionLiteral* fun() const { return fun_; }
  void set_fun(FunctionLiteral* f) { fun_ = f; }
  InitializationFlag initialization() const override {
    return kCreatedInitialized;
  }
  bool IsInlineable() const override;

 protected:
  FunctionDeclaration(Zone* zone,
                      VariableProxy* proxy,
                      VariableMode mode,
                      FunctionLiteral* fun,
                      Scope* scope,
                      int pos)
      : Declaration(zone, proxy, mode, scope, pos),
        fun_(fun) {
    DCHECK(mode == VAR || mode == LET || mode == CONST);
    DCHECK(fun != NULL);
  }

 private:
  FunctionLiteral* fun_;
};


class ImportDeclaration final : public Declaration {
 public:
  DECLARE_NODE_TYPE(ImportDeclaration)

  const AstRawString* import_name() const { return import_name_; }
  const AstRawString* module_specifier() const { return module_specifier_; }
  void set_module_specifier(const AstRawString* module_specifier) {
    DCHECK(module_specifier_ == NULL);
    module_specifier_ = module_specifier;
  }
  InitializationFlag initialization() const override {
    return kNeedsInitialization;
  }

 protected:
  ImportDeclaration(Zone* zone, VariableProxy* proxy,
                    const AstRawString* import_name,
                    const AstRawString* module_specifier, Scope* scope, int pos)
      : Declaration(zone, proxy, IMPORT, scope, pos),
        import_name_(import_name),
        module_specifier_(module_specifier) {}

 private:
  const AstRawString* import_name_;
  const AstRawString* module_specifier_;
};


class ExportDeclaration final : public Declaration {
 public:
  DECLARE_NODE_TYPE(ExportDeclaration)

  InitializationFlag initialization() const override {
    return kCreatedInitialized;
  }

 protected:
  ExportDeclaration(Zone* zone, VariableProxy* proxy, Scope* scope, int pos)
      : Declaration(zone, proxy, LET, scope, pos) {}
};


class Module : public AstNode {
 public:
  ModuleDescriptor* descriptor() const { return descriptor_; }
  Block* body() const { return body_; }

 protected:
  Module(Zone* zone, int pos)
      : AstNode(pos), descriptor_(ModuleDescriptor::New(zone)), body_(NULL) {}
  Module(Zone* zone, ModuleDescriptor* descriptor, int pos, Block* body = NULL)
      : AstNode(pos), descriptor_(descriptor), body_(body) {}

 private:
  ModuleDescriptor* descriptor_;
  Block* body_;
};


class IterationStatement : public BreakableStatement {
 public:
  // Type testing & conversion.
  IterationStatement* AsIterationStatement() final { return this; }

  Statement* body() const { return body_; }
  void set_body(Statement* s) { body_ = s; }

  static int num_ids() { return parent_num_ids() + 1; }
  BailoutId OsrEntryId() const { return BailoutId(local_id(0)); }
  virtual BailoutId ContinueId() const = 0;
  virtual BailoutId StackCheckId() const = 0;

  // Code generation
  Label* continue_target()  { return &continue_target_; }

 protected:
  IterationStatement(Zone* zone, ZoneList<const AstRawString*>* labels, int pos)
      : BreakableStatement(zone, labels, TARGET_FOR_ANONYMOUS, pos),
        body_(NULL) {}
  static int parent_num_ids() { return BreakableStatement::num_ids(); }
  void Initialize(Statement* body) { body_ = body; }

 private:
  int local_id(int n) const { return base_id() + parent_num_ids() + n; }

  Statement* body_;
  Label continue_target_;
};


class DoWhileStatement final : public IterationStatement {
 public:
  DECLARE_NODE_TYPE(DoWhileStatement)

  void Initialize(Expression* cond, Statement* body) {
    IterationStatement::Initialize(body);
    cond_ = cond;
  }

  Expression* cond() const { return cond_; }
  void set_cond(Expression* e) { cond_ = e; }

  static int num_ids() { return parent_num_ids() + 2; }
  BailoutId ContinueId() const override { return BailoutId(local_id(0)); }
  BailoutId StackCheckId() const override { return BackEdgeId(); }
  BailoutId BackEdgeId() const { return BailoutId(local_id(1)); }

 protected:
  DoWhileStatement(Zone* zone, ZoneList<const AstRawString*>* labels, int pos)
      : IterationStatement(zone, labels, pos), cond_(NULL) {}
  static int parent_num_ids() { return IterationStatement::num_ids(); }

 private:
  int local_id(int n) const { return base_id() + parent_num_ids() + n; }

  Expression* cond_;
};


class WhileStatement final : public IterationStatement {
 public:
  DECLARE_NODE_TYPE(WhileStatement)

  void Initialize(Expression* cond, Statement* body) {
    IterationStatement::Initialize(body);
    cond_ = cond;
  }

  Expression* cond() const { return cond_; }
  void set_cond(Expression* e) { cond_ = e; }

  static int num_ids() { return parent_num_ids() + 1; }
  BailoutId ContinueId() const override { return EntryId(); }
  BailoutId StackCheckId() const override { return BodyId(); }
  BailoutId BodyId() const { return BailoutId(local_id(0)); }

 protected:
  WhileStatement(Zone* zone, ZoneList<const AstRawString*>* labels, int pos)
      : IterationStatement(zone, labels, pos), cond_(NULL) {}
  static int parent_num_ids() { return IterationStatement::num_ids(); }

 private:
  int local_id(int n) const { return base_id() + parent_num_ids() + n; }

  Expression* cond_;
};


class ForStatement final : public IterationStatement {
 public:
  DECLARE_NODE_TYPE(ForStatement)

  void Initialize(Statement* init,
                  Expression* cond,
                  Statement* next,
                  Statement* body) {
    IterationStatement::Initialize(body);
    init_ = init;
    cond_ = cond;
    next_ = next;
  }

  Statement* init() const { return init_; }
  Expression* cond() const { return cond_; }
  Statement* next() const { return next_; }

  void set_init(Statement* s) { init_ = s; }
  void set_cond(Expression* e) { cond_ = e; }
  void set_next(Statement* s) { next_ = s; }

  static int num_ids() { return parent_num_ids() + 2; }
  BailoutId ContinueId() const override { return BailoutId(local_id(0)); }
  BailoutId StackCheckId() const override { return BodyId(); }
  BailoutId BodyId() const { return BailoutId(local_id(1)); }

 protected:
  ForStatement(Zone* zone, ZoneList<const AstRawString*>* labels, int pos)
      : IterationStatement(zone, labels, pos),
        init_(NULL),
        cond_(NULL),
        next_(NULL) {}
  static int parent_num_ids() { return IterationStatement::num_ids(); }

 private:
  int local_id(int n) const { return base_id() + parent_num_ids() + n; }

  Statement* init_;
  Expression* cond_;
  Statement* next_;
};


class ForEachStatement : public IterationStatement {
 public:
  enum VisitMode {
    ENUMERATE,   // for (each in subject) body;
    ITERATE      // for (each of subject) body;
  };

  void Initialize(Expression* each, Expression* subject, Statement* body) {
    IterationStatement::Initialize(body);
    each_ = each;
    subject_ = subject;
  }

  Expression* each() const { return each_; }
  Expression* subject() const { return subject_; }

  void set_each(Expression* e) { each_ = e; }
  void set_subject(Expression* e) { subject_ = e; }

  static const char* VisitModeString(VisitMode mode) {
    return mode == ITERATE ? "for-of" : "for-in";
  }

 protected:
  ForEachStatement(Zone* zone, ZoneList<const AstRawString*>* labels, int pos)
      : IterationStatement(zone, labels, pos), each_(NULL), subject_(NULL) {}

 private:
  Expression* each_;
  Expression* subject_;
};


class ForInStatement final : public ForEachStatement {
 public:
  DECLARE_NODE_TYPE(ForInStatement)

  Expression* enumerable() const {
    return subject();
  }

  // Type feedback information.
  void AssignFeedbackVectorSlots(Isolate* isolate, FeedbackVectorSpec* spec,
                                 FeedbackVectorSlotCache* cache) override;
  FeedbackVectorSlot EachFeedbackSlot() const { return each_slot_; }
  FeedbackVectorSlot ForInFeedbackSlot() {
    DCHECK(!for_in_feedback_slot_.IsInvalid());
    return for_in_feedback_slot_;
  }

  enum ForInType { FAST_FOR_IN, SLOW_FOR_IN };
  ForInType for_in_type() const { return for_in_type_; }
  void set_for_in_type(ForInType type) { for_in_type_ = type; }

  static int num_ids() { return parent_num_ids() + 6; }
  BailoutId BodyId() const { return BailoutId(local_id(0)); }
  BailoutId EnumId() const { return BailoutId(local_id(1)); }
  BailoutId ToObjectId() const { return BailoutId(local_id(2)); }
  BailoutId PrepareId() const { return BailoutId(local_id(3)); }
  BailoutId FilterId() const { return BailoutId(local_id(4)); }
  BailoutId AssignmentId() const { return BailoutId(local_id(5)); }
  BailoutId ContinueId() const override { return EntryId(); }
  BailoutId StackCheckId() const override { return BodyId(); }

 protected:
  ForInStatement(Zone* zone, ZoneList<const AstRawString*>* labels, int pos)
      : ForEachStatement(zone, labels, pos), for_in_type_(SLOW_FOR_IN) {}
  static int parent_num_ids() { return ForEachStatement::num_ids(); }

 private:
  int local_id(int n) const { return base_id() + parent_num_ids() + n; }

  ForInType for_in_type_;
  FeedbackVectorSlot each_slot_;
  FeedbackVectorSlot for_in_feedback_slot_;
};


class ForOfStatement final : public ForEachStatement {
 public:
  DECLARE_NODE_TYPE(ForOfStatement)

  void Initialize(Expression* each,
                  Expression* subject,
                  Statement* body,
                  Variable* iterator,
                  Expression* assign_iterator,
                  Expression* next_result,
                  Expression* result_done,
                  Expression* assign_each) {
    ForEachStatement::Initialize(each, subject, body);
    iterator_ = iterator;
    assign_iterator_ = assign_iterator;
    next_result_ = next_result;
    result_done_ = result_done;
    assign_each_ = assign_each;
  }

  Expression* iterable() const {
    return subject();
  }

  Variable* iterator() const {
    return iterator_;
  }

  // iterator = subject[Symbol.iterator]()
  Expression* assign_iterator() const {
    return assign_iterator_;
  }

  // result = iterator.next()  // with type check
  Expression* next_result() const {
    return next_result_;
  }

  // result.done
  Expression* result_done() const {
    return result_done_;
  }

  // each = result.value
  Expression* assign_each() const {
    return assign_each_;
  }

  void set_assign_iterator(Expression* e) { assign_iterator_ = e; }
  void set_next_result(Expression* e) { next_result_ = e; }
  void set_result_done(Expression* e) { result_done_ = e; }
  void set_assign_each(Expression* e) { assign_each_ = e; }

  BailoutId ContinueId() const override { return EntryId(); }
  BailoutId StackCheckId() const override { return BackEdgeId(); }

  static int num_ids() { return parent_num_ids() + 1; }
  BailoutId BackEdgeId() const { return BailoutId(local_id(0)); }

 protected:
  ForOfStatement(Zone* zone, ZoneList<const AstRawString*>* labels, int pos)
      : ForEachStatement(zone, labels, pos),
        iterator_(NULL),
        assign_iterator_(NULL),
        next_result_(NULL),
        result_done_(NULL),
        assign_each_(NULL) {}
  static int parent_num_ids() { return ForEachStatement::num_ids(); }

 private:
  int local_id(int n) const { return base_id() + parent_num_ids() + n; }

  Variable* iterator_;
  Expression* assign_iterator_;
  Expression* next_result_;
  Expression* result_done_;
  Expression* assign_each_;
};


class ExpressionStatement final : public Statement {
 public:
  DECLARE_NODE_TYPE(ExpressionStatement)

  void set_expression(Expression* e) { expression_ = e; }
  Expression* expression() const { return expression_; }
  bool IsJump() const override { return expression_->IsThrow(); }

 protected:
  ExpressionStatement(Zone* zone, Expression* expression, int pos)
      : Statement(zone, pos), expression_(expression) { }

 private:
  Expression* expression_;
};


class JumpStatement : public Statement {
 public:
  bool IsJump() const final { return true; }

 protected:
  explicit JumpStatement(Zone* zone, int pos) : Statement(zone, pos) {}
};


class ContinueStatement final : public JumpStatement {
 public:
  DECLARE_NODE_TYPE(ContinueStatement)

  IterationStatement* target() const { return target_; }

 protected:
  explicit ContinueStatement(Zone* zone, IterationStatement* target, int pos)
      : JumpStatement(zone, pos), target_(target) { }

 private:
  IterationStatement* target_;
};


class BreakStatement final : public JumpStatement {
 public:
  DECLARE_NODE_TYPE(BreakStatement)

  BreakableStatement* target() const { return target_; }

 protected:
  explicit BreakStatement(Zone* zone, BreakableStatement* target, int pos)
      : JumpStatement(zone, pos), target_(target) { }

 private:
  BreakableStatement* target_;
};


class ReturnStatement final : public JumpStatement {
 public:
  DECLARE_NODE_TYPE(ReturnStatement)

  Expression* expression() const { return expression_; }

  void set_expression(Expression* e) { expression_ = e; }

 protected:
  explicit ReturnStatement(Zone* zone, Expression* expression, int pos)
      : JumpStatement(zone, pos), expression_(expression) { }

 private:
  Expression* expression_;
};


class WithStatement final : public Statement {
 public:
  DECLARE_NODE_TYPE(WithStatement)

  Scope* scope() { return scope_; }
  Expression* expression() const { return expression_; }
  void set_expression(Expression* e) { expression_ = e; }
  Statement* statement() const { return statement_; }
  void set_statement(Statement* s) { statement_ = s; }

  void set_base_id(int id) { base_id_ = id; }
  static int num_ids() { return parent_num_ids() + 2; }
  BailoutId ToObjectId() const { return BailoutId(local_id(0)); }
  BailoutId EntryId() const { return BailoutId(local_id(1)); }

 protected:
  WithStatement(Zone* zone, Scope* scope, Expression* expression,
                Statement* statement, int pos)
      : Statement(zone, pos),
        scope_(scope),
        expression_(expression),
        statement_(statement),
        base_id_(BailoutId::None().ToInt()) {}
  static int parent_num_ids() { return 0; }

  int base_id() const {
    DCHECK(!BailoutId(base_id_).IsNone());
    return base_id_;
  }

 private:
  int local_id(int n) const { return base_id() + parent_num_ids() + n; }

  Scope* scope_;
  Expression* expression_;
  Statement* statement_;
  int base_id_;
};


class CaseClause final : public Expression {
 public:
  DECLARE_NODE_TYPE(CaseClause)

  bool is_default() const { return label_ == NULL; }
  Expression* label() const {
    CHECK(!is_default());
    return label_;
  }
  void set_label(Expression* e) { label_ = e; }
  Label* body_target() { return &body_target_; }
  ZoneList<Statement*>* statements() const { return statements_; }

  static int num_ids() { return parent_num_ids() + 2; }
  BailoutId EntryId() const { return BailoutId(local_id(0)); }
  TypeFeedbackId CompareId() { return TypeFeedbackId(local_id(1)); }

  Type* compare_type() { return compare_type_; }
  void set_compare_type(Type* type) { compare_type_ = type; }

 protected:
  static int parent_num_ids() { return Expression::num_ids(); }

 private:
  CaseClause(Zone* zone, Expression* label, ZoneList<Statement*>* statements,
             int pos);
  int local_id(int n) const { return base_id() + parent_num_ids() + n; }

  Expression* label_;
  Label body_target_;
  ZoneList<Statement*>* statements_;
  Type* compare_type_;
};


class SwitchStatement final : public BreakableStatement {
 public:
  DECLARE_NODE_TYPE(SwitchStatement)

  void Initialize(Expression* tag, ZoneList<CaseClause*>* cases) {
    tag_ = tag;
    cases_ = cases;
  }

  Expression* tag() const { return tag_; }
  ZoneList<CaseClause*>* cases() const { return cases_; }

  void set_tag(Expression* t) { tag_ = t; }

 protected:
  SwitchStatement(Zone* zone, ZoneList<const AstRawString*>* labels, int pos)
      : BreakableStatement(zone, labels, TARGET_FOR_ANONYMOUS, pos),
        tag_(NULL),
        cases_(NULL) {}

 private:
  Expression* tag_;
  ZoneList<CaseClause*>* cases_;
};


// If-statements always have non-null references to their then- and
// else-parts. When parsing if-statements with no explicit else-part,
// the parser implicitly creates an empty statement. Use the
// HasThenStatement() and HasElseStatement() functions to check if a
// given if-statement has a then- or an else-part containing code.
class IfStatement final : public Statement {
 public:
  DECLARE_NODE_TYPE(IfStatement)

  bool HasThenStatement() const { return !then_statement()->IsEmpty(); }
  bool HasElseStatement() const { return !else_statement()->IsEmpty(); }

  Expression* condition() const { return condition_; }
  Statement* then_statement() const { return then_statement_; }
  Statement* else_statement() const { return else_statement_; }

  void set_condition(Expression* e) { condition_ = e; }
  void set_then_statement(Statement* s) { then_statement_ = s; }
  void set_else_statement(Statement* s) { else_statement_ = s; }

  bool IsJump() const override {
    return HasThenStatement() && then_statement()->IsJump()
        && HasElseStatement() && else_statement()->IsJump();
  }

  void set_base_id(int id) { base_id_ = id; }
  static int num_ids() { return parent_num_ids() + 3; }
  BailoutId IfId() const { return BailoutId(local_id(0)); }
  BailoutId ThenId() const { return BailoutId(local_id(1)); }
  BailoutId ElseId() const { return BailoutId(local_id(2)); }

 protected:
  IfStatement(Zone* zone, Expression* condition, Statement* then_statement,
              Statement* else_statement, int pos)
      : Statement(zone, pos),
        condition_(condition),
        then_statement_(then_statement),
        else_statement_(else_statement),
        base_id_(BailoutId::None().ToInt()) {}
  static int parent_num_ids() { return 0; }

  int base_id() const {
    DCHECK(!BailoutId(base_id_).IsNone());
    return base_id_;
  }

 private:
  int local_id(int n) const { return base_id() + parent_num_ids() + n; }

  Expression* condition_;
  Statement* then_statement_;
  Statement* else_statement_;
  int base_id_;
};


class TryStatement : public Statement {
 public:
  Block* try_block() const { return try_block_; }
  void set_try_block(Block* b) { try_block_ = b; }

 protected:
  TryStatement(Zone* zone, Block* try_block, int pos)
      : Statement(zone, pos), try_block_(try_block) {}

 private:
  Block* try_block_;
};


class TryCatchStatement final : public TryStatement {
 public:
  DECLARE_NODE_TYPE(TryCatchStatement)

  Scope* scope() { return scope_; }
  Variable* variable() { return variable_; }
  Block* catch_block() const { return catch_block_; }
  void set_catch_block(Block* b) { catch_block_ = b; }

 protected:
  TryCatchStatement(Zone* zone, Block* try_block, Scope* scope,
                    Variable* variable, Block* catch_block, int pos)
      : TryStatement(zone, try_block, pos),
        scope_(scope),
        variable_(variable),
        catch_block_(catch_block) {}

 private:
  Scope* scope_;
  Variable* variable_;
  Block* catch_block_;
};


class TryFinallyStatement final : public TryStatement {
 public:
  DECLARE_NODE_TYPE(TryFinallyStatement)

  Block* finally_block() const { return finally_block_; }
  void set_finally_block(Block* b) { finally_block_ = b; }

 protected:
  TryFinallyStatement(Zone* zone, Block* try_block, Block* finally_block,
                      int pos)
      : TryStatement(zone, try_block, pos), finally_block_(finally_block) {}

 private:
  Block* finally_block_;
};


class DebuggerStatement final : public Statement {
 public:
  DECLARE_NODE_TYPE(DebuggerStatement)

  void set_base_id(int id) { base_id_ = id; }
  static int num_ids() { return parent_num_ids() + 1; }
  BailoutId DebugBreakId() const { return BailoutId(local_id(0)); }

 protected:
  explicit DebuggerStatement(Zone* zone, int pos)
      : Statement(zone, pos), base_id_(BailoutId::None().ToInt()) {}
  static int parent_num_ids() { return 0; }

  int base_id() const {
    DCHECK(!BailoutId(base_id_).IsNone());
    return base_id_;
  }

 private:
  int local_id(int n) const { return base_id() + parent_num_ids() + n; }

  int base_id_;
};


class EmptyStatement final : public Statement {
 public:
  DECLARE_NODE_TYPE(EmptyStatement)

 protected:
  explicit EmptyStatement(Zone* zone, int pos): Statement(zone, pos) {}
};


// Delegates to another statement, which may be overwritten.
// This was introduced to implement ES2015 Annex B3.3 for conditionally making
// sloppy-mode block-scoped functions have a var binding, which is changed
// from one statement to another during parsing.
class SloppyBlockFunctionStatement final : public Statement {
 public:
  DECLARE_NODE_TYPE(SloppyBlockFunctionStatement)

  Statement* statement() const { return statement_; }
  void set_statement(Statement* statement) { statement_ = statement; }
  Scope* scope() const { return scope_; }

 private:
  SloppyBlockFunctionStatement(Zone* zone, Statement* statement, Scope* scope)
      : Statement(zone, RelocInfo::kNoPosition),
        statement_(statement),
        scope_(scope) {}

  Statement* statement_;
  Scope* const scope_;
};


class Literal final : public Expression {
 public:
  DECLARE_NODE_TYPE(Literal)

  bool IsPropertyName() const override { return value_->IsPropertyName(); }

  Handle<String> AsPropertyName() {
    DCHECK(IsPropertyName());
    return Handle<String>::cast(value());
  }

  const AstRawString* AsRawPropertyName() {
    DCHECK(IsPropertyName());
    return value_->AsString();
  }

  bool ToBooleanIsTrue() const override { return value()->BooleanValue(); }
  bool ToBooleanIsFalse() const override { return !value()->BooleanValue(); }

  Handle<Object> value() const { return value_->value(); }
  const AstValue* raw_value() const { return value_; }

  // Support for using Literal as a HashMap key. NOTE: Currently, this works
  // only for string and number literals!
  uint32_t Hash();
  static bool Match(void* literal1, void* literal2);

  static int num_ids() { return parent_num_ids() + 1; }
  TypeFeedbackId LiteralFeedbackId() const {
    return TypeFeedbackId(local_id(0));
  }

 protected:
  Literal(Zone* zone, const AstValue* value, int position)
      : Expression(zone, position), value_(value) {}
  static int parent_num_ids() { return Expression::num_ids(); }

 private:
  int local_id(int n) const { return base_id() + parent_num_ids() + n; }

  const AstValue* value_;
};


class AstLiteralReindexer;

// Base class for literals that needs space in the corresponding JSFunction.
class MaterializedLiteral : public Expression {
 public:
  MaterializedLiteral* AsMaterializedLiteral() final { return this; }

  int literal_index() { return literal_index_; }

  int depth() const {
    // only callable after initialization.
    DCHECK(depth_ >= 1);
    return depth_;
  }

 protected:
  MaterializedLiteral(Zone* zone, int literal_index, int pos)
      : Expression(zone, pos),
        literal_index_(literal_index),
        is_simple_(false),
        depth_(0) {}

  // A materialized literal is simple if the values consist of only
  // constants and simple object and array literals.
  bool is_simple() const { return is_simple_; }
  void set_is_simple(bool is_simple) { is_simple_ = is_simple; }
  friend class CompileTimeValue;

  void set_depth(int depth) {
    DCHECK(depth >= 1);
    depth_ = depth;
  }

  // Populate the constant properties/elements fixed array.
  void BuildConstants(Isolate* isolate);
  friend class ArrayLiteral;
  friend class ObjectLiteral;

  // If the expression is a literal, return the literal value;
  // if the expression is a materialized literal and is simple return a
  // compile time value as encoded by CompileTimeValue::GetValue().
  // Otherwise, return undefined literal as the placeholder
  // in the object literal boilerplate.
  Handle<Object> GetBoilerplateValue(Expression* expression, Isolate* isolate);

 private:
  int literal_index_;
  bool is_simple_;
  int depth_;

  friend class AstLiteralReindexer;
};


// Property is used for passing information
// about an object literal's properties from the parser
// to the code generator.
class ObjectLiteralProperty final : public ZoneObject {
 public:
  enum Kind {
    CONSTANT,              // Property with constant value (compile time).
    COMPUTED,              // Property with computed value (execution time).
    MATERIALIZED_LITERAL,  // Property value is a materialized literal.
    GETTER, SETTER,        // Property is an accessor function.
    PROTOTYPE              // Property is __proto__.
  };

  Expression* key() { return key_; }
  Expression* value() { return value_; }
  Kind kind() { return kind_; }

  void set_key(Expression* e) { key_ = e; }
  void set_value(Expression* e) { value_ = e; }

  // Type feedback information.
  bool IsMonomorphic() { return !receiver_type_.is_null(); }
  Handle<Map> GetReceiverType() { return receiver_type_; }

  bool IsCompileTimeValue();

  void set_emit_store(bool emit_store);
  bool emit_store();

  bool is_static() const { return is_static_; }
  bool is_computed_name() const { return is_computed_name_; }

  FeedbackVectorSlot GetSlot(int offset = 0) const {
    DCHECK_LT(offset, static_cast<int>(arraysize(slots_)));
    return slots_[offset];
  }
  void SetSlot(FeedbackVectorSlot slot, int offset = 0) {
    DCHECK_LT(offset, static_cast<int>(arraysize(slots_)));
    slots_[offset] = slot;
  }

  void set_receiver_type(Handle<Map> map) { receiver_type_ = map; }

  bool NeedsSetFunctionName() const;

 protected:
  friend class AstNodeFactory;

  ObjectLiteralProperty(Expression* key, Expression* value, Kind kind,
                        bool is_static, bool is_computed_name);
  ObjectLiteralProperty(AstValueFactory* ast_value_factory, Expression* key,
                        Expression* value, bool is_static,
                        bool is_computed_name);

 private:
  Expression* key_;
  Expression* value_;
  FeedbackVectorSlot slots_[2];
  Kind kind_;
  bool emit_store_;
  bool is_static_;
  bool is_computed_name_;
  Handle<Map> receiver_type_;
};


// An object literal has a boilerplate object that is used
// for minimizing the work when constructing it at runtime.
class ObjectLiteral final : public MaterializedLiteral {
 public:
  typedef ObjectLiteralProperty Property;

  DECLARE_NODE_TYPE(ObjectLiteral)

  Handle<FixedArray> constant_properties() const {
    return constant_properties_;
  }
  int properties_count() const { return constant_properties_->length() / 2; }
  ZoneList<Property*>* properties() const { return properties_; }
  bool fast_elements() const { return fast_elements_; }
  bool may_store_doubles() const { return may_store_doubles_; }
  bool has_elements() const { return has_elements_; }
  bool has_shallow_properties() const {
    return depth() == 1 && !has_elements() && !may_store_doubles();
  }

  // Decide if a property should be in the object boilerplate.
  static bool IsBoilerplateProperty(Property* property);

  // Populate the constant properties fixed array.
  void BuildConstantProperties(Isolate* isolate);

  // Mark all computed expressions that are bound to a key that
  // is shadowed by a later occurrence of the same key. For the
  // marked expressions, no store code is emitted.
  void CalculateEmitStore(Zone* zone);

  // Assemble bitfield of flags for the CreateObjectLiteral helper.
  int ComputeFlags(bool disable_mementos = false) const {
    int flags = fast_elements() ? kFastElements : kNoFlags;
    if (has_shallow_properties()) {
      flags |= kShallowProperties;
    }
    if (disable_mementos) {
      flags |= kDisableMementos;
    }
    return flags;
  }

  enum Flags {
    kNoFlags = 0,
    kFastElements = 1,
    kShallowProperties = 1 << 1,
    kDisableMementos = 1 << 2
  };

  struct Accessors: public ZoneObject {
    Accessors() : getter(NULL), setter(NULL) {}
    ObjectLiteralProperty* getter;
    ObjectLiteralProperty* setter;
  };

  BailoutId CreateLiteralId() const { return BailoutId(local_id(0)); }

  // Return an AST id for a property that is used in simulate instructions.
  BailoutId GetIdForPropertyName(int i) {
    return BailoutId(local_id(2 * i + 1));
  }
  BailoutId GetIdForPropertySet(int i) {
    return BailoutId(local_id(2 * i + 2));
  }

  // Unlike other AST nodes, this number of bailout IDs allocated for an
  // ObjectLiteral can vary, so num_ids() is not a static method.
  int num_ids() const {
    return parent_num_ids() + 1 + 2 * properties()->length();
  }

  // Object literals need one feedback slot for each non-trivial value, as well
  // as some slots for home objects.
  void AssignFeedbackVectorSlots(Isolate* isolate, FeedbackVectorSpec* spec,
                                 FeedbackVectorSlotCache* cache) override;

 protected:
  ObjectLiteral(Zone* zone, ZoneList<Property*>* properties, int literal_index,
                int boilerplate_properties, int pos)
      : MaterializedLiteral(zone, literal_index, pos),
        properties_(properties),
        boilerplate_properties_(boilerplate_properties),
        fast_elements_(false),
        has_elements_(false),
        may_store_doubles_(false) {}
  static int parent_num_ids() { return MaterializedLiteral::num_ids(); }

 private:
  int local_id(int n) const { return base_id() + parent_num_ids() + n; }
  Handle<FixedArray> constant_properties_;
  ZoneList<Property*>* properties_;
  int boilerplate_properties_;
  bool fast_elements_;
  bool has_elements_;
  bool may_store_doubles_;
  FeedbackVectorSlot slot_;
};


// A map from property names to getter/setter pairs allocated in the zone.
class AccessorTable : public TemplateHashMap<Literal, ObjectLiteral::Accessors,
                                             ZoneAllocationPolicy> {
 public:
  explicit AccessorTable(Zone* zone)
      : TemplateHashMap<Literal, ObjectLiteral::Accessors,
                        ZoneAllocationPolicy>(Literal::Match,
                                              ZoneAllocationPolicy(zone)),
        zone_(zone) {}

  Iterator lookup(Literal* literal) {
    Iterator it = find(literal, true, ZoneAllocationPolicy(zone_));
    if (it->second == NULL) it->second = new (zone_) ObjectLiteral::Accessors();
    return it;
  }

 private:
  Zone* zone_;
};


// Node for capturing a regexp literal.
class RegExpLiteral final : public MaterializedLiteral {
 public:
  DECLARE_NODE_TYPE(RegExpLiteral)

  Handle<String> pattern() const { return pattern_->string(); }
  int flags() const { return flags_; }

 protected:
  RegExpLiteral(Zone* zone, const AstRawString* pattern, int flags,
                int literal_index, int pos)
      : MaterializedLiteral(zone, literal_index, pos),
        pattern_(pattern),
        flags_(flags) {
    set_depth(1);
  }

 private:
  const AstRawString* const pattern_;
  int const flags_;
};


// An array literal has a literals object that is used
// for minimizing the work when constructing it at runtime.
class ArrayLiteral final : public MaterializedLiteral {
 public:
  DECLARE_NODE_TYPE(ArrayLiteral)

  Handle<FixedArray> constant_elements() const { return constant_elements_; }
  ElementsKind constant_elements_kind() const {
    DCHECK_EQ(2, constant_elements_->length());
    return static_cast<ElementsKind>(
        Smi::cast(constant_elements_->get(0))->value());
  }

  ZoneList<Expression*>* values() const { return values_; }

  BailoutId CreateLiteralId() const { return BailoutId(local_id(0)); }

  // Return an AST id for an element that is used in simulate instructions.
  BailoutId GetIdForElement(int i) { return BailoutId(local_id(i + 1)); }

  // Unlike other AST nodes, this number of bailout IDs allocated for an
  // ArrayLiteral can vary, so num_ids() is not a static method.
  int num_ids() const { return parent_num_ids() + 1 + values()->length(); }

  // Populate the constant elements fixed array.
  void BuildConstantElements(Isolate* isolate);

  // Assemble bitfield of flags for the CreateArrayLiteral helper.
  int ComputeFlags(bool disable_mementos = false) const {
    int flags = depth() == 1 ? kShallowElements : kNoFlags;
    if (disable_mementos) {
      flags |= kDisableMementos;
    }
    return flags;
  }

  // Provide a mechanism for iterating through values to rewrite spreads.
  ZoneList<Expression*>::iterator FirstSpread() const {
    return (first_spread_index_ >= 0) ? values_->begin() + first_spread_index_
                                      : values_->end();
  }
  ZoneList<Expression*>::iterator EndValue() const { return values_->end(); }

  // Rewind an array literal omitting everything from the first spread on.
  void RewindSpreads() {
    values_->Rewind(first_spread_index_);
    first_spread_index_ = -1;
  }

  enum Flags {
    kNoFlags = 0,
    kShallowElements = 1,
    kDisableMementos = 1 << 1
  };

  void AssignFeedbackVectorSlots(Isolate* isolate, FeedbackVectorSpec* spec,
                                 FeedbackVectorSlotCache* cache) override;
  FeedbackVectorSlot LiteralFeedbackSlot() const { return literal_slot_; }

 protected:
  ArrayLiteral(Zone* zone, ZoneList<Expression*>* values,
               int first_spread_index, int literal_index, int pos)
      : MaterializedLiteral(zone, literal_index, pos),
        values_(values),
        first_spread_index_(first_spread_index) {}
  static int parent_num_ids() { return MaterializedLiteral::num_ids(); }

 private:
  int local_id(int n) const { return base_id() + parent_num_ids() + n; }

  Handle<FixedArray> constant_elements_;
  ZoneList<Expression*>* values_;
  int first_spread_index_;
  FeedbackVectorSlot literal_slot_;
};


class VariableProxy final : public Expression {
 public:
  DECLARE_NODE_TYPE(VariableProxy)

  bool IsValidReferenceExpression() const override {
    return !is_this() && !is_new_target();
  }

  bool IsArguments() const { return is_resolved() && var()->is_arguments(); }

  Handle<String> name() const { return raw_name()->string(); }
  const AstRawString* raw_name() const {
    return is_resolved() ? var_->raw_name() : raw_name_;
  }

  Variable* var() const {
    DCHECK(is_resolved());
    return var_;
  }
  void set_var(Variable* v) {
    DCHECK(!is_resolved());
    DCHECK_NOT_NULL(v);
    var_ = v;
  }

  bool is_this() const { return IsThisField::decode(bit_field_); }

  bool is_assigned() const { return IsAssignedField::decode(bit_field_); }
  void set_is_assigned() {
    bit_field_ = IsAssignedField::update(bit_field_, true);
  }

  bool is_resolved() const { return IsResolvedField::decode(bit_field_); }
  void set_is_resolved() {
    bit_field_ = IsResolvedField::update(bit_field_, true);
  }

  bool is_new_target() const { return IsNewTargetField::decode(bit_field_); }
  void set_is_new_target() {
    bit_field_ = IsNewTargetField::update(bit_field_, true);
  }

  int end_position() const { return end_position_; }

  // Bind this proxy to the variable var.
  void BindTo(Variable* var);

  bool UsesVariableFeedbackSlot() const {
    return var()->IsUnallocated() || var()->IsLookupSlot();
  }

  void AssignFeedbackVectorSlots(Isolate* isolate, FeedbackVectorSpec* spec,
                                 FeedbackVectorSlotCache* cache) override;

  FeedbackVectorSlot VariableFeedbackSlot() { return variable_feedback_slot_; }

  static int num_ids() { return parent_num_ids() + 1; }
  BailoutId BeforeId() const { return BailoutId(local_id(0)); }

 protected:
  VariableProxy(Zone* zone, Variable* var, int start_position,
                int end_position);

  VariableProxy(Zone* zone, const AstRawString* name,
                Variable::Kind variable_kind, int start_position,
                int end_position);
  static int parent_num_ids() { return Expression::num_ids(); }
  int local_id(int n) const { return base_id() + parent_num_ids() + n; }

  class IsThisField : public BitField8<bool, 0, 1> {};
  class IsAssignedField : public BitField8<bool, 1, 1> {};
  class IsResolvedField : public BitField8<bool, 2, 1> {};
  class IsNewTargetField : public BitField8<bool, 3, 1> {};

  // Start with 16-bit (or smaller) field, which should get packed together
  // with Expression's trailing 16-bit field.
  uint8_t bit_field_;
  FeedbackVectorSlot variable_feedback_slot_;
  union {
    const AstRawString* raw_name_;  // if !is_resolved_
    Variable* var_;                 // if is_resolved_
  };
  // Position is stored in the AstNode superclass, but VariableProxy needs to
  // know its end position too (for error messages). It cannot be inferred from
  // the variable name length because it can contain escapes.
  int end_position_;
};


// Left-hand side can only be a property, a global or a (parameter or local)
// slot.
enum LhsKind {
  VARIABLE,
  NAMED_PROPERTY,
  KEYED_PROPERTY,
  NAMED_SUPER_PROPERTY,
  KEYED_SUPER_PROPERTY
};


class Property final : public Expression {
 public:
  DECLARE_NODE_TYPE(Property)

  bool IsValidReferenceExpression() const override { return true; }

  Expression* obj() const { return obj_; }
  Expression* key() const { return key_; }

  void set_obj(Expression* e) { obj_ = e; }
  void set_key(Expression* e) { key_ = e; }

  static int num_ids() { return parent_num_ids() + 1; }
  BailoutId LoadId() const { return BailoutId(local_id(0)); }

  bool IsStringAccess() const {
    return IsStringAccessField::decode(bit_field_);
  }

  // Type feedback information.
  bool IsMonomorphic() override { return receiver_types_.length() == 1; }
  SmallMapList* GetReceiverTypes() override { return &receiver_types_; }
  KeyedAccessStoreMode GetStoreMode() const override { return STANDARD_STORE; }
  IcCheckType GetKeyType() const override {
    return KeyTypeField::decode(bit_field_);
  }
  bool IsUninitialized() const {
    return !is_for_call() && HasNoTypeInformation();
  }
  bool HasNoTypeInformation() const {
    return GetInlineCacheState() == UNINITIALIZED;
  }
  InlineCacheState GetInlineCacheState() const {
    return InlineCacheStateField::decode(bit_field_);
  }
  void set_is_string_access(bool b) {
    bit_field_ = IsStringAccessField::update(bit_field_, b);
  }
  void set_key_type(IcCheckType key_type) {
    bit_field_ = KeyTypeField::update(bit_field_, key_type);
  }
  void set_inline_cache_state(InlineCacheState state) {
    bit_field_ = InlineCacheStateField::update(bit_field_, state);
  }
  void mark_for_call() {
    bit_field_ = IsForCallField::update(bit_field_, true);
  }
  bool is_for_call() const { return IsForCallField::decode(bit_field_); }

  bool IsSuperAccess() { return obj()->IsSuperPropertyReference(); }

  void AssignFeedbackVectorSlots(Isolate* isolate, FeedbackVectorSpec* spec,
                                 FeedbackVectorSlotCache* cache) override {
    FeedbackVectorSlotKind kind = key()->IsPropertyName()
                                      ? FeedbackVectorSlotKind::LOAD_IC
                                      : FeedbackVectorSlotKind::KEYED_LOAD_IC;
    property_feedback_slot_ = spec->AddSlot(kind);
  }

  FeedbackVectorSlot PropertyFeedbackSlot() const {
    return property_feedback_slot_;
  }

  static LhsKind GetAssignType(Property* property) {
    if (property == NULL) return VARIABLE;
    bool super_access = property->IsSuperAccess();
    return (property->key()->IsPropertyName())
               ? (super_access ? NAMED_SUPER_PROPERTY : NAMED_PROPERTY)
               : (super_access ? KEYED_SUPER_PROPERTY : KEYED_PROPERTY);
  }

 protected:
  Property(Zone* zone, Expression* obj, Expression* key, int pos)
      : Expression(zone, pos),
        bit_field_(IsForCallField::encode(false) |
                   IsStringAccessField::encode(false) |
                   InlineCacheStateField::encode(UNINITIALIZED)),
        obj_(obj),
        key_(key) {}
  static int parent_num_ids() { return Expression::num_ids(); }

 private:
  int local_id(int n) const { return base_id() + parent_num_ids() + n; }

  class IsForCallField : public BitField8<bool, 0, 1> {};
  class IsStringAccessField : public BitField8<bool, 1, 1> {};
  class KeyTypeField : public BitField8<IcCheckType, 2, 1> {};
  class InlineCacheStateField : public BitField8<InlineCacheState, 3, 4> {};
  uint8_t bit_field_;
  FeedbackVectorSlot property_feedback_slot_;
  Expression* obj_;
  Expression* key_;
  SmallMapList receiver_types_;
};


class Call final : public Expression {
 public:
  DECLARE_NODE_TYPE(Call)

  Expression* expression() const { return expression_; }
  ZoneList<Expression*>* arguments() const { return arguments_; }

  void set_expression(Expression* e) { expression_ = e; }

  // Type feedback information.
  void AssignFeedbackVectorSlots(Isolate* isolate, FeedbackVectorSpec* spec,
                                 FeedbackVectorSlotCache* cache) override;

  FeedbackVectorSlot CallFeedbackSlot() const { return stub_slot_; }

  FeedbackVectorSlot CallFeedbackICSlot() const { return ic_slot_; }

  SmallMapList* GetReceiverTypes() override {
    if (expression()->IsProperty()) {
      return expression()->AsProperty()->GetReceiverTypes();
    }
    return NULL;
  }

  bool IsMonomorphic() override {
    if (expression()->IsProperty()) {
      return expression()->AsProperty()->IsMonomorphic();
    }
    return !target_.is_null();
  }

  bool global_call() const {
    VariableProxy* proxy = expression_->AsVariableProxy();
    return proxy != NULL && proxy->var()->IsUnallocatedOrGlobalSlot();
  }

  bool known_global_function() const {
    return global_call() && !target_.is_null();
  }

  Handle<JSFunction> target() { return target_; }

  Handle<AllocationSite> allocation_site() { return allocation_site_; }

  void SetKnownGlobalTarget(Handle<JSFunction> target) {
    target_ = target;
    set_is_uninitialized(false);
  }
  void set_target(Handle<JSFunction> target) { target_ = target; }
  void set_allocation_site(Handle<AllocationSite> site) {
    allocation_site_ = site;
  }

  static int num_ids() { return parent_num_ids() + 4; }
  BailoutId ReturnId() const { return BailoutId(local_id(0)); }
  BailoutId EvalId() const { return BailoutId(local_id(1)); }
  BailoutId LookupId() const { return BailoutId(local_id(2)); }
  BailoutId CallId() const { return BailoutId(local_id(3)); }

  bool is_uninitialized() const {
    return IsUninitializedField::decode(bit_field_);
  }
  void set_is_uninitialized(bool b) {
    bit_field_ = IsUninitializedField::update(bit_field_, b);
  }

  TailCallMode tail_call_mode() const {
    return IsTailField::decode(bit_field_) ? TailCallMode::kAllow
                                           : TailCallMode::kDisallow;
  }
  void MarkTail() override {
    bit_field_ = IsTailField::update(bit_field_, true);
  }

  enum CallType {
    POSSIBLY_EVAL_CALL,
    GLOBAL_CALL,
    LOOKUP_SLOT_CALL,
    NAMED_PROPERTY_CALL,
    KEYED_PROPERTY_CALL,
    NAMED_SUPER_PROPERTY_CALL,
    KEYED_SUPER_PROPERTY_CALL,
    SUPER_CALL,
    OTHER_CALL
  };

  // Helpers to determine how to handle the call.
  CallType GetCallType(Isolate* isolate) const;
  bool IsUsingCallFeedbackSlot(Isolate* isolate) const;
  bool IsUsingCallFeedbackICSlot(Isolate* isolate) const;

#ifdef DEBUG
  // Used to assert that the FullCodeGenerator records the return site.
  bool return_is_recorded_;
#endif

 protected:
  Call(Zone* zone, Expression* expression, ZoneList<Expression*>* arguments,
       int pos)
      : Expression(zone, pos),
        expression_(expression),
        arguments_(arguments),
        bit_field_(IsUninitializedField::encode(false)) {
    if (expression->IsProperty()) {
      expression->AsProperty()->mark_for_call();
    }
  }
  static int parent_num_ids() { return Expression::num_ids(); }

 private:
  int local_id(int n) const { return base_id() + parent_num_ids() + n; }

  FeedbackVectorSlot ic_slot_;
  FeedbackVectorSlot stub_slot_;
  Expression* expression_;
  ZoneList<Expression*>* arguments_;
  Handle<JSFunction> target_;
  Handle<AllocationSite> allocation_site_;
  class IsUninitializedField : public BitField8<bool, 0, 1> {};
  class IsTailField : public BitField8<bool, 1, 1> {};
  uint8_t bit_field_;
};


class CallNew final : public Expression {
 public:
  DECLARE_NODE_TYPE(CallNew)

  Expression* expression() const { return expression_; }
  ZoneList<Expression*>* arguments() const { return arguments_; }

  void set_expression(Expression* e) { expression_ = e; }

  // Type feedback information.
  void AssignFeedbackVectorSlots(Isolate* isolate, FeedbackVectorSpec* spec,
                                 FeedbackVectorSlotCache* cache) override {
    callnew_feedback_slot_ = spec->AddGeneralSlot();
  }

  FeedbackVectorSlot CallNewFeedbackSlot() {
    DCHECK(!callnew_feedback_slot_.IsInvalid());
    return callnew_feedback_slot_;
  }

  bool IsMonomorphic() override { return is_monomorphic_; }
  Handle<JSFunction> target() const { return target_; }
  Handle<AllocationSite> allocation_site() const {
    return allocation_site_;
  }

  static int num_ids() { return parent_num_ids() + 1; }
  static int feedback_slots() { return 1; }
  BailoutId ReturnId() const { return BailoutId(local_id(0)); }

  void set_allocation_site(Handle<AllocationSite> site) {
    allocation_site_ = site;
  }
  void set_is_monomorphic(bool monomorphic) { is_monomorphic_ = monomorphic; }
  void set_target(Handle<JSFunction> target) { target_ = target; }
  void SetKnownGlobalTarget(Handle<JSFunction> target) {
    target_ = target;
    is_monomorphic_ = true;
  }

 protected:
  CallNew(Zone* zone, Expression* expression, ZoneList<Expression*>* arguments,
          int pos)
      : Expression(zone, pos),
        expression_(expression),
        arguments_(arguments),
        is_monomorphic_(false) {}

  static int parent_num_ids() { return Expression::num_ids(); }

 private:
  int local_id(int n) const { return base_id() + parent_num_ids() + n; }

  Expression* expression_;
  ZoneList<Expression*>* arguments_;
  bool is_monomorphic_;
  Handle<JSFunction> target_;
  Handle<AllocationSite> allocation_site_;
  FeedbackVectorSlot callnew_feedback_slot_;
};


// The CallRuntime class does not represent any official JavaScript
// language construct. Instead it is used to call a C or JS function
// with a set of arguments. This is used from the builtins that are
// implemented in JavaScript (see "v8natives.js").
class CallRuntime final : public Expression {
 public:
  DECLARE_NODE_TYPE(CallRuntime)

  ZoneList<Expression*>* arguments() const { return arguments_; }
  bool is_jsruntime() const { return function_ == NULL; }

  int context_index() const {
    DCHECK(is_jsruntime());
    return context_index_;
  }
  const Runtime::Function* function() const {
    DCHECK(!is_jsruntime());
    return function_;
  }

  static int num_ids() { return parent_num_ids() + 1; }
  BailoutId CallId() { return BailoutId(local_id(0)); }

  const char* debug_name() {
    return is_jsruntime() ? "(context function)" : function_->name;
  }

 protected:
  CallRuntime(Zone* zone, const Runtime::Function* function,
              ZoneList<Expression*>* arguments, int pos)
      : Expression(zone, pos), function_(function), arguments_(arguments) {}

  CallRuntime(Zone* zone, int context_index, ZoneList<Expression*>* arguments,
              int pos)
      : Expression(zone, pos),
        function_(NULL),
        context_index_(context_index),
        arguments_(arguments) {}

  static int parent_num_ids() { return Expression::num_ids(); }

 private:
  int local_id(int n) const { return base_id() + parent_num_ids() + n; }

  const Runtime::Function* function_;
  int context_index_;
  ZoneList<Expression*>* arguments_;
};


class UnaryOperation final : public Expression {
 public:
  DECLARE_NODE_TYPE(UnaryOperation)

  Token::Value op() const { return op_; }
  Expression* expression() const { return expression_; }
  void set_expression(Expression* e) { expression_ = e; }

  // For unary not (Token::NOT), the AST ids where true and false will
  // actually be materialized, respectively.
  static int num_ids() { return parent_num_ids() + 2; }
  BailoutId MaterializeTrueId() const { return BailoutId(local_id(0)); }
  BailoutId MaterializeFalseId() const { return BailoutId(local_id(1)); }

  void RecordToBooleanTypeFeedback(TypeFeedbackOracle* oracle) override;

 protected:
  UnaryOperation(Zone* zone, Token::Value op, Expression* expression, int pos)
      : Expression(zone, pos), op_(op), expression_(expression) {
    DCHECK(Token::IsUnaryOp(op));
  }
  static int parent_num_ids() { return Expression::num_ids(); }

 private:
  int local_id(int n) const { return base_id() + parent_num_ids() + n; }

  Token::Value op_;
  Expression* expression_;
};


class BinaryOperation final : public Expression {
 public:
  DECLARE_NODE_TYPE(BinaryOperation)

  Token::Value op() const { return static_cast<Token::Value>(op_); }
  Expression* left() const { return left_; }
  void set_left(Expression* e) { left_ = e; }
  Expression* right() const { return right_; }
  void set_right(Expression* e) { right_ = e; }
  Handle<AllocationSite> allocation_site() const { return allocation_site_; }
  void set_allocation_site(Handle<AllocationSite> allocation_site) {
    allocation_site_ = allocation_site;
  }

  void MarkTail() override {
    switch (op()) {
      case Token::COMMA:
      case Token::AND:
      case Token::OR:
        right_->MarkTail();
      default:
        break;
    }
  }

  // The short-circuit logical operations need an AST ID for their
  // right-hand subexpression.
  static int num_ids() { return parent_num_ids() + 2; }
  BailoutId RightId() const { return BailoutId(local_id(0)); }

  TypeFeedbackId BinaryOperationFeedbackId() const {
    return TypeFeedbackId(local_id(1));
  }
  Maybe<int> fixed_right_arg() const {
    return has_fixed_right_arg_ ? Just(fixed_right_arg_value_) : Nothing<int>();
  }
  void set_fixed_right_arg(Maybe<int> arg) {
    has_fixed_right_arg_ = arg.IsJust();
    if (arg.IsJust()) fixed_right_arg_value_ = arg.FromJust();
  }

  void RecordToBooleanTypeFeedback(TypeFeedbackOracle* oracle) override;

 protected:
  BinaryOperation(Zone* zone, Token::Value op, Expression* left,
                  Expression* right, int pos)
      : Expression(zone, pos),
        op_(static_cast<byte>(op)),
        has_fixed_right_arg_(false),
        fixed_right_arg_value_(0),
        left_(left),
        right_(right) {
    DCHECK(Token::IsBinaryOp(op));
  }
  static int parent_num_ids() { return Expression::num_ids(); }

 private:
  int local_id(int n) const { return base_id() + parent_num_ids() + n; }

  const byte op_;  // actually Token::Value
  // TODO(rossberg): the fixed arg should probably be represented as a Constant
  // type for the RHS. Currenty it's actually a Maybe<int>
  bool has_fixed_right_arg_;
  int fixed_right_arg_value_;
  Expression* left_;
  Expression* right_;
  Handle<AllocationSite> allocation_site_;
};


class CountOperation final : public Expression {
 public:
  DECLARE_NODE_TYPE(CountOperation)

  bool is_prefix() const { return IsPrefixField::decode(bit_field_); }
  bool is_postfix() const { return !is_prefix(); }

  Token::Value op() const { return TokenField::decode(bit_field_); }
  Token::Value binary_op() {
    return (op() == Token::INC) ? Token::ADD : Token::SUB;
  }

  Expression* expression() const { return expression_; }
  void set_expression(Expression* e) { expression_ = e; }

  bool IsMonomorphic() override { return receiver_types_.length() == 1; }
  SmallMapList* GetReceiverTypes() override { return &receiver_types_; }
  IcCheckType GetKeyType() const override {
    return KeyTypeField::decode(bit_field_);
  }
  KeyedAccessStoreMode GetStoreMode() const override {
    return StoreModeField::decode(bit_field_);
  }
  Type* type() const { return type_; }
  void set_key_type(IcCheckType type) {
    bit_field_ = KeyTypeField::update(bit_field_, type);
  }
  void set_store_mode(KeyedAccessStoreMode mode) {
    bit_field_ = StoreModeField::update(bit_field_, mode);
  }
  void set_type(Type* type) { type_ = type; }

  static int num_ids() { return parent_num_ids() + 4; }
  BailoutId AssignmentId() const { return BailoutId(local_id(0)); }
  BailoutId ToNumberId() const { return BailoutId(local_id(1)); }
  TypeFeedbackId CountBinOpFeedbackId() const {
    return TypeFeedbackId(local_id(2));
  }
  TypeFeedbackId CountStoreFeedbackId() const {
    return TypeFeedbackId(local_id(3));
  }

  void AssignFeedbackVectorSlots(Isolate* isolate, FeedbackVectorSpec* spec,
                                 FeedbackVectorSlotCache* cache) override;
  FeedbackVectorSlot CountSlot() const { return slot_; }

 protected:
  CountOperation(Zone* zone, Token::Value op, bool is_prefix, Expression* expr,
                 int pos)
      : Expression(zone, pos),
        bit_field_(
            IsPrefixField::encode(is_prefix) | KeyTypeField::encode(ELEMENT) |
            StoreModeField::encode(STANDARD_STORE) | TokenField::encode(op)),
        type_(NULL),
        expression_(expr) {}
  static int parent_num_ids() { return Expression::num_ids(); }

 private:
  int local_id(int n) const { return base_id() + parent_num_ids() + n; }

  class IsPrefixField : public BitField16<bool, 0, 1> {};
  class KeyTypeField : public BitField16<IcCheckType, 1, 1> {};
  class StoreModeField : public BitField16<KeyedAccessStoreMode, 2, 3> {};
  class TokenField : public BitField16<Token::Value, 5, 8> {};

  // Starts with 16-bit field, which should get packed together with
  // Expression's trailing 16-bit field.
  uint16_t bit_field_;
  Type* type_;
  Expression* expression_;
  SmallMapList receiver_types_;
  FeedbackVectorSlot slot_;
};


class CompareOperation final : public Expression {
 public:
  DECLARE_NODE_TYPE(CompareOperation)

  Token::Value op() const { return op_; }
  Expression* left() const { return left_; }
  Expression* right() const { return right_; }

  void set_left(Expression* e) { left_ = e; }
  void set_right(Expression* e) { right_ = e; }

  // Type feedback information.
  static int num_ids() { return parent_num_ids() + 1; }
  TypeFeedbackId CompareOperationFeedbackId() const {
    return TypeFeedbackId(local_id(0));
  }
  Type* combined_type() const { return combined_type_; }
  void set_combined_type(Type* type) { combined_type_ = type; }

  // Match special cases.
  bool IsLiteralCompareTypeof(Expression** expr, Handle<String>* check);
  bool IsLiteralCompareUndefined(Expression** expr);
  bool IsLiteralCompareNull(Expression** expr);

 protected:
  CompareOperation(Zone* zone, Token::Value op, Expression* left,
                   Expression* right, int pos)
      : Expression(zone, pos),
        op_(op),
        left_(left),
        right_(right),
        combined_type_(Type::None()) {
    DCHECK(Token::IsCompareOp(op));
  }
  static int parent_num_ids() { return Expression::num_ids(); }

 private:
  int local_id(int n) const { return base_id() + parent_num_ids() + n; }

  Token::Value op_;
  Expression* left_;
  Expression* right_;

  Type* combined_type_;
};


class Spread final : public Expression {
 public:
  DECLARE_NODE_TYPE(Spread)

  Expression* expression() const { return expression_; }
  void set_expression(Expression* e) { expression_ = e; }

  int expression_position() const { return expr_pos_; }

  static int num_ids() { return parent_num_ids(); }

 protected:
  Spread(Zone* zone, Expression* expression, int pos, int expr_pos)
      : Expression(zone, pos), expression_(expression), expr_pos_(expr_pos) {}
  static int parent_num_ids() { return Expression::num_ids(); }

 private:
  int local_id(int n) const { return base_id() + parent_num_ids() + n; }

  Expression* expression_;
  int expr_pos_;
};


class Conditional final : public Expression {
 public:
  DECLARE_NODE_TYPE(Conditional)

  Expression* condition() const { return condition_; }
  Expression* then_expression() const { return then_expression_; }
  Expression* else_expression() const { return else_expression_; }

  void set_condition(Expression* e) { condition_ = e; }
  void set_then_expression(Expression* e) { then_expression_ = e; }
  void set_else_expression(Expression* e) { else_expression_ = e; }

  void MarkTail() override {
    then_expression_->MarkTail();
    else_expression_->MarkTail();
  }

  static int num_ids() { return parent_num_ids() + 2; }
  BailoutId ThenId() const { return BailoutId(local_id(0)); }
  BailoutId ElseId() const { return BailoutId(local_id(1)); }

 protected:
  Conditional(Zone* zone, Expression* condition, Expression* then_expression,
              Expression* else_expression, int position)
      : Expression(zone, position),
        condition_(condition),
        then_expression_(then_expression),
        else_expression_(else_expression) {}
  static int parent_num_ids() { return Expression::num_ids(); }

 private:
  int local_id(int n) const { return base_id() + parent_num_ids() + n; }

  Expression* condition_;
  Expression* then_expression_;
  Expression* else_expression_;
};


class Assignment final : public Expression {
 public:
  DECLARE_NODE_TYPE(Assignment)

  Assignment* AsSimpleAssignment() { return !is_compound() ? this : NULL; }

  Token::Value binary_op() const;

  Token::Value op() const { return TokenField::decode(bit_field_); }
  Expression* target() const { return target_; }
  Expression* value() const { return value_; }

  void set_target(Expression* e) { target_ = e; }
  void set_value(Expression* e) { value_ = e; }

  BinaryOperation* binary_operation() const { return binary_operation_; }

  // This check relies on the definition order of token in token.h.
  bool is_compound() const { return op() > Token::ASSIGN; }

  static int num_ids() { return parent_num_ids() + 2; }
  BailoutId AssignmentId() const { return BailoutId(local_id(0)); }

  // Type feedback information.
  TypeFeedbackId AssignmentFeedbackId() { return TypeFeedbackId(local_id(1)); }
  bool IsMonomorphic() override { return receiver_types_.length() == 1; }
  bool IsUninitialized() const {
    return IsUninitializedField::decode(bit_field_);
  }
  bool HasNoTypeInformation() {
    return IsUninitializedField::decode(bit_field_);
  }
  SmallMapList* GetReceiverTypes() override { return &receiver_types_; }
  IcCheckType GetKeyType() const override {
    return KeyTypeField::decode(bit_field_);
  }
  KeyedAccessStoreMode GetStoreMode() const override {
    return StoreModeField::decode(bit_field_);
  }
  void set_is_uninitialized(bool b) {
    bit_field_ = IsUninitializedField::update(bit_field_, b);
  }
  void set_key_type(IcCheckType key_type) {
    bit_field_ = KeyTypeField::update(bit_field_, key_type);
  }
  void set_store_mode(KeyedAccessStoreMode mode) {
    bit_field_ = StoreModeField::update(bit_field_, mode);
  }

  void AssignFeedbackVectorSlots(Isolate* isolate, FeedbackVectorSpec* spec,
                                 FeedbackVectorSlotCache* cache) override;
  FeedbackVectorSlot AssignmentSlot() const { return slot_; }

 protected:
  Assignment(Zone* zone, Token::Value op, Expression* target, Expression* value,
             int pos);
  static int parent_num_ids() { return Expression::num_ids(); }

 private:
  int local_id(int n) const { return base_id() + parent_num_ids() + n; }

  class IsUninitializedField : public BitField16<bool, 0, 1> {};
  class KeyTypeField
      : public BitField16<IcCheckType, IsUninitializedField::kNext, 1> {};
  class StoreModeField
      : public BitField16<KeyedAccessStoreMode, KeyTypeField::kNext, 3> {};
  class TokenField : public BitField16<Token::Value, StoreModeField::kNext, 8> {
  };

  // Starts with 16-bit field, which should get packed together with
  // Expression's trailing 16-bit field.
  uint16_t bit_field_;
  Expression* target_;
  Expression* value_;
  BinaryOperation* binary_operation_;
  SmallMapList receiver_types_;
  FeedbackVectorSlot slot_;
};


// The RewritableExpression class is a wrapper for AST nodes that wait
// for some potential rewriting.  However, even if such nodes are indeed
// rewritten, the RewritableExpression wrapper nodes will survive in the
// final AST and should be just ignored, i.e., they should be treated as
// equivalent to the wrapped nodes.  For this reason and to simplify later
// phases, RewritableExpressions are considered as exceptions of AST nodes
// in the following sense:
//
// 1. IsRewritableExpression and AsRewritableExpression behave as usual.
// 2. All other Is* and As* methods are practically delegated to the
//    wrapped node, i.e. IsArrayLiteral() will return true iff the
//    wrapped node is an array literal.
//
// Furthermore, an invariant that should be respected is that the wrapped
// node is not a RewritableExpression.
class RewritableExpression : public Expression {
 public:
  DECLARE_NODE_TYPE(RewritableExpression)

  Expression* expression() const { return expr_; }
  bool is_rewritten() const { return is_rewritten_; }

  void Rewrite(Expression* new_expression) {
    DCHECK(!is_rewritten());
    DCHECK_NOT_NULL(new_expression);
    DCHECK(!new_expression->IsRewritableExpression());
    expr_ = new_expression;
    is_rewritten_ = true;
  }

  static int num_ids() { return parent_num_ids(); }

 protected:
  RewritableExpression(Zone* zone, Expression* expression)
      : Expression(zone, expression->position()),
        is_rewritten_(false),
        expr_(expression) {
    DCHECK(!expression->IsRewritableExpression());
  }

 private:
  int local_id(int n) const { return base_id() + parent_num_ids() + n; }

  bool is_rewritten_;
  Expression* expr_;
};

// Our Yield is different from the JS yield in that it "returns" its argument as
// is, without wrapping it in an iterator result object.  Such wrapping, if
// desired, must be done beforehand (see the parser).
class Yield final : public Expression {
 public:
  DECLARE_NODE_TYPE(Yield)

  Expression* generator_object() const { return generator_object_; }
  Expression* expression() const { return expression_; }

  void set_generator_object(Expression* e) { generator_object_ = e; }
  void set_expression(Expression* e) { expression_ = e; }

 protected:
  Yield(Zone* zone, Expression* generator_object, Expression* expression,
        int pos)
      : Expression(zone, pos),
        generator_object_(generator_object),
        expression_(expression) {}

 private:
  Expression* generator_object_;
  Expression* expression_;
};


class Throw final : public Expression {
 public:
  DECLARE_NODE_TYPE(Throw)

  Expression* exception() const { return exception_; }
  void set_exception(Expression* e) { exception_ = e; }

 protected:
  Throw(Zone* zone, Expression* exception, int pos)
      : Expression(zone, pos), exception_(exception) {}

 private:
  Expression* exception_;
};


class FunctionLiteral final : public Expression {
 public:
  enum FunctionType {
    kAnonymousExpression,
    kNamedExpression,
    kDeclaration,
    kAccessorOrMethod
  };

  enum ParameterFlag { kNoDuplicateParameters, kHasDuplicateParameters };

  enum EagerCompileHint { kShouldEagerCompile, kShouldLazyCompile };

  DECLARE_NODE_TYPE(FunctionLiteral)

  Handle<String> name() const { return raw_name_->string(); }
  const AstString* raw_name() const { return raw_name_; }
  void set_raw_name(const AstString* name) { raw_name_ = name; }
  Scope* scope() const { return scope_; }
  ZoneList<Statement*>* body() const { return body_; }
  void set_function_token_position(int pos) { function_token_position_ = pos; }
  int function_token_position() const { return function_token_position_; }
  int start_position() const;
  int end_position() const;
  int SourceSize() const { return end_position() - start_position(); }
  bool is_declaration() const { return IsDeclaration::decode(bitfield_); }
  bool is_named_expression() const {
    return IsNamedExpression::decode(bitfield_);
  }
  bool is_anonymous_expression() const {
    return IsAnonymousExpression::decode(bitfield_);
  }
  LanguageMode language_mode() const;
  bool typed() const;

  static bool NeedsHomeObject(Expression* expr);

  int materialized_literal_count() { return materialized_literal_count_; }
  int expected_property_count() { return expected_property_count_; }
  int parameter_count() { return parameter_count_; }

  bool AllowsLazyCompilation();
  bool AllowsLazyCompilationWithoutContext();

  Handle<String> debug_name() const {
    if (raw_name_ != NULL && !raw_name_->IsEmpty()) {
      return raw_name_->string();
    }
    return inferred_name();
  }

  Handle<String> inferred_name() const {
    if (!inferred_name_.is_null()) {
      DCHECK(raw_inferred_name_ == NULL);
      return inferred_name_;
    }
    if (raw_inferred_name_ != NULL) {
      return raw_inferred_name_->string();
    }
    UNREACHABLE();
    return Handle<String>();
  }

  // Only one of {set_inferred_name, set_raw_inferred_name} should be called.
  void set_inferred_name(Handle<String> inferred_name) {
    DCHECK(!inferred_name.is_null());
    inferred_name_ = inferred_name;
    DCHECK(raw_inferred_name_== NULL || raw_inferred_name_->IsEmpty());
    raw_inferred_name_ = NULL;
  }

  void set_raw_inferred_name(const AstString* raw_inferred_name) {
    DCHECK(raw_inferred_name != NULL);
    raw_inferred_name_ = raw_inferred_name;
    DCHECK(inferred_name_.is_null());
    inferred_name_ = Handle<String>();
  }

  bool pretenure() const { return Pretenure::decode(bitfield_); }
  void set_pretenure() { bitfield_ = Pretenure::update(bitfield_, true); }

  bool has_duplicate_parameters() const {
    return HasDuplicateParameters::decode(bitfield_);
  }

  bool is_function() const { return IsFunction::decode(bitfield_); }

  // This is used as a heuristic on when to eagerly compile a function
  // literal. We consider the following constructs as hints that the
  // function will be called immediately:
  // - (function() { ... })();
  // - var x = function() { ... }();
  bool should_eager_compile() const {
    return ShouldEagerCompile::decode(bitfield_);
  }
  void set_should_eager_compile() {
    bitfield_ = ShouldEagerCompile::update(bitfield_, true);
  }

  // A hint that we expect this function to be called (exactly) once,
  // i.e. we suspect it's an initialization function.
  bool should_be_used_once_hint() const {
    return ShouldBeUsedOnceHint::decode(bitfield_);
  }
  void set_should_be_used_once_hint() {
    bitfield_ = ShouldBeUsedOnceHint::update(bitfield_, true);
  }

  FunctionKind kind() const { return FunctionKindBits::decode(bitfield_); }

  int ast_node_count() { return ast_properties_.node_count(); }
  AstProperties::Flags flags() const { return ast_properties_.flags(); }
  void set_ast_properties(AstProperties* ast_properties) {
    ast_properties_ = *ast_properties;
  }
  const FeedbackVectorSpec* feedback_vector_spec() const {
    return ast_properties_.get_spec();
  }
  bool dont_optimize() { return dont_optimize_reason_ != kNoReason; }
  BailoutReason dont_optimize_reason() { return dont_optimize_reason_; }
  void set_dont_optimize_reason(BailoutReason reason) {
    dont_optimize_reason_ = reason;
  }

  bool IsAnonymousFunctionDefinition() const final {
    return is_anonymous_expression();
  }

 protected:
  FunctionLiteral(Zone* zone, const AstString* name,
                  AstValueFactory* ast_value_factory, Scope* scope,
                  ZoneList<Statement*>* body, int materialized_literal_count,
                  int expected_property_count, int parameter_count,
                  FunctionType function_type,
                  ParameterFlag has_duplicate_parameters,
                  EagerCompileHint eager_compile_hint, FunctionKind kind,
                  int position, bool is_function)
      : Expression(zone, position),
        raw_name_(name),
        scope_(scope),
        body_(body),
        raw_inferred_name_(ast_value_factory->empty_string()),
        ast_properties_(zone),
        dont_optimize_reason_(kNoReason),
        materialized_literal_count_(materialized_literal_count),
        expected_property_count_(expected_property_count),
        parameter_count_(parameter_count),
        function_token_position_(RelocInfo::kNoPosition) {
    bitfield_ =
        IsDeclaration::encode(function_type == kDeclaration) |
        IsNamedExpression::encode(function_type == kNamedExpression) |
        IsAnonymousExpression::encode(function_type == kAnonymousExpression) |
        Pretenure::encode(false) |
        HasDuplicateParameters::encode(has_duplicate_parameters ==
                                       kHasDuplicateParameters) |
        IsFunction::encode(is_function) |
        ShouldEagerCompile::encode(eager_compile_hint == kShouldEagerCompile) |
        FunctionKindBits::encode(kind) | ShouldBeUsedOnceHint::encode(false);
    DCHECK(IsValidFunctionKind(kind));
  }

 private:
  class IsDeclaration : public BitField16<bool, 0, 1> {};
  class IsNamedExpression : public BitField16<bool, 1, 1> {};
  class IsAnonymousExpression : public BitField16<bool, 2, 1> {};
  class Pretenure : public BitField16<bool, 3, 1> {};
  class HasDuplicateParameters : public BitField16<bool, 4, 1> {};
  class IsFunction : public BitField16<bool, 5, 1> {};
  class ShouldEagerCompile : public BitField16<bool, 6, 1> {};
  class ShouldBeUsedOnceHint : public BitField16<bool, 7, 1> {};
  class FunctionKindBits : public BitField16<FunctionKind, 8, 8> {};

  // Start with 16-bit field, which should get packed together
  // with Expression's trailing 16-bit field.
  uint16_t bitfield_;

  const AstString* raw_name_;
  Scope* scope_;
  ZoneList<Statement*>* body_;
  const AstString* raw_inferred_name_;
  Handle<String> inferred_name_;
  AstProperties ast_properties_;
  BailoutReason dont_optimize_reason_;

  int materialized_literal_count_;
  int expected_property_count_;
  int parameter_count_;
  int function_token_position_;
};


class ClassLiteral final : public Expression {
 public:
  typedef ObjectLiteralProperty Property;

  DECLARE_NODE_TYPE(ClassLiteral)

  Scope* scope() const { return scope_; }
  VariableProxy* class_variable_proxy() const { return class_variable_proxy_; }
  Expression* extends() const { return extends_; }
  void set_extends(Expression* e) { extends_ = e; }
  FunctionLiteral* constructor() const { return constructor_; }
  void set_constructor(FunctionLiteral* f) { constructor_ = f; }
  ZoneList<Property*>* properties() const { return properties_; }
  int start_position() const { return position(); }
  int end_position() const { return end_position_; }

  BailoutId EntryId() const { return BailoutId(local_id(0)); }
  BailoutId DeclsId() const { return BailoutId(local_id(1)); }
  BailoutId ExitId() { return BailoutId(local_id(2)); }
  BailoutId CreateLiteralId() const { return BailoutId(local_id(3)); }
  BailoutId PrototypeId() { return BailoutId(local_id(4)); }

  // Return an AST id for a property that is used in simulate instructions.
  BailoutId GetIdForProperty(int i) { return BailoutId(local_id(i + 5)); }

  // Unlike other AST nodes, this number of bailout IDs allocated for an
  // ClassLiteral can vary, so num_ids() is not a static method.
  int num_ids() const { return parent_num_ids() + 5 + properties()->length(); }

  // Object literals need one feedback slot for each non-trivial value, as well
  // as some slots for home objects.
  void AssignFeedbackVectorSlots(Isolate* isolate, FeedbackVectorSpec* spec,
                                 FeedbackVectorSlotCache* cache) override;

  bool NeedsProxySlot() const {
    return class_variable_proxy() != nullptr &&
           class_variable_proxy()->var()->IsUnallocated();
  }

  FeedbackVectorSlot PrototypeSlot() const { return prototype_slot_; }
  FeedbackVectorSlot ProxySlot() const { return proxy_slot_; }

  bool IsAnonymousFunctionDefinition() const final {
    return constructor()->raw_name()->length() == 0;
  }

 protected:
  ClassLiteral(Zone* zone, Scope* scope, VariableProxy* class_variable_proxy,
               Expression* extends, FunctionLiteral* constructor,
               ZoneList<Property*>* properties, int start_position,
               int end_position)
      : Expression(zone, start_position),
        scope_(scope),
        class_variable_proxy_(class_variable_proxy),
        extends_(extends),
        constructor_(constructor),
        properties_(properties),
        end_position_(end_position) {}

  static int parent_num_ids() { return Expression::num_ids(); }

 private:
  int local_id(int n) const { return base_id() + parent_num_ids() + n; }

  Scope* scope_;
  VariableProxy* class_variable_proxy_;
  Expression* extends_;
  FunctionLiteral* constructor_;
  ZoneList<Property*>* properties_;
  int end_position_;
  FeedbackVectorSlot prototype_slot_;
  FeedbackVectorSlot proxy_slot_;
};


class NativeFunctionLiteral final : public Expression {
 public:
  DECLARE_NODE_TYPE(NativeFunctionLiteral)

  Handle<String> name() const { return name_->string(); }
  v8::Extension* extension() const { return extension_; }

 protected:
  NativeFunctionLiteral(Zone* zone, const AstRawString* name,
                        v8::Extension* extension, int pos)
      : Expression(zone, pos), name_(name), extension_(extension) {}

 private:
  const AstRawString* name_;
  v8::Extension* extension_;
};


class ThisFunction final : public Expression {
 public:
  DECLARE_NODE_TYPE(ThisFunction)

 protected:
  ThisFunction(Zone* zone, int pos) : Expression(zone, pos) {}
};


class SuperPropertyReference final : public Expression {
 public:
  DECLARE_NODE_TYPE(SuperPropertyReference)

  VariableProxy* this_var() const { return this_var_; }
  void set_this_var(VariableProxy* v) { this_var_ = v; }
  Expression* home_object() const { return home_object_; }
  void set_home_object(Expression* e) { home_object_ = e; }

 protected:
  SuperPropertyReference(Zone* zone, VariableProxy* this_var,
                         Expression* home_object, int pos)
      : Expression(zone, pos), this_var_(this_var), home_object_(home_object) {
    DCHECK(this_var->is_this());
    DCHECK(home_object->IsProperty());
  }

 private:
  VariableProxy* this_var_;
  Expression* home_object_;
};


class SuperCallReference final : public Expression {
 public:
  DECLARE_NODE_TYPE(SuperCallReference)

  VariableProxy* this_var() const { return this_var_; }
  void set_this_var(VariableProxy* v) { this_var_ = v; }
  VariableProxy* new_target_var() const { return new_target_var_; }
  void set_new_target_var(VariableProxy* v) { new_target_var_ = v; }
  VariableProxy* this_function_var() const { return this_function_var_; }
  void set_this_function_var(VariableProxy* v) { this_function_var_ = v; }

 protected:
  SuperCallReference(Zone* zone, VariableProxy* this_var,
                     VariableProxy* new_target_var,
                     VariableProxy* this_function_var, int pos)
      : Expression(zone, pos),
        this_var_(this_var),
        new_target_var_(new_target_var),
        this_function_var_(this_function_var) {
    DCHECK(this_var->is_this());
    DCHECK(new_target_var->raw_name()->IsOneByteEqualTo(".new.target"));
    DCHECK(this_function_var->raw_name()->IsOneByteEqualTo(".this_function"));
  }

 private:
  VariableProxy* this_var_;
  VariableProxy* new_target_var_;
  VariableProxy* this_function_var_;
};


// This class is produced when parsing the () in arrow functions without any
// arguments and is not actually a valid expression.
class EmptyParentheses final : public Expression {
 public:
  DECLARE_NODE_TYPE(EmptyParentheses)

 private:
  EmptyParentheses(Zone* zone, int pos) : Expression(zone, pos) {}
};


// Nodes for the optional type system.
namespace typesystem {

enum TypeFlagsEnum {
  kNormalTypes = 0,
  kDisallowTypeParameters = 1 << 0,
  kDisallowTypeAnnotation = 1 << 1,
  kAllowSignature = 1 << 2,
<<<<<<< HEAD
  kConstructorTypes = kDisallowTypeParameters | kDisallowTypeAnnotation
=======
  kDisallowBody = 1 << 3,
  kConstructorTypes = kDisallowTypeParameters | kDisallowTypeAnnotation,
  kAmbient = kAllowSignature | kDisallowBody
>>>>>>> 6c72390c
};

typedef base::Flags<TypeFlagsEnum> TypeFlags;

class FormalParameter;


// Abstract class for all types.
// It also covers: binding identifiers, binding (array and object) patterns
// and formal parameter lists.
class Type : public AstNode {
 public:
  // Uncovers the case of a single, parenthesized valid type.
  V8_INLINE Type* Uncover(bool* ok);

  V8_INLINE ZoneList<FormalParameter*>* AsValidParameterList(Zone* zone,
                                                             bool* ok) const;

  V8_INLINE bool IsValidType() const;
  V8_INLINE bool IsValidBindingIdentifierOrPattern() const;

 protected:
  explicit Type(Zone* zone, int position) : AstNode(position) {}
};


// Class for predefined types.
// It also covers the use of "number", "any", etc. when used as binding
// identifiers.
class PredefinedType : public Type {
 public:
  DECLARE_NODE_TYPE(PredefinedType)

  enum Kind {
    kAnyType,
    kNumberType,
    kBooleanType,
    kStringType,
    kSymbolType,
    kVoidType
  };

  Kind kind() const { return kind_; }
  bool IsValidBindingIdentifier() const { return kind_ != kVoidType; }

 protected:
  PredefinedType(Zone* zone, Kind kind, int pos)
      : Type(zone, pos), kind_(kind) {}

 private:
  Kind kind_;
};


class ThisType : public Type {
 public:
  DECLARE_NODE_TYPE(ThisType)

 protected:
  ThisType(Zone* zone, int pos) : Type(zone, pos) {}
};


class UnionType : public Type {
 public:
  DECLARE_NODE_TYPE(UnionType)

  Type* left() const { return left_; }
  Type* right() const { return right_; }

 protected:
  UnionType(Zone* zone, Type* left, Type* right, int pos)
      : Type(zone, pos), left_(left), right_(right) {}

 private:
  Type* left_;
  Type* right_;
};


class IntersectionType : public Type {
 public:
  DECLARE_NODE_TYPE(IntersectionType)

  Type* left() const { return left_; }
  Type* right() const { return right_; }

 protected:
  IntersectionType(Zone* zone, Type* left, Type* right, int pos)
      : Type(zone, pos), left_(left), right_(right) {}

 private:
  Type* left_;
  Type* right_;
};


class ArrayType : public Type {
 public:
  DECLARE_NODE_TYPE(ArrayType)

  Type* base() const { return base_; }

 protected:
  ArrayType(Zone* zone, Type* base, int pos) : Type(zone, pos), base_(base) {}

 private:
  Type* base_;
};


// Class for tuple type.
// It also covers binding array patterns.
class TupleType : public Type {
 public:
  DECLARE_NODE_TYPE(TupleType)

  ZoneList<Type*>* elements() const { return elements_; }
  bool IsValidType() const { return valid_type_; }
  bool IsValidBindingPattern() const { return valid_binder_; }
  bool spread() const { return spread_; }

 protected:
  TupleType(Zone* zone, ZoneList<Type*>* elements, bool valid_type,
            bool valid_binder, bool spread, int pos)
      : Type(zone, pos),
        elements_(elements),
        valid_type_(valid_type),
        valid_binder_(valid_binder),
        spread_(spread) {}

 private:
  ZoneList<Type*>* elements_;
  bool valid_type_;
  bool valid_binder_;
  bool spread_;
};


class TypeParameter : public AstNode {
 public:
  DECLARE_NODE_TYPE(TypeParameter)

  const AstRawString* name() const { return name_; }
  Type* extends() const { return extends_; }

 protected:
  TypeParameter(Zone* zone, const AstRawString* name, Type* extends, int pos)
      : AstNode(pos), name_(name), extends_(extends) {}

 private:
  const AstRawString* name_;
  Type* extends_;
};


// Class for function parameters.
// It also covers types when they occur inside parentheses.
class FormalParameter : public AstNode {
 public:
  DECLARE_NODE_TYPE(FormalParameter)

  bool IsValidType() const {
    return binder_ == nullptr && type_->IsValidType();
  }

  void MakeValidParameter(bool* ok) {
    if (binder_ != nullptr) return;
    if (optional_ || spread_ || !type_->IsValidBindingIdentifierOrPattern()) {
      *ok = false;
      return;
    }
    binder_ = type_;
    type_ = nullptr;
  }

  Type* binder() const { return binder_; }
  bool optional() const { return optional_; }
  bool spread() const { return spread_; }
  Type* type() const { return type_; }

 protected:
  FormalParameter(Zone* zone, Type* binder, bool optional, bool spread,
                  Type* type, int pos)
      : AstNode(pos),
        binder_(binder),
        optional_(optional),
        spread_(spread),
        type_(type) {}
  FormalParameter(Zone* zone, Type* type, int pos)
      : AstNode(pos),
        binder_(nullptr),
        optional_(false),
        spread_(false),
        type_(type) {}

  friend class Type;

 private:
  Type* binder_;
  bool optional_;
  bool spread_;
  Type* type_;
};


// Class for type references.
// It also covers binding identifiers.
class TypeReference : public Type {
 public:
  DECLARE_NODE_TYPE(TypeReference)

  const AstRawString* name() const { return name_; }
  ZoneList<Type*>* type_arguments() const { return type_arguments_; }

  bool IsValidBindingIdentifier() const {
    // TODO(nikolaos): This should probably exclude restricted identifiers.
    return type_arguments() == nullptr;
  }

 protected:
  TypeReference(Zone* zone, const AstRawString* name,
                ZoneList<Type*>* type_arguments, int pos)
      : Type(zone, pos), name_(name), type_arguments_(type_arguments) {}

 private:
  const AstRawString* name_;
  ZoneList<Type*>* type_arguments_;
};


class StringLiteralType : public Type {
 public:
  DECLARE_NODE_TYPE(StringLiteralType)

  const AstRawString* string() const { return string_; }

 protected:
  StringLiteralType(Zone* zone, const AstRawString* string, int pos)
      : Type(zone, pos), string_(string) {}

 private:
  const AstRawString* string_;
};


class QueryType : public Type {
 public:
  DECLARE_NODE_TYPE(QueryType)

  const AstRawString* name() const { return name_; }
  ZoneList<const AstRawString*>* property_names() const {
    return property_names_;
  }

 protected:
  QueryType(Zone* zone, const AstRawString* name,
            ZoneList<const AstRawString*>* property_names, int pos)
      : Type(zone, pos), name_(name), property_names_(property_names) {}

 private:
  const AstRawString* name_;
  ZoneList<const AstRawString*>* property_names_;
};


// Class that covers parenthesized types and formal parameter lists.
class TypeOrParameters : public Type {
 public:
  DECLARE_NODE_TYPE(TypeOrParameters)

  ZoneList<FormalParameter*>* parameters() const { return parameters_; }

 protected:
  TypeOrParameters(Zone* zone, ZoneList<FormalParameter*>* parameters, int pos)
      : Type(zone, pos), parameters_(parameters) {}

 private:
  ZoneList<FormalParameter*>* parameters_;
};


// Class for object type members.
// It also covers binding properties.
class TypeMember : public AstNode {
 public:
  DECLARE_NODE_TYPE(TypeMember)

  enum IndexType {
    kNoIndexType,
    kNumberIndexType,
    kStringIndexType
  };

  Expression* property() const { return property_; }
  IndexType index_type() const { return index_type_; }
<<<<<<< HEAD
  bool is_optional() const { return is_optional_; }
  bool is_constructor() const { return is_constructor_; }
=======
  bool optional() const { return optional_; }
  bool constructor() const { return constructor_; }
>>>>>>> 6c72390c
  ZoneList<TypeParameter*>* type_parameters() const { return type_parameters_; }
  ZoneList<FormalParameter*>* parameters() const { return parameters_; }
  Type* type() const { return type_; }
  bool IsValidType() const { return valid_type_; }
  bool IsValidBindingIdentifierOrPattern() const { return valid_binder_; }

 protected:
<<<<<<< HEAD
  TypeMember(Zone* zone, Expression* property, bool is_optional,
             ZoneList<typesystem::TypeParameter*>* type_parameters,
             ZoneList<typesystem::FormalParameter*>* parameters,
             typesystem::Type* type, bool valid_type, bool valid_binder,
             int pos, bool is_constructor = false)
      : AstNode(pos),
        property_(property),
        index_type_(kNoIndexType),
        is_optional_(is_optional),
        is_constructor_(is_constructor),
=======
  TypeMember(Zone* zone, Expression* property, bool optional,
             ZoneList<typesystem::TypeParameter*>* type_parameters,
             ZoneList<typesystem::FormalParameter*>* parameters,
             typesystem::Type* type, bool valid_type, bool valid_binder,
             int pos, bool constructor = false)
      : AstNode(pos),
        property_(property),
        index_type_(kNoIndexType),
        optional_(optional),
        constructor_(constructor),
>>>>>>> 6c72390c
        valid_type_(valid_type),
        valid_binder_(valid_binder),
        type_parameters_(type_parameters),
        parameters_(parameters),
        type_(type) {}
  TypeMember(Zone* zone, Expression* property,
             typesystem::TypeMember::IndexType index_type,
             typesystem::Type* type, int pos)
      : AstNode(pos),
        property_(property),
        index_type_(index_type),
<<<<<<< HEAD
        is_optional_(false),
        is_constructor_(false),
=======
        optional_(false),
        constructor_(false),
>>>>>>> 6c72390c
        valid_type_(true),
        valid_binder_(false),
        type_parameters_(nullptr),
        parameters_(nullptr),
        type_(type) {}

 private:
  Expression* property_;
  IndexType index_type_;
<<<<<<< HEAD
  bool is_optional_;
  bool is_constructor_;
=======
  bool optional_;
  bool constructor_;
>>>>>>> 6c72390c
  bool valid_type_;
  bool valid_binder_;
  ZoneList<typesystem::TypeParameter*>* type_parameters_;
  ZoneList<typesystem::FormalParameter*>* parameters_;
  typesystem::Type* type_;
};


// Class for object types.
// It also covers binding object patterns.
class ObjectType : public Type {
 public:
  DECLARE_NODE_TYPE(ObjectType)

  ZoneList<TypeMember*>* members() const { return members_; }
  bool IsValidType() const { return valid_type_; }
  bool IsValidBindingPattern() const { return valid_binder_; }

 protected:
  ObjectType(Zone* zone, ZoneList<TypeMember*>* members, bool valid_type,
             bool valid_binder, int pos)
      : Type(zone, pos),
        members_(members),
        valid_type_(valid_type),
        valid_binder_(valid_binder) {}

 private:
  ZoneList<TypeMember*>* members_;
  bool valid_type_;
  bool valid_binder_;
};


V8_INLINE bool Type::IsValidType() const {
  if (IsTypeOrParameters()) {
    ZoneList<FormalParameter*>* parameters = AsTypeOrParameters()->parameters();
    return parameters->length() == 1 && parameters->at(0)->IsValidType();
  }
  if (IsTupleType()) return AsTupleType()->IsValidType();
  if (IsObjectType()) return AsObjectType()->IsValidType();
  return true;
}

V8_INLINE bool Type::IsValidBindingIdentifierOrPattern() const {
  if (IsTypeReference()) return AsTypeReference()->IsValidBindingIdentifier();
  if (IsTupleType()) return AsTupleType()->IsValidBindingPattern();
  if (IsObjectType()) return AsObjectType()->IsValidBindingPattern();
  if (IsPredefinedType()) return AsPredefinedType()->IsValidBindingIdentifier();
  return false;
}

V8_INLINE Type* Type::Uncover(bool* ok) {
  if (IsTypeOrParameters()) {
    ZoneList<FormalParameter*>* parameters = AsTypeOrParameters()->parameters();
    if (parameters->length() == 1 && parameters->at(0)->IsValidType())
      return parameters->at(0)->type();
  } else if (IsTupleType()) {
    if (AsTupleType()->IsValidType()) return this;
  } else if (IsObjectType()) {
    if (AsObjectType()->IsValidType()) return this;
  } else {
    return this;
  }
  *ok = false;
  return nullptr;
}

V8_INLINE ZoneList<FormalParameter*>* Type::AsValidParameterList(
    Zone* zone, bool* ok) const {
  if (!IsTypeOrParameters()) {
    *ok = false;
    return nullptr;
  }
  ZoneList<FormalParameter*>* parameters = AsTypeOrParameters()->parameters();
  for (int i = 0; i < parameters->length(); i++) {
    parameters->at(i)->MakeValidParameter(ok);
    if (!*ok) return nullptr;
  }
  return parameters;
}


}  // namespace typesystem

#undef DECLARE_NODE_TYPE


// ----------------------------------------------------------------------------
// Basic visitor
// - leaf node visitors are abstract.

class AstVisitor BASE_EMBEDDED {
 public:
  AstVisitor() {}
  virtual ~AstVisitor() {}

  // Stack overflow check and dynamic dispatch.
  virtual void Visit(AstNode* node) = 0;

  // Iteration left-to-right.
  virtual void VisitDeclarations(ZoneList<Declaration*>* declarations);
  virtual void VisitStatements(ZoneList<Statement*>* statements);
  virtual void VisitExpressions(ZoneList<Expression*>* expressions);

  // Individual AST nodes.
#define DEF_VISIT(type)                         \
  virtual void Visit##type(type* node) = 0;
  AST_NODE_LIST(DEF_VISIT)
#undef DEF_VISIT
};

#define DEFINE_AST_VISITOR_SUBCLASS_MEMBERS()               \
 public:                                                    \
  void Visit(AstNode* node) final {                         \
    if (!CheckStackOverflow()) node->Accept(this);          \
  }                                                         \
                                                            \
  void SetStackOverflow() { stack_overflow_ = true; }       \
  void ClearStackOverflow() { stack_overflow_ = false; }    \
  bool HasStackOverflow() const { return stack_overflow_; } \
                                                            \
  bool CheckStackOverflow() {                               \
    if (stack_overflow_) return true;                       \
    if (GetCurrentStackPosition() < stack_limit_) {         \
      stack_overflow_ = true;                               \
      return true;                                          \
    }                                                       \
    return false;                                           \
  }                                                         \
                                                            \
 private:                                                   \
  void InitializeAstVisitor(Isolate* isolate) {             \
    stack_limit_ = isolate->stack_guard()->real_climit();   \
    stack_overflow_ = false;                                \
  }                                                         \
                                                            \
  void InitializeAstVisitor(uintptr_t stack_limit) {        \
    stack_limit_ = stack_limit;                             \
    stack_overflow_ = false;                                \
  }                                                         \
                                                            \
  uintptr_t stack_limit_;                                   \
  bool stack_overflow_

#define DEFINE_AST_REWRITER_SUBCLASS_MEMBERS()        \
 public:                                              \
  AstNode* Rewrite(AstNode* node) {                   \
    DCHECK_NULL(replacement_);                        \
    DCHECK_NOT_NULL(node);                            \
    Visit(node);                                      \
    if (HasStackOverflow()) return node;              \
    if (replacement_ == nullptr) return node;         \
    AstNode* result = replacement_;                   \
    replacement_ = nullptr;                           \
    return result;                                    \
  }                                                   \
                                                      \
 private:                                             \
  void InitializeAstRewriter(Isolate* isolate) {      \
    InitializeAstVisitor(isolate);                    \
    replacement_ = nullptr;                           \
  }                                                   \
                                                      \
  void InitializeAstRewriter(uintptr_t stack_limit) { \
    InitializeAstVisitor(stack_limit);                \
    replacement_ = nullptr;                           \
  }                                                   \
                                                      \
  DEFINE_AST_VISITOR_SUBCLASS_MEMBERS();              \
                                                      \
 protected:                                           \
  AstNode* replacement_

// Generic macro for rewriting things; `GET` is the expression to be
// rewritten; `SET` is a command that should do the rewriting, i.e.
// something sensible with the variable called `replacement`.
#define AST_REWRITE(Type, GET, SET)                            \
  do {                                                         \
    DCHECK(!HasStackOverflow());                               \
    DCHECK_NULL(replacement_);                                 \
    Visit(GET);                                                \
    if (HasStackOverflow()) return;                            \
    if (replacement_ == nullptr) break;                        \
    Type* replacement = reinterpret_cast<Type*>(replacement_); \
    do {                                                       \
      SET;                                                     \
    } while (false);                                           \
    replacement_ = nullptr;                                    \
  } while (false)

// Macro for rewriting object properties; it assumes that `object` has
// `property` with a public getter and setter.
#define AST_REWRITE_PROPERTY(Type, object, property)                        \
  do {                                                                      \
    auto _obj = (object);                                                   \
    AST_REWRITE(Type, _obj->property(), _obj->set_##property(replacement)); \
  } while (false)

// Macro for rewriting list elements; it assumes that `list` has methods
// `at` and `Set`.
#define AST_REWRITE_LIST_ELEMENT(Type, list, index)                        \
  do {                                                                     \
    auto _list = (list);                                                   \
    auto _index = (index);                                                 \
    AST_REWRITE(Type, _list->at(_index), _list->Set(_index, replacement)); \
  } while (false)


// ----------------------------------------------------------------------------
// AstNode factory

class AstNodeFactory final BASE_EMBEDDED {
 public:
  explicit AstNodeFactory(AstValueFactory* ast_value_factory)
      : local_zone_(ast_value_factory->zone()),
        parser_zone_(ast_value_factory->zone()),
        ast_value_factory_(ast_value_factory) {}

  AstValueFactory* ast_value_factory() const { return ast_value_factory_; }

  VariableDeclaration* NewVariableDeclaration(VariableProxy* proxy,
                                              VariableMode mode, Scope* scope,
                                              int pos) {
    return new (parser_zone_)
        VariableDeclaration(parser_zone_, proxy, mode, scope, pos);
  }

  FunctionDeclaration* NewFunctionDeclaration(VariableProxy* proxy,
                                              VariableMode mode,
                                              FunctionLiteral* fun,
                                              Scope* scope,
                                              int pos) {
    return new (parser_zone_)
        FunctionDeclaration(parser_zone_, proxy, mode, fun, scope, pos);
  }

  ImportDeclaration* NewImportDeclaration(VariableProxy* proxy,
                                          const AstRawString* import_name,
                                          const AstRawString* module_specifier,
                                          Scope* scope, int pos) {
    return new (parser_zone_) ImportDeclaration(
        parser_zone_, proxy, import_name, module_specifier, scope, pos);
  }

  ExportDeclaration* NewExportDeclaration(VariableProxy* proxy,
                                          Scope* scope,
                                          int pos) {
    return new (parser_zone_)
        ExportDeclaration(parser_zone_, proxy, scope, pos);
  }

  Block* NewBlock(ZoneList<const AstRawString*>* labels, int capacity,
                  bool ignore_completion_value, int pos) {
    return new (local_zone_)
        Block(local_zone_, labels, capacity, ignore_completion_value, pos);
  }

#define STATEMENT_WITH_LABELS(NodeType)                                     \
  NodeType* New##NodeType(ZoneList<const AstRawString*>* labels, int pos) { \
    return new (local_zone_) NodeType(local_zone_, labels, pos);            \
  }
  STATEMENT_WITH_LABELS(DoWhileStatement)
  STATEMENT_WITH_LABELS(WhileStatement)
  STATEMENT_WITH_LABELS(ForStatement)
  STATEMENT_WITH_LABELS(SwitchStatement)
#undef STATEMENT_WITH_LABELS

  ForEachStatement* NewForEachStatement(ForEachStatement::VisitMode visit_mode,
                                        ZoneList<const AstRawString*>* labels,
                                        int pos) {
    switch (visit_mode) {
      case ForEachStatement::ENUMERATE: {
        return new (local_zone_) ForInStatement(local_zone_, labels, pos);
      }
      case ForEachStatement::ITERATE: {
        return new (local_zone_) ForOfStatement(local_zone_, labels, pos);
      }
    }
    UNREACHABLE();
    return NULL;
  }

  ExpressionStatement* NewExpressionStatement(Expression* expression, int pos) {
    return new (local_zone_) ExpressionStatement(local_zone_, expression, pos);
  }

  ContinueStatement* NewContinueStatement(IterationStatement* target, int pos) {
    return new (local_zone_) ContinueStatement(local_zone_, target, pos);
  }

  BreakStatement* NewBreakStatement(BreakableStatement* target, int pos) {
    return new (local_zone_) BreakStatement(local_zone_, target, pos);
  }

  ReturnStatement* NewReturnStatement(Expression* expression, int pos) {
    return new (local_zone_) ReturnStatement(local_zone_, expression, pos);
  }

  WithStatement* NewWithStatement(Scope* scope,
                                  Expression* expression,
                                  Statement* statement,
                                  int pos) {
    return new (local_zone_)
        WithStatement(local_zone_, scope, expression, statement, pos);
  }

  IfStatement* NewIfStatement(Expression* condition,
                              Statement* then_statement,
                              Statement* else_statement,
                              int pos) {
    return new (local_zone_) IfStatement(local_zone_, condition, then_statement,
                                         else_statement, pos);
  }

  TryCatchStatement* NewTryCatchStatement(Block* try_block, Scope* scope,
                                          Variable* variable,
                                          Block* catch_block, int pos) {
    return new (local_zone_) TryCatchStatement(local_zone_, try_block, scope,
                                               variable, catch_block, pos);
  }

  TryFinallyStatement* NewTryFinallyStatement(Block* try_block,
                                              Block* finally_block, int pos) {
    return new (local_zone_)
        TryFinallyStatement(local_zone_, try_block, finally_block, pos);
  }

  DebuggerStatement* NewDebuggerStatement(int pos) {
    return new (local_zone_) DebuggerStatement(local_zone_, pos);
  }

  EmptyStatement* NewEmptyStatement(int pos) {
    return new (local_zone_) EmptyStatement(local_zone_, pos);
  }

  SloppyBlockFunctionStatement* NewSloppyBlockFunctionStatement(
      Statement* statement, Scope* scope) {
    return new (parser_zone_)
        SloppyBlockFunctionStatement(parser_zone_, statement, scope);
  }

  CaseClause* NewCaseClause(
      Expression* label, ZoneList<Statement*>* statements, int pos) {
    return new (local_zone_) CaseClause(local_zone_, label, statements, pos);
  }

  Literal* NewStringLiteral(const AstRawString* string, int pos) {
    return new (local_zone_)
        Literal(local_zone_, ast_value_factory_->NewString(string), pos);
  }

  // A JavaScript symbol (ECMA-262 edition 6).
  Literal* NewSymbolLiteral(const char* name, int pos) {
    return new (local_zone_)
        Literal(local_zone_, ast_value_factory_->NewSymbol(name), pos);
  }

  Literal* NewNumberLiteral(double number, int pos, bool with_dot = false) {
    return new (local_zone_) Literal(
        local_zone_, ast_value_factory_->NewNumber(number, with_dot), pos);
  }

  Literal* NewSmiLiteral(int number, int pos) {
    return new (local_zone_)
        Literal(local_zone_, ast_value_factory_->NewSmi(number), pos);
  }

  Literal* NewBooleanLiteral(bool b, int pos) {
    return new (local_zone_)
        Literal(local_zone_, ast_value_factory_->NewBoolean(b), pos);
  }

  Literal* NewNullLiteral(int pos) {
    return new (local_zone_)
        Literal(local_zone_, ast_value_factory_->NewNull(), pos);
  }

  Literal* NewUndefinedLiteral(int pos) {
    return new (local_zone_)
        Literal(local_zone_, ast_value_factory_->NewUndefined(), pos);
  }

  Literal* NewTheHoleLiteral(int pos) {
    return new (local_zone_)
        Literal(local_zone_, ast_value_factory_->NewTheHole(), pos);
  }

  ObjectLiteral* NewObjectLiteral(
      ZoneList<ObjectLiteral::Property*>* properties,
      int literal_index,
      int boilerplate_properties,
      int pos) {
    return new (local_zone_) ObjectLiteral(
        local_zone_, properties, literal_index, boilerplate_properties, pos);
  }

  ObjectLiteral::Property* NewObjectLiteralProperty(
      Expression* key, Expression* value, ObjectLiteralProperty::Kind kind,
      bool is_static, bool is_computed_name) {
    return new (local_zone_)
        ObjectLiteral::Property(key, value, kind, is_static, is_computed_name);
  }

  ObjectLiteral::Property* NewObjectLiteralProperty(Expression* key,
                                                    Expression* value,
                                                    bool is_static,
                                                    bool is_computed_name) {
    return new (local_zone_) ObjectLiteral::Property(
        ast_value_factory_, key, value, is_static, is_computed_name);
  }

  RegExpLiteral* NewRegExpLiteral(const AstRawString* pattern, int flags,
                                  int literal_index, int pos) {
    return new (local_zone_)
        RegExpLiteral(local_zone_, pattern, flags, literal_index, pos);
  }

  ArrayLiteral* NewArrayLiteral(ZoneList<Expression*>* values,
                                int literal_index,
                                int pos) {
    return new (local_zone_)
        ArrayLiteral(local_zone_, values, -1, literal_index, pos);
  }

  ArrayLiteral* NewArrayLiteral(ZoneList<Expression*>* values,
                                int first_spread_index, int literal_index,
                                int pos) {
    return new (local_zone_) ArrayLiteral(
        local_zone_, values, first_spread_index, literal_index, pos);
  }

  VariableProxy* NewVariableProxy(Variable* var,
                                  int start_position = RelocInfo::kNoPosition,
                                  int end_position = RelocInfo::kNoPosition) {
    return new (parser_zone_)
        VariableProxy(parser_zone_, var, start_position, end_position);
  }

  VariableProxy* NewVariableProxy(const AstRawString* name,
                                  Variable::Kind variable_kind,
                                  int start_position = RelocInfo::kNoPosition,
                                  int end_position = RelocInfo::kNoPosition) {
    DCHECK_NOT_NULL(name);
    return new (parser_zone_) VariableProxy(parser_zone_, name, variable_kind,
                                            start_position, end_position);
  }

  Property* NewProperty(Expression* obj, Expression* key, int pos) {
    return new (local_zone_) Property(local_zone_, obj, key, pos);
  }

  Call* NewCall(Expression* expression,
                ZoneList<Expression*>* arguments,
                int pos) {
    return new (local_zone_) Call(local_zone_, expression, arguments, pos);
  }

  CallNew* NewCallNew(Expression* expression,
                      ZoneList<Expression*>* arguments,
                      int pos) {
    return new (local_zone_) CallNew(local_zone_, expression, arguments, pos);
  }

  CallRuntime* NewCallRuntime(Runtime::FunctionId id,
                              ZoneList<Expression*>* arguments, int pos) {
    return new (local_zone_)
        CallRuntime(local_zone_, Runtime::FunctionForId(id), arguments, pos);
  }

  CallRuntime* NewCallRuntime(const Runtime::Function* function,
                              ZoneList<Expression*>* arguments, int pos) {
    return new (local_zone_) CallRuntime(local_zone_, function, arguments, pos);
  }

  CallRuntime* NewCallRuntime(int context_index,
                              ZoneList<Expression*>* arguments, int pos) {
    return new (local_zone_)
        CallRuntime(local_zone_, context_index, arguments, pos);
  }

  UnaryOperation* NewUnaryOperation(Token::Value op,
                                    Expression* expression,
                                    int pos) {
    return new (local_zone_) UnaryOperation(local_zone_, op, expression, pos);
  }

  BinaryOperation* NewBinaryOperation(Token::Value op,
                                      Expression* left,
                                      Expression* right,
                                      int pos) {
    return new (local_zone_) BinaryOperation(local_zone_, op, left, right, pos);
  }

  CountOperation* NewCountOperation(Token::Value op,
                                    bool is_prefix,
                                    Expression* expr,
                                    int pos) {
    return new (local_zone_)
        CountOperation(local_zone_, op, is_prefix, expr, pos);
  }

  CompareOperation* NewCompareOperation(Token::Value op,
                                        Expression* left,
                                        Expression* right,
                                        int pos) {
    return new (local_zone_)
        CompareOperation(local_zone_, op, left, right, pos);
  }

  Spread* NewSpread(Expression* expression, int pos, int expr_pos) {
    return new (local_zone_) Spread(local_zone_, expression, pos, expr_pos);
  }

  Conditional* NewConditional(Expression* condition,
                              Expression* then_expression,
                              Expression* else_expression,
                              int position) {
    return new (local_zone_) Conditional(
        local_zone_, condition, then_expression, else_expression, position);
  }

  RewritableExpression* NewRewritableExpression(Expression* expression) {
    DCHECK_NOT_NULL(expression);
    return new (local_zone_) RewritableExpression(local_zone_, expression);
  }

  Assignment* NewAssignment(Token::Value op,
                            Expression* target,
                            Expression* value,
                            int pos) {
    DCHECK(Token::IsAssignmentOp(op));
    Assignment* assign =
        new (local_zone_) Assignment(local_zone_, op, target, value, pos);
    if (assign->is_compound()) {
      DCHECK(Token::IsAssignmentOp(op));
      assign->binary_operation_ =
          NewBinaryOperation(assign->binary_op(), target, value, pos + 1);
    }
    return assign;
  }

  Yield* NewYield(Expression *generator_object,
                  Expression* expression,
                  int pos) {
    if (!expression) expression = NewUndefinedLiteral(pos);
    return new (local_zone_)
        Yield(local_zone_, generator_object, expression, pos);
  }

  Throw* NewThrow(Expression* exception, int pos) {
    return new (local_zone_) Throw(local_zone_, exception, pos);
  }

  FunctionLiteral* NewFunctionLiteral(
      const AstRawString* name, Scope* scope, ZoneList<Statement*>* body,
      int materialized_literal_count, int expected_property_count,
      int parameter_count,
      FunctionLiteral::ParameterFlag has_duplicate_parameters,
      FunctionLiteral::FunctionType function_type,
      FunctionLiteral::EagerCompileHint eager_compile_hint, FunctionKind kind,
      int position) {
    return new (parser_zone_) FunctionLiteral(
        parser_zone_, name, ast_value_factory_, scope, body,
        materialized_literal_count, expected_property_count, parameter_count,
        function_type, has_duplicate_parameters, eager_compile_hint, kind,
        position, true);
  }

  // Creates a FunctionLiteral representing a top-level script, the
  // result of an eval (top-level or otherwise), or the result of calling
  // the Function constructor.
  FunctionLiteral* NewScriptOrEvalFunctionLiteral(
      Scope* scope, ZoneList<Statement*>* body, int materialized_literal_count,
      int expected_property_count) {
    return new (parser_zone_) FunctionLiteral(
        parser_zone_, ast_value_factory_->empty_string(), ast_value_factory_,
        scope, body, materialized_literal_count, expected_property_count, 0,
        FunctionLiteral::kAnonymousExpression,
        FunctionLiteral::kNoDuplicateParameters,
        FunctionLiteral::kShouldLazyCompile, FunctionKind::kNormalFunction, 0,
        false);
  }

  ClassLiteral* NewClassLiteral(Scope* scope, VariableProxy* proxy,
                                Expression* extends,
                                FunctionLiteral* constructor,
                                ZoneList<ObjectLiteral::Property*>* properties,
                                int start_position, int end_position) {
    return new (parser_zone_)
        ClassLiteral(parser_zone_, scope, proxy, extends, constructor,
                     properties, start_position, end_position);
  }

  NativeFunctionLiteral* NewNativeFunctionLiteral(const AstRawString* name,
                                                  v8::Extension* extension,
                                                  int pos) {
    return new (parser_zone_)
        NativeFunctionLiteral(parser_zone_, name, extension, pos);
  }

  DoExpression* NewDoExpression(Block* block, Variable* result_var, int pos) {
    VariableProxy* result = NewVariableProxy(result_var, pos);
    return new (parser_zone_) DoExpression(parser_zone_, block, result, pos);
  }

  ThisFunction* NewThisFunction(int pos) {
    return new (local_zone_) ThisFunction(local_zone_, pos);
  }

  SuperPropertyReference* NewSuperPropertyReference(VariableProxy* this_var,
                                                    Expression* home_object,
                                                    int pos) {
    return new (parser_zone_)
        SuperPropertyReference(parser_zone_, this_var, home_object, pos);
  }

  SuperCallReference* NewSuperCallReference(VariableProxy* this_var,
                                            VariableProxy* new_target_var,
                                            VariableProxy* this_function_var,
                                            int pos) {
    return new (parser_zone_) SuperCallReference(
        parser_zone_, this_var, new_target_var, this_function_var, pos);
  }

  EmptyParentheses* NewEmptyParentheses(int pos) {
    return new (local_zone_) EmptyParentheses(local_zone_, pos);
  }

  typesystem::PredefinedType* NewPredefinedType(
      typesystem::PredefinedType::Kind kind, int pos) {
    return new (local_zone_) typesystem::PredefinedType(local_zone_, kind, pos);
  }

  typesystem::ThisType* NewThisType(int pos) {
    return new (local_zone_) typesystem::ThisType(local_zone_, pos);
  }

  typesystem::UnionType* NewUnionType(typesystem::Type* left,
                                      typesystem::Type* right, int pos) {
    return new (local_zone_)
        typesystem::UnionType(local_zone_, left, right, pos);
  }

  typesystem::IntersectionType* NewIntersectionType(typesystem::Type* left,
                                                    typesystem::Type* right,
                                                    int pos) {
    return new (local_zone_)
        typesystem::IntersectionType(local_zone_, left, right, pos);
  }

  typesystem::ArrayType* NewArrayType(typesystem::Type* base, int pos) {
    return new (local_zone_) typesystem::ArrayType(local_zone_, base, pos);
  }

  typesystem::TupleType* NewTupleType(ZoneList<typesystem::Type*>* elements,
                                      bool valid_type, bool valid_binder,
                                      bool spread, int pos) {
    return new (local_zone_) typesystem::TupleType(
        local_zone_, elements, valid_type, valid_binder, spread, pos);
  }

  typesystem::ObjectType* NewObjectType(
      ZoneList<typesystem::TypeMember*>* members, bool valid_type,
      bool valid_binder, int pos) {
    return new (local_zone_) typesystem::ObjectType(
        local_zone_, members, valid_type, valid_binder, pos);
  }

  typesystem::ObjectType* NewFunctionType(
      ZoneList<typesystem::TypeParameter*>* type_parameters,
      ZoneList<typesystem::FormalParameter*>* parameters,
      typesystem::Type* result_type, int pos, bool constructor = false) {
    ZoneList<typesystem::TypeMember*>* members =
        new (local_zone_) ZoneList<typesystem::TypeMember*>(1, local_zone_);
    members->Add(NewTypeMember(nullptr, false, type_parameters, parameters,
                               result_type, true, false, pos, constructor),
                 local_zone_);
    return new (local_zone_)
        typesystem::ObjectType(local_zone_, members, true, false, pos);
  }

  typesystem::TypeReference* NewTypeReference(
      const AstRawString* name, ZoneList<typesystem::Type*>* type_arguments,
      int pos) {
    return new (local_zone_)
        typesystem::TypeReference(local_zone_, name, type_arguments, pos);
  }

  typesystem::StringLiteralType* NewStringLiteralType(
      const AstRawString* string, int pos) {
    return new (local_zone_)
        typesystem::StringLiteralType(local_zone_, string, pos);
  }

  typesystem::QueryType* NewQueryType(
      const AstRawString* name, ZoneList<const AstRawString*>* property_names,
      int pos) {
    return new (local_zone_)
        typesystem::QueryType(local_zone_, name, property_names, pos);
  }

  typesystem::FormalParameter* NewFormalParameter(typesystem::Type* binder,
                                                  bool optional, bool spread,
                                                  typesystem::Type* type,
                                                  int pos) {
    return new (local_zone_) typesystem::FormalParameter(
        local_zone_, binder, optional, spread, type, pos);
  }

  typesystem::FormalParameter* NewFormalParameter(typesystem::Type* type,
                                                  int pos) {
    return new (local_zone_)
        typesystem::FormalParameter(local_zone_, type, pos);
  }

  typesystem::TypeOrParameters* NewTypeOrParameters(
      ZoneList<typesystem::FormalParameter*>* parameters, int pos) {
    return new (local_zone_)
        typesystem::TypeOrParameters(local_zone_, parameters, pos);
  }

  typesystem::TypeParameter* NewTypeParameter(const AstRawString* name,
                                              typesystem::Type* extends,
                                              int pos) {
    return new (local_zone_)
        typesystem::TypeParameter(local_zone_, name, extends, pos);
  }

  typesystem::TypeMember* NewTypeMember(
      Expression* property, bool optional,
      ZoneList<typesystem::TypeParameter*>* type_parameters,
      ZoneList<typesystem::FormalParameter*>* parameters,
      typesystem::Type* type, bool valid_type, bool valid_binder, int pos,
      bool constructor = false) {
    return new (local_zone_) typesystem::TypeMember(
        local_zone_, property, optional, type_parameters, parameters, type,
        valid_type, valid_binder, pos, constructor);
  }

  typesystem::TypeMember* NewTypeMember(
      Expression* property, typesystem::TypeMember::IndexType index_type,
      typesystem::Type* type, int pos) {
    return new (local_zone_)
        typesystem::TypeMember(local_zone_, property, index_type, type, pos);
  }

  Zone* zone() const { return local_zone_; }

  // Handles use of temporary zones when parsing inner function bodies.
  class BodyScope {
   public:
    BodyScope(AstNodeFactory* factory, Zone* temp_zone, bool use_temp_zone)
        : factory_(factory), prev_zone_(factory->local_zone_) {
      if (use_temp_zone) {
        factory->local_zone_ = temp_zone;
      }
    }

    ~BodyScope() { factory_->local_zone_ = prev_zone_; }

   private:
    AstNodeFactory* factory_;
    Zone* prev_zone_;
  };

 private:
  // This zone may be deallocated upon returning from parsing a function body
  // which we can guarantee is not going to be compiled or have its AST
  // inspected.
  // See ParseFunctionLiteral in parser.cc for preconditions.
  Zone* local_zone_;
  // ZoneObjects which need to persist until scope analysis must be allocated in
  // the parser-level zone.
  Zone* parser_zone_;
  AstValueFactory* ast_value_factory_;
};


// Type testing & conversion functions overridden by concrete subclasses.
// Inline functions for AstNode.

#define DECLARE_NODE_FUNCTIONS(type)                                          \
  bool AstNode::Is##type() const {                                            \
    NodeType mine = node_type();                                              \
    if (mine == AstNode::kRewritableExpression &&                             \
        AstNode::k##type != AstNode::kRewritableExpression)                   \
      mine = reinterpret_cast<const RewritableExpression*>(this)              \
                 ->expression()                                               \
                 ->node_type();                                               \
    return mine == AstNode::k##type;                                          \
  }                                                                           \
  type* AstNode::As##type() {                                                 \
    NodeType mine = node_type();                                              \
    AstNode* result = this;                                                   \
    if (mine == AstNode::kRewritableExpression &&                             \
        AstNode::k##type != AstNode::kRewritableExpression) {                 \
      result =                                                                \
          reinterpret_cast<const RewritableExpression*>(this)->expression();  \
      mine = result->node_type();                                             \
    }                                                                         \
    return mine == AstNode::k##type ? reinterpret_cast<type*>(result) : NULL; \
  }                                                                           \
  const type* AstNode::As##type() const {                                     \
    NodeType mine = node_type();                                              \
    const AstNode* result = this;                                             \
    if (mine == AstNode::kRewritableExpression &&                             \
        AstNode::k##type != AstNode::kRewritableExpression) {                 \
      result =                                                                \
          reinterpret_cast<const RewritableExpression*>(this)->expression();  \
      mine = result->node_type();                                             \
    }                                                                         \
    return mine == AstNode::k##type ? reinterpret_cast<const type*>(result)   \
                                    : NULL;                                   \
  }
AST_NODE_LIST(DECLARE_NODE_FUNCTIONS)
#undef DECLARE_NODE_FUNCTIONS


#define DECLARE_NODE_FUNCTIONS(type)                                          \
  bool AstNode::Is##type() const { return node_type() == AstNode::k##type; }  \
  typesystem::type* AstNode::As##type() {                                     \
    return node_type() == AstNode::k##type                                    \
        ? reinterpret_cast<typesystem::type*>(this)                           \
        : NULL;                                                               \
  }                                                                           \
  const typesystem::type* AstNode::As##type() const {                         \
    return node_type() == AstNode::k##type                                    \
        ? reinterpret_cast<const typesystem::type*>(this)                     \
        : NULL;                                                               \
  }
TYPESYSTEM_NODE_LIST(DECLARE_NODE_FUNCTIONS)
#undef DECLARE_NODE_FUNCTIONS


}  // namespace internal
}  // namespace v8

#endif  // V8_AST_AST_H_<|MERGE_RESOLUTION|>--- conflicted
+++ resolved
@@ -2942,13 +2942,9 @@
   kDisallowTypeParameters = 1 << 0,
   kDisallowTypeAnnotation = 1 << 1,
   kAllowSignature = 1 << 2,
-<<<<<<< HEAD
-  kConstructorTypes = kDisallowTypeParameters | kDisallowTypeAnnotation
-=======
   kDisallowBody = 1 << 3,
   kConstructorTypes = kDisallowTypeParameters | kDisallowTypeAnnotation,
   kAmbient = kAllowSignature | kDisallowBody
->>>>>>> 6c72390c
 };
 
 typedef base::Flags<TypeFlagsEnum> TypeFlags;
@@ -3245,13 +3241,8 @@
 
   Expression* property() const { return property_; }
   IndexType index_type() const { return index_type_; }
-<<<<<<< HEAD
   bool is_optional() const { return is_optional_; }
   bool is_constructor() const { return is_constructor_; }
-=======
-  bool optional() const { return optional_; }
-  bool constructor() const { return constructor_; }
->>>>>>> 6c72390c
   ZoneList<TypeParameter*>* type_parameters() const { return type_parameters_; }
   ZoneList<FormalParameter*>* parameters() const { return parameters_; }
   Type* type() const { return type_; }
@@ -3259,7 +3250,6 @@
   bool IsValidBindingIdentifierOrPattern() const { return valid_binder_; }
 
  protected:
-<<<<<<< HEAD
   TypeMember(Zone* zone, Expression* property, bool is_optional,
              ZoneList<typesystem::TypeParameter*>* type_parameters,
              ZoneList<typesystem::FormalParameter*>* parameters,
@@ -3270,18 +3260,6 @@
         index_type_(kNoIndexType),
         is_optional_(is_optional),
         is_constructor_(is_constructor),
-=======
-  TypeMember(Zone* zone, Expression* property, bool optional,
-             ZoneList<typesystem::TypeParameter*>* type_parameters,
-             ZoneList<typesystem::FormalParameter*>* parameters,
-             typesystem::Type* type, bool valid_type, bool valid_binder,
-             int pos, bool constructor = false)
-      : AstNode(pos),
-        property_(property),
-        index_type_(kNoIndexType),
-        optional_(optional),
-        constructor_(constructor),
->>>>>>> 6c72390c
         valid_type_(valid_type),
         valid_binder_(valid_binder),
         type_parameters_(type_parameters),
@@ -3293,13 +3271,8 @@
       : AstNode(pos),
         property_(property),
         index_type_(index_type),
-<<<<<<< HEAD
         is_optional_(false),
         is_constructor_(false),
-=======
-        optional_(false),
-        constructor_(false),
->>>>>>> 6c72390c
         valid_type_(true),
         valid_binder_(false),
         type_parameters_(nullptr),
@@ -3309,13 +3282,8 @@
  private:
   Expression* property_;
   IndexType index_type_;
-<<<<<<< HEAD
   bool is_optional_;
   bool is_constructor_;
-=======
-  bool optional_;
-  bool constructor_;
->>>>>>> 6c72390c
   bool valid_type_;
   bool valid_binder_;
   ZoneList<typesystem::TypeParameter*>* type_parameters_;
