// Copyright 2012 the V8 project authors. All rights reserved.
// Use of this source code is governed by a BSD-style license that can be
// found in the LICENSE file.

#include "src/ast/scopes.h"

#include <set>

#include "src/accessors.h"
#include "src/ast/ast.h"
#include "src/bootstrapper.h"
#include "src/counters.h"
#include "src/messages.h"
#include "src/objects-inl.h"
#include "src/objects/module-info.h"
#include "src/objects/scope-info.h"
#include "src/parsing/parse-info.h"
#include "src/parsing/preparsed-scope-data.h"

namespace v8 {
namespace internal {

namespace {
void* kDummyPreParserVariable = reinterpret_cast<void*>(0x1);
void* kDummyPreParserLexicalVariable = reinterpret_cast<void*>(0x2);

bool IsLexical(Variable* variable) {
  if (variable == kDummyPreParserLexicalVariable) return true;
  if (variable == kDummyPreParserVariable) return false;
  return IsLexicalVariableMode(variable->mode());
}

}  // namespace

// ----------------------------------------------------------------------------
// Implementation of LocalsMap
//
// Note: We are storing the handle locations as key values in the hash map.
//       When inserting a new variable via Declare(), we rely on the fact that
//       the handle location remains alive for the duration of that variable
//       use. Because a Variable holding a handle with the same location exists
//       this is ensured.

VariableMap::VariableMap(Zone* zone)
    : ZoneHashMap(8, ZoneAllocationPolicy(zone)) {}

Variable* VariableMap::Declare(Zone* zone, Scope* scope,
                               const AstRawString* name, VariableMode mode,
                               VariableKind kind,
                               InitializationFlag initialization_flag,
                               MaybeAssignedFlag maybe_assigned_flag,
                               bool* added) {
  // AstRawStrings are unambiguous, i.e., the same string is always represented
  // by the same AstRawString*.
  // FIXME(marja): fix the type of Lookup.
  Entry* p =
      ZoneHashMap::LookupOrInsert(const_cast<AstRawString*>(name), name->hash(),
                                  ZoneAllocationPolicy(zone));
  if (added) *added = p->value == nullptr;
  if (p->value == nullptr) {
    // The variable has not been declared yet -> insert it.
    DCHECK_EQ(name, p->key);
    p->value = new (zone) Variable(scope, name, mode, kind, initialization_flag,
                                   maybe_assigned_flag);
  }
  return reinterpret_cast<Variable*>(p->value);
}

Variable* VariableMap::DeclareName(Zone* zone, const AstRawString* name,
                                   VariableMode mode) {
  Entry* p =
      ZoneHashMap::LookupOrInsert(const_cast<AstRawString*>(name), name->hash(),
                                  ZoneAllocationPolicy(zone));
  if (p->value == nullptr) {
    // The variable has not been declared yet -> insert it.
    DCHECK_EQ(name, p->key);
    p->value =
        mode == VAR ? kDummyPreParserVariable : kDummyPreParserLexicalVariable;
  }
  return reinterpret_cast<Variable*>(p->value);
}

void VariableMap::Remove(Variable* var) {
  const AstRawString* name = var->raw_name();
  ZoneHashMap::Remove(const_cast<AstRawString*>(name), name->hash());
}

void VariableMap::Add(Zone* zone, Variable* var) {
  const AstRawString* name = var->raw_name();
  Entry* p =
      ZoneHashMap::LookupOrInsert(const_cast<AstRawString*>(name), name->hash(),
                                  ZoneAllocationPolicy(zone));
  DCHECK_NULL(p->value);
  DCHECK_EQ(name, p->key);
  p->value = var;
}

Variable* VariableMap::Lookup(const AstRawString* name) {
  Entry* p = ZoneHashMap::Lookup(const_cast<AstRawString*>(name), name->hash());
  if (p != NULL) {
    DCHECK(reinterpret_cast<const AstRawString*>(p->key) == name);
    DCHECK(p->value != NULL);
    return reinterpret_cast<Variable*>(p->value);
  }
  return NULL;
}

void SloppyBlockFunctionMap::Delegate::set_statement(Statement* statement) {
  if (statement_ != nullptr) {
    statement_->set_statement(statement);
  }
}

SloppyBlockFunctionMap::SloppyBlockFunctionMap(Zone* zone)
    : ZoneHashMap(8, ZoneAllocationPolicy(zone)), count_(0) {}

void SloppyBlockFunctionMap::Declare(Zone* zone, const AstRawString* name,
                                     Scope* scope,
                                     SloppyBlockFunctionStatement* statement) {
  auto* delegate = new (zone) Delegate(scope, statement, count_++);
  // AstRawStrings are unambiguous, i.e., the same string is always represented
  // by the same AstRawString*.
  Entry* p =
      ZoneHashMap::LookupOrInsert(const_cast<AstRawString*>(name), name->hash(),
                                  ZoneAllocationPolicy(zone));
  delegate->set_next(static_cast<SloppyBlockFunctionMap::Delegate*>(p->value));
  p->value = delegate;
}

// ----------------------------------------------------------------------------
// Implementation of Scope

Scope::Scope(Zone* zone)
    : zone_(zone),
      outer_scope_(nullptr),
      variables_(zone),
      scope_type_(SCRIPT_SCOPE) {
  SetDefaults();
}

Scope::Scope(Zone* zone, Scope* outer_scope, ScopeType scope_type)
    : zone_(zone),
      outer_scope_(outer_scope),
      variables_(zone),
      scope_type_(scope_type) {
  DCHECK_NE(SCRIPT_SCOPE, scope_type);
  SetDefaults();
  set_language_mode(outer_scope->language_mode());
  set_typed(outer_scope->typed());
  force_context_allocation_ =
      !is_function_scope() && outer_scope->has_forced_context_allocation();
  outer_scope_->AddInnerScope(this);
}

Scope::Snapshot::Snapshot(Scope* scope)
    : outer_scope_(scope),
      top_inner_scope_(scope->inner_scope_),
      top_unresolved_(scope->unresolved_),
      top_local_(scope->GetClosureScope()->locals_.end()),
      top_decl_(scope->GetClosureScope()->decls_.end()),
      outer_scope_calls_eval_(scope->scope_calls_eval_) {
  // Reset in order to record eval calls during this Snapshot's lifetime.
  outer_scope_->scope_calls_eval_ = false;
}

Scope::Snapshot::~Snapshot() {
  // Restore previous calls_eval bit if needed.
  if (outer_scope_calls_eval_) {
    outer_scope_->scope_calls_eval_ = true;
  }
}

DeclarationScope::DeclarationScope(Zone* zone,
                                   AstValueFactory* ast_value_factory)
    : Scope(zone), function_kind_(kNormalFunction), params_(4, zone) {
  DCHECK_EQ(scope_type_, SCRIPT_SCOPE);
  SetDefaults();

  // Make sure that if we don't find the global 'this', it won't be declared as
  // a regular dynamic global by predeclaring it with the right variable kind.
  DeclareDynamicGlobal(ast_value_factory->this_string(), THIS_VARIABLE);
}

DeclarationScope::DeclarationScope(Zone* zone, Scope* outer_scope,
                                   ScopeType scope_type,
                                   FunctionKind function_kind)
    : Scope(zone, outer_scope, scope_type),
      function_kind_(function_kind),
      params_(4, zone) {
  DCHECK_NE(scope_type, SCRIPT_SCOPE);
  SetDefaults();
  asm_function_ = outer_scope_->IsAsmModule();
}

ModuleScope::ModuleScope(DeclarationScope* script_scope,
                         AstValueFactory* ast_value_factory)
    : DeclarationScope(ast_value_factory->zone(), script_scope, MODULE_SCOPE,
                       kModule) {
  Zone* zone = ast_value_factory->zone();
  module_descriptor_ = new (zone) ModuleDescriptor(zone);
  set_language_mode(STRICT);
  DeclareThis(ast_value_factory);
}

ModuleScope::ModuleScope(Isolate* isolate, Handle<ScopeInfo> scope_info,
                         AstValueFactory* avfactory)
    : DeclarationScope(avfactory->zone(), MODULE_SCOPE, scope_info) {
  Zone* zone = avfactory->zone();
  Handle<ModuleInfo> module_info(scope_info->ModuleDescriptorInfo(), isolate);

  set_language_mode(STRICT);
  module_descriptor_ = new (zone) ModuleDescriptor(zone);

  // Deserialize special exports.
  Handle<FixedArray> special_exports(module_info->special_exports(), isolate);
  for (int i = 0, n = special_exports->length(); i < n; ++i) {
    Handle<ModuleInfoEntry> serialized_entry(
        ModuleInfoEntry::cast(special_exports->get(i)), isolate);
    module_descriptor_->AddSpecialExport(
        ModuleDescriptor::Entry::Deserialize(isolate, avfactory,
                                             serialized_entry),
        avfactory->zone());
  }

  // Deserialize regular exports.
  module_descriptor_->DeserializeRegularExports(isolate, avfactory,
                                                module_info);

  // Deserialize namespace imports.
  Handle<FixedArray> namespace_imports(module_info->namespace_imports(),
                                       isolate);
  for (int i = 0, n = namespace_imports->length(); i < n; ++i) {
    Handle<ModuleInfoEntry> serialized_entry(
        ModuleInfoEntry::cast(namespace_imports->get(i)), isolate);
    module_descriptor_->AddNamespaceImport(
        ModuleDescriptor::Entry::Deserialize(isolate, avfactory,
                                             serialized_entry),
        avfactory->zone());
  }

  // Deserialize regular imports.
  Handle<FixedArray> regular_imports(module_info->regular_imports(), isolate);
  for (int i = 0, n = regular_imports->length(); i < n; ++i) {
    Handle<ModuleInfoEntry> serialized_entry(
        ModuleInfoEntry::cast(regular_imports->get(i)), isolate);
    module_descriptor_->AddRegularImport(ModuleDescriptor::Entry::Deserialize(
        isolate, avfactory, serialized_entry));
  }
}

Scope::Scope(Zone* zone, ScopeType scope_type, Handle<ScopeInfo> scope_info)
    : zone_(zone),
      outer_scope_(nullptr),
      variables_(zone),
      scope_info_(scope_info),
      scope_type_(scope_type) {
  DCHECK(!scope_info.is_null());
  SetDefaults();
#ifdef DEBUG
  already_resolved_ = true;
#endif
  if (scope_info->CallsEval()) RecordEvalCall();
  set_language_mode(scope_info->language_mode());
  num_heap_slots_ = scope_info->ContextLength();
  DCHECK_LE(Context::MIN_CONTEXT_SLOTS, num_heap_slots_);
}

DeclarationScope::DeclarationScope(Zone* zone, ScopeType scope_type,
                                   Handle<ScopeInfo> scope_info)
    : Scope(zone, scope_type, scope_info),
      function_kind_(scope_info->function_kind()),
      params_(0, zone) {
  DCHECK_NE(scope_type, SCRIPT_SCOPE);
  SetDefaults();
}

Scope::Scope(Zone* zone, const AstRawString* catch_variable_name,
             MaybeAssignedFlag maybe_assigned, Handle<ScopeInfo> scope_info)
    : zone_(zone),
      outer_scope_(nullptr),
      variables_(zone),
      scope_info_(scope_info),
      scope_type_(CATCH_SCOPE) {
  SetDefaults();
#ifdef DEBUG
  already_resolved_ = true;
#endif
  // Cache the catch variable, even though it's also available via the
  // scope_info, as the parser expects that a catch scope always has the catch
  // variable as first and only variable.
  Variable* variable = Declare(zone, catch_variable_name, VAR, NORMAL_VARIABLE,
                               kCreatedInitialized, maybe_assigned);
  AllocateHeapSlot(variable);
}

void DeclarationScope::SetDefaults() {
  is_declaration_scope_ = true;
  has_simple_parameters_ = true;
  asm_module_ = false;
  asm_function_ = false;
  force_eager_compilation_ = false;
  has_arguments_parameter_ = false;
  scope_uses_super_property_ = false;
  has_rest_ = false;
  sloppy_block_function_map_ = nullptr;
  receiver_ = nullptr;
  new_target_ = nullptr;
  function_ = nullptr;
  arguments_ = nullptr;
  rare_data_ = nullptr;
  should_eager_compile_ = false;
  was_lazily_parsed_ = false;
#ifdef DEBUG
  DeclarationScope* outer_declaration_scope =
      outer_scope_ ? outer_scope_->GetDeclarationScope() : nullptr;
  is_being_lazily_parsed_ =
      outer_declaration_scope ? outer_declaration_scope->is_being_lazily_parsed_
                              : false;
#endif
}

void Scope::SetDefaults() {
#ifdef DEBUG
  scope_name_ = nullptr;
  already_resolved_ = false;
  needs_migration_ = false;
#endif
  inner_scope_ = nullptr;
  sibling_ = nullptr;
  unresolved_ = nullptr;

  start_position_ = kNoSourcePosition;
  end_position_ = kNoSourcePosition;

  num_stack_slots_ = 0;
  num_heap_slots_ = Context::MIN_CONTEXT_SLOTS;

  set_language_mode(SLOPPY);
  set_typed(false);

  scope_calls_eval_ = false;
  scope_nonlinear_ = false;
  is_hidden_ = false;
  is_debug_evaluate_scope_ = false;

  inner_scope_calls_eval_ = false;
  force_context_allocation_ = false;

  is_declaration_scope_ = false;
}

bool Scope::HasSimpleParameters() {
  DeclarationScope* scope = GetClosureScope();
  return !scope->is_function_scope() || scope->has_simple_parameters();
}

bool DeclarationScope::ShouldEagerCompile() const {
  return force_eager_compilation_ || should_eager_compile_;
}

void DeclarationScope::set_should_eager_compile() {
  should_eager_compile_ = !was_lazily_parsed_;
}

void DeclarationScope::set_asm_module() {
  asm_module_ = true;
  // Mark any existing inner function scopes as asm function scopes.
  for (Scope* inner = inner_scope_; inner != nullptr; inner = inner->sibling_) {
    if (inner->is_function_scope()) {
      inner->AsDeclarationScope()->set_asm_function();
    }
  }
}

bool Scope::IsAsmModule() const {
  return is_function_scope() && AsDeclarationScope()->asm_module();
}

bool Scope::IsAsmFunction() const {
  return is_function_scope() && AsDeclarationScope()->asm_function();
}

Scope* Scope::DeserializeScopeChain(Isolate* isolate, Zone* zone,
                                    ScopeInfo* scope_info,
                                    DeclarationScope* script_scope,
                                    AstValueFactory* ast_value_factory,
                                    DeserializationMode deserialization_mode) {
  // Reconstruct the outer scope chain from a closure's context chain.
  Scope* current_scope = nullptr;
  Scope* innermost_scope = nullptr;
  Scope* outer_scope = nullptr;
  while (scope_info) {
    if (scope_info->scope_type() == WITH_SCOPE) {
      // For scope analysis, debug-evaluate is equivalent to a with scope.
      outer_scope = new (zone) Scope(zone, WITH_SCOPE, handle(scope_info));

      // TODO(yangguo): Remove once debug-evaluate properly keeps track of the
      // function scope in which we are evaluating.
      if (scope_info->IsDebugEvaluateScope()) {
        outer_scope->set_is_debug_evaluate_scope();
      }
    } else if (scope_info->scope_type() == SCRIPT_SCOPE) {
      // If we reach a script scope, it's the outermost scope. Install the
      // scope info of this script context onto the existing script scope to
      // avoid nesting script scopes.
      if (deserialization_mode == DeserializationMode::kIncludingVariables) {
        script_scope->SetScriptScopeInfo(handle(scope_info));
      }
      DCHECK(!scope_info->HasOuterScopeInfo());
      break;
    } else if (scope_info->scope_type() == FUNCTION_SCOPE) {
      outer_scope =
          new (zone) DeclarationScope(zone, FUNCTION_SCOPE, handle(scope_info));
      if (scope_info->IsAsmFunction())
        outer_scope->AsDeclarationScope()->set_asm_function();
      if (scope_info->IsAsmModule())
        outer_scope->AsDeclarationScope()->set_asm_module();
      if (scope_info->IsTyped()) outer_scope->AsDeclarationScope()->SetTyped();
    } else if (scope_info->scope_type() == EVAL_SCOPE) {
      outer_scope =
          new (zone) DeclarationScope(zone, EVAL_SCOPE, handle(scope_info));
    } else if (scope_info->scope_type() == BLOCK_SCOPE) {
      if (scope_info->is_declaration_scope()) {
        outer_scope =
            new (zone) DeclarationScope(zone, BLOCK_SCOPE, handle(scope_info));
      } else {
        outer_scope = new (zone) Scope(zone, BLOCK_SCOPE, handle(scope_info));
      }
    } else if (scope_info->scope_type() == MODULE_SCOPE) {
      outer_scope = new (zone)
          ModuleScope(isolate, handle(scope_info), ast_value_factory);
    } else {
      DCHECK_EQ(scope_info->scope_type(), CATCH_SCOPE);
      DCHECK_EQ(scope_info->LocalCount(), 1);
      DCHECK_EQ(scope_info->ContextLocalCount(), 1);
      DCHECK_EQ(scope_info->ContextLocalMode(0), VAR);
      DCHECK_EQ(scope_info->ContextLocalInitFlag(0), kCreatedInitialized);
      String* name = scope_info->ContextLocalName(0);
      MaybeAssignedFlag maybe_assigned =
          scope_info->ContextLocalMaybeAssignedFlag(0);
      outer_scope = new (zone)
          Scope(zone, ast_value_factory->GetString(handle(name, isolate)),
                maybe_assigned, handle(scope_info));
    }
    if (deserialization_mode == DeserializationMode::kScopesOnly) {
      outer_scope->scope_info_ = Handle<ScopeInfo>::null();
    }
    if (current_scope != nullptr) {
      outer_scope->AddInnerScope(current_scope);
    }
    current_scope = outer_scope;
    if (innermost_scope == nullptr) innermost_scope = current_scope;
    scope_info = scope_info->HasOuterScopeInfo() ? scope_info->OuterScopeInfo()
                                                 : nullptr;
  }

  if (innermost_scope == nullptr) return script_scope;
  script_scope->AddInnerScope(current_scope);
  return innermost_scope;
}

DeclarationScope* Scope::AsDeclarationScope() {
  DCHECK(is_declaration_scope());
  return static_cast<DeclarationScope*>(this);
}

const DeclarationScope* Scope::AsDeclarationScope() const {
  DCHECK(is_declaration_scope());
  return static_cast<const DeclarationScope*>(this);
}

ModuleScope* Scope::AsModuleScope() {
  DCHECK(is_module_scope());
  return static_cast<ModuleScope*>(this);
}

const ModuleScope* Scope::AsModuleScope() const {
  DCHECK(is_module_scope());
  return static_cast<const ModuleScope*>(this);
}

int Scope::num_parameters() const {
  return is_declaration_scope() ? AsDeclarationScope()->num_parameters() : 0;
}

void DeclarationScope::DeclareSloppyBlockFunction(
    const AstRawString* name, Scope* scope,
    SloppyBlockFunctionStatement* statement) {
  if (sloppy_block_function_map_ == nullptr) {
    sloppy_block_function_map_ =
        new (zone()->New(sizeof(SloppyBlockFunctionMap)))
            SloppyBlockFunctionMap(zone());
  }
  sloppy_block_function_map_->Declare(zone(), name, scope, statement);
}

void DeclarationScope::HoistSloppyBlockFunctions(AstNodeFactory* factory) {
  DCHECK(is_sloppy(language_mode()));
  DCHECK(is_function_scope() || is_eval_scope() || is_script_scope() ||
         (is_block_scope() && outer_scope()->is_function_scope()));
  DCHECK(HasSimpleParameters() || is_block_scope() || is_being_lazily_parsed_);
  DCHECK_EQ(factory == nullptr, is_being_lazily_parsed_);

  SloppyBlockFunctionMap* map = sloppy_block_function_map();
  if (map == nullptr) return;

  const bool has_simple_parameters = HasSimpleParameters();

  // The declarations need to be added in the order they were seen,
  // so accumulate declared names sorted by index.
  ZoneMap<int, const AstRawString*> names_to_declare(zone());

  // For each variable which is used as a function declaration in a sloppy
  // block,
  for (ZoneHashMap::Entry* p = map->Start(); p != nullptr; p = map->Next(p)) {
    const AstRawString* name = static_cast<AstRawString*>(p->key);

    // If the variable wouldn't conflict with a lexical declaration
    // or parameter,

    // Check if there's a conflict with a parameter.
    // This depends on the fact that functions always have a scope solely to
    // hold complex parameters, and the names local to that scope are
    // precisely the names of the parameters. IsDeclaredParameter(name) does
    // not hold for names declared by complex parameters, nor are those
    // bindings necessarily declared lexically, so we have to check for them
    // explicitly. On the other hand, if there are not complex parameters,
    // it is sufficient to just check IsDeclaredParameter.
    if (!has_simple_parameters) {
      if (outer_scope_->LookupLocal(name) != nullptr) {
        continue;
      }
    } else {
      if (IsDeclaredParameter(name)) {
        continue;
      }
    }

    bool declaration_queued = false;

    // Write in assignments to var for each block-scoped function declaration
    auto delegates = static_cast<SloppyBlockFunctionMap::Delegate*>(p->value);

    DeclarationScope* decl_scope = this;
    while (decl_scope->is_eval_scope()) {
      decl_scope = decl_scope->outer_scope()->GetDeclarationScope();
    }
    Scope* outer_scope = decl_scope->outer_scope();

    for (SloppyBlockFunctionMap::Delegate* delegate = delegates;
         delegate != nullptr; delegate = delegate->next()) {
      // Check if there's a conflict with a lexical declaration
      Scope* query_scope = delegate->scope()->outer_scope();
      Variable* var = nullptr;
      bool should_hoist = true;

      // Note that we perform this loop for each delegate named 'name',
      // which may duplicate work if those delegates share scopes.
      // It is not sufficient to just do a Lookup on query_scope: for
      // example, that does not prevent hoisting of the function in
      // `{ let e; try {} catch (e) { function e(){} } }`
      do {
        var = query_scope->LookupLocal(name);
        if (var != nullptr && IsLexical(var)) {
          should_hoist = false;
          break;
        }
        query_scope = query_scope->outer_scope();
      } while (query_scope != outer_scope);

      if (!should_hoist) continue;

      if (!declaration_queued) {
        declaration_queued = true;
        names_to_declare.insert({delegate->index(), name});
      }

      if (factory) {
        DCHECK(!is_being_lazily_parsed_);
        Expression* assignment = factory->NewAssignment(
            Token::ASSIGN, NewUnresolved(factory, name),
            delegate->scope()->NewUnresolved(factory, name), kNoSourcePosition);
        Statement* statement =
            factory->NewExpressionStatement(assignment, kNoSourcePosition);
        delegate->set_statement(statement);
      }
    }
  }

  if (names_to_declare.empty()) return;

  for (const auto& index_and_name : names_to_declare) {
    const AstRawString* name = index_and_name.second;
    if (factory) {
      DCHECK(!is_being_lazily_parsed_);
      VariableProxy* proxy = factory->NewVariableProxy(name, NORMAL_VARIABLE);
      auto declaration =
          factory->NewVariableDeclaration(proxy, this, kNoSourcePosition);
      // Based on the preceding checks, it doesn't matter what we pass as
      // allow_harmony_restrictive_generators and
      // sloppy_mode_block_scope_function_redefinition.
      bool ok = true;
      DeclareVariable(declaration, VAR,
                      Variable::DefaultInitializationFlag(VAR), false, nullptr,
                      &ok);
      DCHECK(ok);
    } else {
      DCHECK(is_being_lazily_parsed_);
      Variable* var = DeclareVariableName(name, VAR);
      if (var != kDummyPreParserVariable &&
          var != kDummyPreParserLexicalVariable) {
        DCHECK(FLAG_preparser_scope_analysis);
        var->set_maybe_assigned();
      }
    }
  }
}

void DeclarationScope::Analyze(ParseInfo* info, AnalyzeMode mode) {
  RuntimeCallTimerScope runtimeTimer(info->isolate(),
                                     &RuntimeCallStats::CompileScopeAnalysis);
  DCHECK(info->literal() != NULL);
  DeclarationScope* scope = info->literal()->scope();

  Handle<ScopeInfo> outer_scope_info;
  if (info->maybe_outer_scope_info().ToHandle(&outer_scope_info)) {
    if (scope->outer_scope()) {
      DeclarationScope* script_scope = new (info->zone())
          DeclarationScope(info->zone(), info->ast_value_factory());
      info->set_script_scope(script_scope);
      scope->ReplaceOuterScope(Scope::DeserializeScopeChain(
          info->isolate(), info->zone(), *outer_scope_info, script_scope,
          info->ast_value_factory(),
          Scope::DeserializationMode::kIncludingVariables));
    } else {
      DCHECK_EQ(outer_scope_info->scope_type(), SCRIPT_SCOPE);
      scope->SetScriptScopeInfo(outer_scope_info);
    }
  }

  if (scope->is_eval_scope() && is_sloppy(scope->language_mode())) {
    AstNodeFactory factory(info->ast_value_factory());
    scope->HoistSloppyBlockFunctions(&factory);
  }

  // We are compiling one of four cases:
  // 1) top-level code,
  // 2) a function/eval/module on the top-level
  // 3) a function/eval in a scope that was already resolved.
  // 4) an asm.js function
  DCHECK(scope->scope_type() == SCRIPT_SCOPE ||
         scope->outer_scope()->scope_type() == SCRIPT_SCOPE ||
         scope->outer_scope()->already_resolved_ ||
         (info->asm_function_scope() && scope->is_function_scope()));

  // The outer scope is never lazy.
  scope->set_should_eager_compile();

  scope->AllocateVariables(info, mode);

  // Ensuring that the outer script scope has a scope info avoids having
  // special case for native contexts vs other contexts.
  if (info->script_scope()->scope_info_.is_null()) {
    info->script_scope()->scope_info_ =
        handle(ScopeInfo::Empty(info->isolate()));
  }

#ifdef DEBUG
  if (info->script_is_native() ? FLAG_print_builtin_scopes
                               : FLAG_print_scopes) {
    PrintF("Global scope:\n");
    scope->Print();
  }
  scope->CheckScopePositions();
  scope->CheckZones();
#endif
}

void DeclarationScope::DeclareThis(AstValueFactory* ast_value_factory) {
  DCHECK(!already_resolved_);
  DCHECK(is_declaration_scope());
  DCHECK(has_this_declaration());

  bool derived_constructor = IsDerivedConstructor(function_kind_);
  Variable* var =
      Declare(zone(), ast_value_factory->this_string(),
              derived_constructor ? CONST : VAR, THIS_VARIABLE,
              derived_constructor ? kNeedsInitialization : kCreatedInitialized);
  receiver_ = var;
}

void DeclarationScope::DeclareArguments(AstValueFactory* ast_value_factory) {
  DCHECK(is_function_scope());
  DCHECK(!is_arrow_scope());

  arguments_ = LookupLocal(ast_value_factory->arguments_string());
  if (arguments_ == nullptr) {
    // Declare 'arguments' variable which exists in all non arrow functions.
    // Note that it might never be accessed, in which case it won't be
    // allocated during variable allocation.
    arguments_ = Declare(zone(), ast_value_factory->arguments_string(), VAR);
  } else if (IsLexical(arguments_)) {
    // Check if there's lexically declared variable named arguments to avoid
    // redeclaration. See ES#sec-functiondeclarationinstantiation, step 20.
    arguments_ = nullptr;
  }
}

void DeclarationScope::DeclareDefaultFunctionVariables(
    AstValueFactory* ast_value_factory) {
  DCHECK(is_function_scope());
  DCHECK(!is_arrow_scope());

  DeclareThis(ast_value_factory);
  new_target_ = Declare(zone(), ast_value_factory->new_target_string(), CONST);

  if (IsConciseMethod(function_kind_) || IsClassConstructor(function_kind_) ||
      IsAccessorFunction(function_kind_)) {
    EnsureRareData()->this_function =
        Declare(zone(), ast_value_factory->this_function_string(), CONST);
  }
}

Variable* DeclarationScope::DeclareFunctionVar(const AstRawString* name) {
  DCHECK(is_function_scope());
  DCHECK_NULL(function_);
  DCHECK_NULL(variables_.Lookup(name));
  VariableKind kind = is_sloppy(language_mode()) ? SLOPPY_FUNCTION_NAME_VARIABLE
                                                 : NORMAL_VARIABLE;
  function_ =
      new (zone()) Variable(this, name, CONST, kind, kCreatedInitialized);
  if (calls_sloppy_eval()) {
    NonLocal(name, DYNAMIC);
  } else {
    variables_.Add(zone(), function_);
  }
  return function_;
}

Variable* DeclarationScope::DeclareGeneratorObjectVar(
    const AstRawString* name) {
  DCHECK(is_function_scope() || is_module_scope());
  DCHECK_NULL(generator_object_var());

  Variable* result = EnsureRareData()->generator_object =
      NewTemporary(name, kNotAssigned);
  result->set_is_used();
  return result;
}

Variable* DeclarationScope::DeclarePromiseVar(const AstRawString* name) {
  DCHECK(is_function_scope());
  DCHECK_NULL(promise_var());
  Variable* result = EnsureRareData()->promise = NewTemporary(name);
  result->set_is_used();
  return result;
}

bool Scope::HasBeenRemoved() const {
  if (sibling() == this) {
    DCHECK_NULL(inner_scope_);
    DCHECK(is_block_scope());
    return true;
  }
  return false;
}

Scope* Scope::GetUnremovedScope() {
  Scope* scope = this;
  while (scope != nullptr && scope->HasBeenRemoved()) {
    scope = scope->outer_scope();
  }
  DCHECK_NOT_NULL(scope);
  return scope;
}

Scope* Scope::FinalizeBlockScope() {
  DCHECK(is_block_scope());
  DCHECK(!HasBeenRemoved());

  if (variables_.occupancy() > 0 ||
      (is_declaration_scope() && calls_sloppy_eval())) {
    return this;
  }

  // Remove this scope from outer scope.
  outer_scope()->RemoveInnerScope(this);

  // Reparent inner scopes.
  if (inner_scope_ != nullptr) {
    Scope* scope = inner_scope_;
    scope->outer_scope_ = outer_scope();
    while (scope->sibling_ != nullptr) {
      scope = scope->sibling_;
      scope->outer_scope_ = outer_scope();
    }
    scope->sibling_ = outer_scope()->inner_scope_;
    outer_scope()->inner_scope_ = inner_scope_;
    inner_scope_ = nullptr;
  }

  // Move unresolved variables
  if (unresolved_ != nullptr) {
    if (outer_scope()->unresolved_ != nullptr) {
      VariableProxy* unresolved = unresolved_;
      while (unresolved->next_unresolved() != nullptr) {
        unresolved = unresolved->next_unresolved();
      }
      unresolved->set_next_unresolved(outer_scope()->unresolved_);
    }
    outer_scope()->unresolved_ = unresolved_;
    unresolved_ = nullptr;
  }

  if (scope_calls_eval_) outer_scope()->scope_calls_eval_ = true;
  if (inner_scope_calls_eval_) outer_scope()->inner_scope_calls_eval_ = true;

  // This block does not need a context.
  num_heap_slots_ = 0;

  // Mark scope as removed by making it its own sibling.
  sibling_ = this;
  DCHECK(HasBeenRemoved());

  return nullptr;
}

void DeclarationScope::AddLocal(Variable* var) {
  DCHECK(!already_resolved_);
  // Temporaries are only placed in ClosureScopes.
  DCHECK_EQ(GetClosureScope(), this);
  locals_.Add(var);
}

Variable* Scope::Declare(Zone* zone, const AstRawString* name,
                         VariableMode mode, VariableKind kind,
                         InitializationFlag initialization_flag,
                         MaybeAssignedFlag maybe_assigned_flag) {
  bool added;
  Variable* var =
      variables_.Declare(zone, this, name, mode, kind, initialization_flag,
                         maybe_assigned_flag, &added);
  if (added) locals_.Add(var);
  return var;
}

void Scope::Snapshot::Reparent(DeclarationScope* new_parent) const {
  DCHECK_EQ(new_parent, outer_scope_->inner_scope_);
  DCHECK_EQ(new_parent->outer_scope_, outer_scope_);
  DCHECK_EQ(new_parent, new_parent->GetClosureScope());
  DCHECK_NULL(new_parent->inner_scope_);
  DCHECK_NULL(new_parent->unresolved_);
  DCHECK(new_parent->locals_.is_empty());
  Scope* inner_scope = new_parent->sibling_;
  if (inner_scope != top_inner_scope_) {
    for (; inner_scope->sibling() != top_inner_scope_;
         inner_scope = inner_scope->sibling()) {
      inner_scope->outer_scope_ = new_parent;
      if (inner_scope->inner_scope_calls_eval_) {
        new_parent->inner_scope_calls_eval_ = true;
      }
      DCHECK_NE(inner_scope, new_parent);
    }
    inner_scope->outer_scope_ = new_parent;
    if (inner_scope->inner_scope_calls_eval_) {
      new_parent->inner_scope_calls_eval_ = true;
    }
    new_parent->inner_scope_ = new_parent->sibling_;
    inner_scope->sibling_ = nullptr;
    // Reset the sibling rather than the inner_scope_ since we
    // want to keep new_parent there.
    new_parent->sibling_ = top_inner_scope_;
  }

  if (outer_scope_->unresolved_ != top_unresolved_) {
    VariableProxy* last = outer_scope_->unresolved_;
    while (last->next_unresolved() != top_unresolved_) {
      last = last->next_unresolved();
    }
    last->set_next_unresolved(nullptr);
    new_parent->unresolved_ = outer_scope_->unresolved_;
    outer_scope_->unresolved_ = top_unresolved_;
  }

  // TODO(verwaest): This currently only moves do-expression declared variables
  // in default arguments that weren't already previously declared with the same
  // name in the closure-scope. See
  // test/mjsunit/harmony/default-parameter-do-expression.js.
  DeclarationScope* outer_closure = outer_scope_->GetClosureScope();

  new_parent->locals_.MoveTail(outer_closure->locals(), top_local_);
  for (Variable* local : new_parent->locals_) {
    DCHECK(local->mode() == TEMPORARY || local->mode() == VAR);
    DCHECK_EQ(local->scope(), local->scope()->GetClosureScope());
    DCHECK_NE(local->scope(), new_parent);
    local->set_scope(new_parent);
    if (local->mode() == VAR) {
      outer_closure->variables_.Remove(local);
      new_parent->variables_.Add(new_parent->zone(), local);
    }
  }
  outer_closure->locals_.Rewind(top_local_);
  outer_closure->decls_.Rewind(top_decl_);

  // Move eval calls since Snapshot's creation into new_parent.
  if (outer_scope_->scope_calls_eval_) {
    new_parent->scope_calls_eval_ = true;
    new_parent->inner_scope_calls_eval_ = true;
  }
  // Reset the outer_scope's eval state. It will be restored to its
  // original value as necessary in the destructor of this class.
  outer_scope_->scope_calls_eval_ = false;
}

void Scope::ReplaceOuterScope(Scope* outer) {
  DCHECK_NOT_NULL(outer);
  DCHECK_NOT_NULL(outer_scope_);
  DCHECK(!already_resolved_);
  outer_scope_->RemoveInnerScope(this);
  outer->AddInnerScope(this);
  outer_scope_ = outer;
}

<<<<<<< HEAD

void Scope::DiscardScope() {
  DCHECK_NOT_NULL(outer_scope_);
  DCHECK(!already_resolved_);
  DCHECK(!outer_scope_->already_resolved_);
  outer_scope_->RemoveInnerScope(this);
  outer_scope_ = NULL;
}


void Scope::PropagateUsageFlagsToScope(Scope* other) {
  DCHECK_NOT_NULL(other);
  DCHECK(!already_resolved_);
  DCHECK(!other->already_resolved_);
  if (calls_eval()) other->RecordEvalCall();
  if (inner_scope_calls_eval_) other->inner_scope_calls_eval_ = true;
}

=======
>>>>>>> 244d014f
Variable* Scope::LookupInScopeInfo(const AstRawString* name) {
  Handle<String> name_handle = name->string();
  // The Scope is backed up by ScopeInfo. This means it cannot operate in a
  // heap-independent mode, and all strings must be internalized immediately. So
  // it's ok to get the Handle<String> here.
  // If we have a serialized scope info, we might find the variable there.
  // There should be no local slot with the given name.
  DCHECK_LT(scope_info_->StackSlotIndex(*name_handle), 0);

  bool found = false;

  VariableLocation location;
  int index;
  VariableMode mode;
  InitializationFlag init_flag;
  MaybeAssignedFlag maybe_assigned_flag;

  {
    location = VariableLocation::CONTEXT;
    index = ScopeInfo::ContextSlotIndex(scope_info_, name_handle, &mode,
                                        &init_flag, &maybe_assigned_flag);
    found = index >= 0;
  }

  if (!found && scope_type() == MODULE_SCOPE) {
    location = VariableLocation::MODULE;
    index = scope_info_->ModuleIndex(name_handle, &mode, &init_flag,
                                     &maybe_assigned_flag);
    found = index != 0;
  }

  if (!found) {
    index = scope_info_->FunctionContextSlotIndex(*name_handle);
    if (index < 0) return nullptr;  // Nowhere found.
    Variable* var = AsDeclarationScope()->DeclareFunctionVar(name);
    DCHECK_EQ(CONST, var->mode());
    var->AllocateTo(VariableLocation::CONTEXT, index);
    return variables_.Lookup(name);
  }

  VariableKind kind = NORMAL_VARIABLE;
  if (location == VariableLocation::CONTEXT &&
      index == scope_info_->ReceiverContextSlotIndex()) {
    kind = THIS_VARIABLE;
  }
  // TODO(marja, rossberg): Correctly declare FUNCTION, CLASS, NEW_TARGET, and
  // ARGUMENTS bindings as their corresponding VariableKind.

  Variable* var = variables_.Declare(zone(), this, name, mode, kind, init_flag,
                                     maybe_assigned_flag);
  var->AllocateTo(location, index);
  return var;
}

Variable* Scope::Lookup(const AstRawString* name) {
  for (Scope* scope = this;
       scope != NULL;
       scope = scope->outer_scope()) {
    Variable* var = scope->LookupLocal(name);
    if (var != NULL) return var;
  }
  return NULL;
}

Variable* DeclarationScope::DeclareParameter(
    const AstRawString* name, VariableMode mode, bool is_optional, bool is_rest,
    bool* is_duplicate, AstValueFactory* ast_value_factory) {
  DCHECK(!already_resolved_);
  DCHECK(is_function_scope() || is_module_scope());
  DCHECK(!has_rest_);
  DCHECK(!is_optional || !is_rest);
  DCHECK(!is_being_lazily_parsed_);
  DCHECK(!was_lazily_parsed_);
  Variable* var;
  if (mode == TEMPORARY) {
    var = NewTemporary(name);
  } else {
    DCHECK_EQ(mode, VAR);
    var = Declare(zone(), name, mode);
    // TODO(wingo): Avoid O(n^2) check.
    *is_duplicate = IsDeclaredParameter(name);
  }
  has_rest_ = is_rest;
  params_.Add(var, zone());
  if (name == ast_value_factory->arguments_string()) {
    has_arguments_parameter_ = true;
  }
  return var;
}

Variable* DeclarationScope::DeclareParameterName(
    const AstRawString* name, bool is_rest,
    AstValueFactory* ast_value_factory) {
  DCHECK(!already_resolved_);
  DCHECK(is_function_scope() || is_module_scope());
  DCHECK(!has_rest_ || is_rest);
  DCHECK(is_being_lazily_parsed_);
  has_rest_ = is_rest;
  if (name == ast_value_factory->arguments_string()) {
    has_arguments_parameter_ = true;
  }
  if (FLAG_preparser_scope_analysis) {
    Variable* var = Declare(zone(), name, VAR);
    params_.Add(var, zone());
    return var;
  }
  DeclareVariableName(name, VAR);
  return nullptr;
}

Variable* Scope::DeclareLocal(const AstRawString* name, VariableMode mode,
                              InitializationFlag init_flag, VariableKind kind,
                              MaybeAssignedFlag maybe_assigned_flag) {
  DCHECK(!already_resolved_);
  // This function handles VAR, LET, and CONST modes.  DYNAMIC variables are
  // introduced during variable allocation, and TEMPORARY variables are
  // allocated via NewTemporary().
  DCHECK(IsDeclaredVariableMode(mode));
  DCHECK_IMPLIES(GetDeclarationScope()->is_being_lazily_parsed(),
                 mode == VAR || mode == LET || mode == CONST);
  DCHECK(!GetDeclarationScope()->was_lazily_parsed());
  return Declare(zone(), name, mode, kind, init_flag, maybe_assigned_flag);
}

Variable* Scope::DeclareVariable(
    Declaration* declaration, VariableMode mode, InitializationFlag init,
    bool allow_harmony_restrictive_generators,
    bool* sloppy_mode_block_scope_function_redefinition, bool* ok) {
  DCHECK(IsDeclaredVariableMode(mode));
  DCHECK(!already_resolved_);
  DCHECK(!GetDeclarationScope()->is_being_lazily_parsed());
  DCHECK(!GetDeclarationScope()->was_lazily_parsed());

  if (mode == VAR && !is_declaration_scope()) {
    return GetDeclarationScope()->DeclareVariable(
        declaration, mode, init, allow_harmony_restrictive_generators,
        sloppy_mode_block_scope_function_redefinition, ok);
  }
  DCHECK(!is_catch_scope());
  DCHECK(!is_with_scope());
  DCHECK(is_declaration_scope() ||
         (IsLexicalVariableMode(mode) && is_block_scope()));

  VariableProxy* proxy = declaration->proxy();
  DCHECK(proxy->raw_name() != NULL);
  const AstRawString* name = proxy->raw_name();
  bool is_function_declaration = declaration->IsFunctionDeclaration();

  // Pessimistically assume that top-level variables will be assigned.
  //
  // Top-level variables in a script can be accessed by other scripts or even
  // become global properties. While this does not apply to top-level variables
  // in a module (assuming they are not exported), we must still mark these as
  // assigned because they might be accessed by a lazily parsed top-level
  // function, which, for efficiency, we preparse without variable tracking.
  if (is_script_scope() || is_module_scope()) {
    if (mode != CONST) proxy->set_is_assigned();
  }

  Variable* var = nullptr;
  if (is_eval_scope() && is_sloppy(language_mode()) && mode == VAR) {
    // In a var binding in a sloppy direct eval, pollute the enclosing scope
    // with this new binding by doing the following:
    // The proxy is bound to a lookup variable to force a dynamic declaration
    // using the DeclareEvalVar or DeclareEvalFunction runtime functions.
    var = new (zone())
        Variable(this, name, mode, NORMAL_VARIABLE, init, kMaybeAssigned);
    var->AllocateTo(VariableLocation::LOOKUP, -1);
  } else {
    // Declare the variable in the declaration scope.
    var = LookupLocal(name);
    if (var == NULL) {
      // Declare the name.
      VariableKind kind = NORMAL_VARIABLE;
      if (is_function_declaration) {
        kind = FUNCTION_VARIABLE;
      }
      var = DeclareLocal(name, mode, init, kind, kNotAssigned);
    } else if (IsLexicalVariableMode(mode) ||
               IsLexicalVariableMode(var->mode())) {
      // Allow duplicate function decls for web compat, see bug 4693.
      bool duplicate_allowed = false;
      if (is_sloppy(language_mode()) && is_function_declaration &&
          var->is_function()) {
        DCHECK(IsLexicalVariableMode(mode) &&
               IsLexicalVariableMode(var->mode()));
        // If the duplication is allowed, then the var will show up
        // in the SloppyBlockFunctionMap and the new FunctionKind
        // will be a permitted duplicate.
        FunctionKind function_kind =
            declaration->AsFunctionDeclaration()->fun()->kind();
        SloppyBlockFunctionMap* map =
            GetDeclarationScope()->sloppy_block_function_map();
        duplicate_allowed = map != nullptr &&
                            map->Lookup(const_cast<AstRawString*>(name),
                                        name->hash()) != nullptr &&
                            !IsAsyncFunction(function_kind) &&
                            !(allow_harmony_restrictive_generators &&
                              IsGeneratorFunction(function_kind));
      }
      if (duplicate_allowed) {
        *sloppy_mode_block_scope_function_redefinition = true;
      } else {
        // The name was declared in this scope before; check for conflicting
        // re-declarations. We have a conflict if either of the declarations
        // is not a var (in script scope, we also have to ignore legacy const
        // for compatibility). There is similar code in runtime.cc in the
        // Declare functions. The function CheckConflictingVarDeclarations
        // checks for var and let bindings from different scopes whereas this
        // is a check for conflicting declarations within the same scope. This
        // check also covers the special case
        //
        // function () { let x; { var x; } }
        //
        // because the var declaration is hoisted to the function scope where
        // 'x' is already bound.
        DCHECK(IsDeclaredVariableMode(var->mode()));
        // In harmony we treat re-declarations as early errors. See
        // ES5 16 for a definition of early errors.
        *ok = false;
        return nullptr;
      }
    } else if (mode == VAR) {
      var->set_maybe_assigned();
    }
  }
  DCHECK_NOT_NULL(var);

  // We add a declaration node for every declaration. The compiler
  // will only generate code if necessary. In particular, declarations
  // for inner local variables that do not represent functions won't
  // result in any generated code.
  //
  // This will lead to multiple declaration nodes for the
  // same variable if it is declared several times. This is not a
  // semantic issue, but it may be a performance issue since it may
  // lead to repeated DeclareEvalVar or DeclareEvalFunction calls.
  decls_.Add(declaration);
  proxy->BindTo(var);
  return var;
}

Variable* Scope::DeclareVariableName(const AstRawString* name,
                                     VariableMode mode) {
  DCHECK(IsDeclaredVariableMode(mode));
  DCHECK(!already_resolved_);
  DCHECK(GetDeclarationScope()->is_being_lazily_parsed());

  if (mode == VAR && !is_declaration_scope()) {
    return GetDeclarationScope()->DeclareVariableName(name, mode);
  }
  DCHECK(!is_with_scope());
  DCHECK(!is_eval_scope());
  // Unlike DeclareVariable, DeclareVariableName allows declaring variables in
  // catch scopes: Parser::RewriteCatchPattern bypasses DeclareVariable by
  // calling DeclareLocal directly, and it doesn't make sense to add a similar
  // bypass mechanism for PreParser.
  DCHECK(is_declaration_scope() || (IsLexicalVariableMode(mode) &&
                                    (is_block_scope() || is_catch_scope())));
  DCHECK(scope_info_.is_null());

  // Declare the variable in the declaration scope.
  if (FLAG_preparser_scope_analysis) {
    Variable* var = LookupLocal(name);
    DCHECK_NE(var, kDummyPreParserLexicalVariable);
    DCHECK_NE(var, kDummyPreParserVariable);
    if (var == nullptr) {
      var = DeclareLocal(name, mode);
    } else if (mode == VAR) {
      DCHECK_EQ(var->mode(), VAR);
      var->set_maybe_assigned();
    }
    var->set_is_used();
    return var;
  } else {
    return variables_.DeclareName(zone(), name, mode);
  }
}

VariableProxy* Scope::NewUnresolved(AstNodeFactory* factory,
                                    const AstRawString* name,
                                    int start_position, VariableKind kind) {
  // Note that we must not share the unresolved variables with
  // the same name because they may be removed selectively via
  // RemoveUnresolved().
  DCHECK(!already_resolved_);
  DCHECK_EQ(factory->zone(), zone());
  VariableProxy* proxy = factory->NewVariableProxy(name, kind, start_position);
  proxy->set_next_unresolved(unresolved_);
  unresolved_ = proxy;
  return proxy;
}

void Scope::AddUnresolved(VariableProxy* proxy) {
  DCHECK(!already_resolved_);
  DCHECK(!proxy->is_resolved());
  proxy->set_next_unresolved(unresolved_);
  unresolved_ = proxy;
}

Variable* DeclarationScope::DeclareDynamicGlobal(const AstRawString* name,
                                                 VariableKind kind) {
  DCHECK(is_script_scope());
  return variables_.Declare(zone(), this, name, DYNAMIC_GLOBAL, kind);
  // TODO(neis): Mark variable as maybe-assigned?
}


bool Scope::RemoveUnresolved(VariableProxy* var) {
  if (unresolved_ == var) {
    unresolved_ = var->next_unresolved();
    var->set_next_unresolved(nullptr);
    return true;
  }
  VariableProxy* current = unresolved_;
  while (current != nullptr) {
    VariableProxy* next = current->next_unresolved();
    if (var == next) {
      current->set_next_unresolved(next->next_unresolved());
      var->set_next_unresolved(nullptr);
      return true;
    }
    current = next;
  }
  return false;
}

Variable* Scope::NewTemporary(const AstRawString* name) {
  return NewTemporary(name, kMaybeAssigned);
}

Variable* Scope::NewTemporary(const AstRawString* name,
                              MaybeAssignedFlag maybe_assigned) {
  DeclarationScope* scope = GetClosureScope();
  Variable* var = new (zone())
      Variable(scope, name, TEMPORARY, NORMAL_VARIABLE, kCreatedInitialized);
  scope->AddLocal(var);
  if (maybe_assigned == kMaybeAssigned) var->set_maybe_assigned();
  return var;
}

Declaration* Scope::CheckConflictingVarDeclarations() {
  for (Declaration* decl : decls_) {
    VariableMode mode = decl->proxy()->var()->mode();
    if (IsLexicalVariableMode(mode) && !is_block_scope()) continue;

    // Iterate through all scopes until and including the declaration scope.
    Scope* previous = NULL;
    Scope* current = decl->scope();
    // Lexical vs lexical conflicts within the same scope have already been
    // captured in Parser::Declare. The only conflicts we still need to check
    // are lexical vs VAR, or any declarations within a declaration block scope
    // vs lexical declarations in its surrounding (function) scope.
    if (IsLexicalVariableMode(mode)) current = current->outer_scope_;
    do {
      // There is a conflict if there exists a non-VAR binding.
      Variable* other_var =
          current->variables_.Lookup(decl->proxy()->raw_name());
      if (other_var != NULL && IsLexicalVariableMode(other_var->mode())) {
        return decl;
      }
      previous = current;
      current = current->outer_scope_;
    } while (!previous->is_declaration_scope());
  }
  return NULL;
}

Declaration* Scope::CheckLexDeclarationsConflictingWith(
    const ZoneList<const AstRawString*>& names) {
  DCHECK(is_block_scope());
  for (int i = 0; i < names.length(); ++i) {
    Variable* var = LookupLocal(names.at(i));
    if (var != nullptr) {
      // Conflict; find and return its declaration.
      DCHECK(IsLexicalVariableMode(var->mode()));
      const AstRawString* name = names.at(i);
      for (Declaration* decl : decls_) {
        if (decl->proxy()->raw_name() == name) return decl;
      }
      DCHECK(false);
    }
  }
  return nullptr;
}

void DeclarationScope::AllocateVariables(ParseInfo* info, AnalyzeMode mode) {
  // Module variables must be allocated before variable resolution
  // to ensure that AccessNeedsHoleCheck() can detect import variables.
  if (is_module_scope()) AsModuleScope()->AllocateModuleVariables();

  ResolveVariablesRecursively(info);
  AllocateVariablesRecursively();

  MaybeHandle<ScopeInfo> outer_scope;
  if (outer_scope_ != nullptr) outer_scope = outer_scope_->scope_info_;

  AllocateScopeInfosRecursively(info->isolate(), outer_scope);
  if (mode == AnalyzeMode::kDebugger) {
    AllocateDebuggerScopeInfos(info->isolate(), outer_scope);
  }
  // The debugger expects all shared function infos to contain a scope info.
  // Since the top-most scope will end up in a shared function info, make sure
  // it has one, even if it doesn't need a scope info.
  // TODO(jochen|yangguo): Remove this requirement.
  if (scope_info_.is_null()) {
    scope_info_ = ScopeInfo::Create(info->isolate(), zone(), this, outer_scope);
  }
}

bool Scope::AllowsLazyParsingWithoutUnresolvedVariables(
    const Scope* outer) const {
  // If none of the outer scopes need to decide whether to context allocate
  // specific variables, we can preparse inner functions without unresolved
  // variables. Otherwise we need to find unresolved variables to force context
  // allocation of the matching declarations. We can stop at the outer scope for
  // the parse, since context allocation of those variables is already
  // guaranteed to be correct.
  for (const Scope* s = this; s != outer; s = s->outer_scope_) {
    // Eval forces context allocation on all outer scopes, so we don't need to
    // look at those scopes. Sloppy eval makes top-level non-lexical variables
    // dynamic, whereas strict-mode requires context allocation.
    if (s->is_eval_scope()) return is_sloppy(s->language_mode());
    // Catch scopes force context allocation of all variables.
    if (s->is_catch_scope()) continue;
    // With scopes do not introduce variables that need allocation.
    if (s->is_with_scope()) continue;
    // If everything is guaranteed to be context allocated we can ignore the
    // scope.
    if (s->has_forced_context_allocation()) continue;
    // Only block scopes and function scopes should disallow preparsing.
    DCHECK(s->is_block_scope() || s->is_function_scope());
    return false;
  }
  return true;
}

bool DeclarationScope::AllowsLazyCompilation() const {
  return !force_eager_compilation_;
}

int Scope::ContextChainLength(Scope* scope) const {
  int n = 0;
  for (const Scope* s = this; s != scope; s = s->outer_scope_) {
    DCHECK(s != NULL);  // scope must be in the scope chain
    if (s->NeedsContext()) n++;
  }
  return n;
}

int Scope::ContextChainLengthUntilOutermostSloppyEval() const {
  int result = 0;
  int length = 0;

  for (const Scope* s = this; s != nullptr; s = s->outer_scope()) {
    if (!s->NeedsContext()) continue;
    length++;
    if (s->calls_sloppy_eval()) result = length;
  }

  return result;
}

int Scope::MaxNestedContextChainLength() {
  int max_context_chain_length = 0;
  for (Scope* scope = inner_scope_; scope != nullptr; scope = scope->sibling_) {
    if (scope->is_function_scope()) continue;
    max_context_chain_length = std::max(scope->MaxNestedContextChainLength(),
                                        max_context_chain_length);
  }
  if (NeedsContext()) {
    max_context_chain_length += 1;
  }
  return max_context_chain_length;
}

DeclarationScope* Scope::GetDeclarationScope() {
  Scope* scope = this;
  while (!scope->is_declaration_scope()) {
    scope = scope->outer_scope();
  }
  return scope->AsDeclarationScope();
}

const DeclarationScope* Scope::GetClosureScope() const {
  const Scope* scope = this;
  while (!scope->is_declaration_scope() || scope->is_block_scope()) {
    scope = scope->outer_scope();
  }
  return scope->AsDeclarationScope();
}

DeclarationScope* Scope::GetClosureScope() {
  Scope* scope = this;
  while (!scope->is_declaration_scope() || scope->is_block_scope()) {
    scope = scope->outer_scope();
  }
  return scope->AsDeclarationScope();
}

bool Scope::NeedsScopeInfo() const {
  DCHECK(!already_resolved_);
  DCHECK(GetClosureScope()->ShouldEagerCompile());
  // The debugger expects all functions to have scope infos.
  // TODO(jochen|yangguo): Remove this requirement.
  if (is_function_scope()) return true;
  return NeedsContext();
}

ModuleScope* Scope::GetModuleScope() {
  Scope* scope = this;
  DCHECK(!scope->is_script_scope());
  while (!scope->is_module_scope()) {
    scope = scope->outer_scope();
    DCHECK_NOT_NULL(scope);
  }
  return scope->AsModuleScope();
}

DeclarationScope* Scope::GetReceiverScope() {
  Scope* scope = this;
  while (!scope->is_script_scope() &&
         (!scope->is_function_scope() ||
          scope->AsDeclarationScope()->is_arrow_scope())) {
    scope = scope->outer_scope();
  }
  return scope->AsDeclarationScope();
}

Scope* Scope::GetOuterScopeWithContext() {
  Scope* scope = outer_scope_;
  while (scope && !scope->NeedsContext()) {
    scope = scope->outer_scope();
  }
  return scope;
}

Handle<StringSet> DeclarationScope::CollectNonLocals(
    ParseInfo* info, Handle<StringSet> non_locals) {
  VariableProxy* free_variables = FetchFreeVariables(this, info);
  for (VariableProxy* proxy = free_variables; proxy != nullptr;
       proxy = proxy->next_unresolved()) {
    non_locals = StringSet::Add(non_locals, proxy->name());
  }
  return non_locals;
}

void DeclarationScope::ResetAfterPreparsing(AstValueFactory* ast_value_factory,
                                            bool aborted) {
  DCHECK(is_function_scope());

  // Reset all non-trivial members.
  params_.Clear();
  decls_.Clear();
  locals_.Clear();
  inner_scope_ = nullptr;
  unresolved_ = nullptr;
  sloppy_block_function_map_ = nullptr;

  if (aborted) {
    // Prepare scope for use in the outer zone.
    zone_ = ast_value_factory->zone();
    variables_.Reset(ZoneAllocationPolicy(zone_));
    if (!IsArrowFunction(function_kind_)) {
      DeclareDefaultFunctionVariables(ast_value_factory);
    }
  } else {
    // Make sure this scope isn't used for allocation anymore.
    zone_ = nullptr;
    variables_.Invalidate();
  }

#ifdef DEBUG
  needs_migration_ = false;
  is_being_lazily_parsed_ = false;
#endif

  was_lazily_parsed_ = !aborted;
}

void DeclarationScope::AnalyzePartially(
    AstNodeFactory* ast_node_factory,
    PreParsedScopeData* preparsed_scope_data) {
  DCHECK(!force_eager_compilation_);
  VariableProxy* unresolved = nullptr;

  if (!outer_scope_->is_script_scope()) {
    // Try to resolve unresolved variables for this Scope and migrate those
    // which cannot be resolved inside. It doesn't make sense to try to resolve
    // them in the outer Scopes here, because they are incomplete.
    for (VariableProxy* proxy = FetchFreeVariables(this); proxy != nullptr;
         proxy = proxy->next_unresolved()) {
      DCHECK(!proxy->is_resolved());
      VariableProxy* copy = ast_node_factory->CopyVariableProxy(proxy);
      copy->set_next_unresolved(unresolved);
      unresolved = copy;
    }

    // Clear arguments_ if unused. This is used as a signal for optimization.
    if (arguments_ != nullptr &&
        !(MustAllocate(arguments_) && !has_arguments_parameter_)) {
      arguments_ = nullptr;
    }

    if (FLAG_preparser_scope_analysis) {
      // Store the information needed for allocating the locals of this scope
      // and its inner scopes.
      preparsed_scope_data->SaveData(this);
    }
  }
#ifdef DEBUG
  if (FLAG_print_scopes) {
    PrintF("Inner function scope:\n");
    Print();
  }
#endif

  ResetAfterPreparsing(ast_node_factory->ast_value_factory(), false);

  unresolved_ = unresolved;
}

#ifdef DEBUG
namespace {

const char* Header(ScopeType scope_type, FunctionKind function_kind,
                   bool is_declaration_scope) {
  switch (scope_type) {
    case EVAL_SCOPE: return "eval";
    // TODO(adamk): Should we print concise method scopes specially?
    case FUNCTION_SCOPE:
      if (IsGeneratorFunction(function_kind)) return "function*";
      if (IsAsyncFunction(function_kind)) return "async function";
      if (IsArrowFunction(function_kind)) return "arrow";
      return "function";
    case MODULE_SCOPE: return "module";
    case SCRIPT_SCOPE: return "global";
    case CATCH_SCOPE: return "catch";
    case BLOCK_SCOPE: return is_declaration_scope ? "varblock" : "block";
    case WITH_SCOPE: return "with";
  }
  UNREACHABLE();
  return NULL;
}

void Indent(int n, const char* str) { PrintF("%*s%s", n, "", str); }

void PrintName(const AstRawString* name) {
  PrintF("%.*s", name->length(), name->raw_data());
}

void PrintLocation(Variable* var) {
  switch (var->location()) {
    case VariableLocation::UNALLOCATED:
      break;
    case VariableLocation::PARAMETER:
      PrintF("parameter[%d]", var->index());
      break;
    case VariableLocation::LOCAL:
      PrintF("local[%d]", var->index());
      break;
    case VariableLocation::CONTEXT:
      PrintF("context[%d]", var->index());
      break;
    case VariableLocation::LOOKUP:
      PrintF("lookup");
      break;
    case VariableLocation::MODULE:
      PrintF("module");
      break;
  }
}

void PrintVar(int indent, Variable* var) {
  Indent(indent, VariableMode2String(var->mode()));
  PrintF(" ");
  if (var->raw_name()->IsEmpty())
    PrintF(".%p", reinterpret_cast<void*>(var));
  else
    PrintName(var->raw_name());
  PrintF(";  // ");
  PrintLocation(var);
  bool comma = !var->IsUnallocated();
  if (var->has_forced_context_allocation()) {
    if (comma) PrintF(", ");
    PrintF("forced context allocation");
    comma = true;
  }
  if (var->maybe_assigned() == kNotAssigned) {
    if (comma) PrintF(", ");
    PrintF("never assigned");
  }
  PrintF("\n");
}

void PrintMap(int indent, const char* label, VariableMap* map, bool locals,
              Variable* function_var) {
  bool printed_label = false;
  for (VariableMap::Entry* p = map->Start(); p != nullptr; p = map->Next(p)) {
    Variable* var = reinterpret_cast<Variable*>(p->value);
    if (var == function_var) continue;
    if (var == kDummyPreParserVariable ||
        var == kDummyPreParserLexicalVariable) {
      continue;
    }
    bool local = !IsDynamicVariableMode(var->mode());
    if ((locals ? local : !local) &&
        (var->is_used() || !var->IsUnallocated())) {
      if (!printed_label) {
        Indent(indent, label);
        printed_label = true;
      }
      PrintVar(indent, var);
    }
  }
}

}  // anonymous namespace

void DeclarationScope::PrintParameters() {
  PrintF(" (");
  for (int i = 0; i < params_.length(); i++) {
    if (i > 0) PrintF(", ");
    const AstRawString* name = params_[i]->raw_name();
    if (name->IsEmpty())
      PrintF(".%p", reinterpret_cast<void*>(params_[i]));
    else
      PrintName(name);
  }
  PrintF(")");
}

void Scope::Print(int n) {
  int n0 = (n > 0 ? n : 0);
  int n1 = n0 + 2;  // indentation

  // Print header.
  FunctionKind function_kind = is_function_scope()
                                   ? AsDeclarationScope()->function_kind()
                                   : kNormalFunction;
  Indent(n0, Header(scope_type_, function_kind, is_declaration_scope()));
  if (scope_name_ != nullptr && !scope_name_->IsEmpty()) {
    PrintF(" ");
    PrintName(scope_name_);
  }

  // Print parameters, if any.
  Variable* function = nullptr;
  if (is_function_scope()) {
    AsDeclarationScope()->PrintParameters();
    function = AsDeclarationScope()->function_var();
  }

  PrintF(" { // (%d, %d)\n", start_position(), end_position());
  if (is_hidden()) {
    Indent(n1, "// is hidden\n");
  }

  // Function name, if any (named function literals, only).
  if (function != nullptr) {
    Indent(n1, "// (local) function name: ");
    PrintName(function->raw_name());
    PrintF("\n");
  }

  // Scope info.
  if (is_strict(language_mode())) {
    Indent(n1, "// strict mode scope\n");
  }
  if (typed()) {
    Indent(n1, "// typed mode scope\n");
  }
  if (IsAsmModule()) Indent(n1, "// scope is an asm module\n");
  if (IsAsmFunction()) Indent(n1, "// scope is an asm function\n");
  if (scope_calls_eval_) Indent(n1, "// scope calls 'eval'\n");
  if (is_declaration_scope() && AsDeclarationScope()->uses_super_property()) {
    Indent(n1, "// scope uses 'super' property\n");
  }
  if (inner_scope_calls_eval_) Indent(n1, "// inner scope calls 'eval'\n");
  if (is_declaration_scope()) {
    DeclarationScope* scope = AsDeclarationScope();
    if (scope->was_lazily_parsed()) Indent(n1, "// lazily parsed\n");
    if (scope->ShouldEagerCompile()) Indent(n1, "// will be compiled\n");
  }
  if (has_forced_context_allocation()) {
    Indent(n1, "// forces context allocation\n");
  }
  if (num_stack_slots_ > 0) {
    Indent(n1, "// ");
    PrintF("%d stack slots\n", num_stack_slots_);
  }
  if (num_heap_slots_ > 0) {
    Indent(n1, "// ");
    PrintF("%d heap slots\n", num_heap_slots_);
  }

  // Print locals.
  if (function != nullptr) {
    Indent(n1, "// function var:\n");
    PrintVar(n1, function);
  }

  // Print temporaries.
  {
    bool printed_header = false;
    for (Variable* local : locals_) {
      if (local->mode() != TEMPORARY) continue;
      if (!printed_header) {
        printed_header = true;
        Indent(n1, "// temporary vars:\n");
      }
      PrintVar(n1, local);
    }
  }

  if (variables_.occupancy() > 0) {
    PrintMap(n1, "// local vars:\n", &variables_, true, function);
    PrintMap(n1, "// dynamic vars:\n", &variables_, false, function);
  }

  // Print inner scopes (disable by providing negative n).
  if (n >= 0) {
    for (Scope* scope = inner_scope_; scope != nullptr;
         scope = scope->sibling_) {
      PrintF("\n");
      scope->Print(n1);
    }
  }

  Indent(n0, "}\n");
}

void Scope::CheckScopePositions() {
  // Visible leaf scopes must have real positions.
  if (!is_hidden() && inner_scope_ == nullptr) {
    CHECK_NE(kNoSourcePosition, start_position());
    CHECK_NE(kNoSourcePosition, end_position());
  }
  for (Scope* scope = inner_scope_; scope != nullptr; scope = scope->sibling_) {
    scope->CheckScopePositions();
  }
}

void Scope::CheckZones() {
  DCHECK(!needs_migration_);
  for (Scope* scope = inner_scope_; scope != nullptr; scope = scope->sibling_) {
    if (scope->is_declaration_scope() &&
        scope->AsDeclarationScope()->was_lazily_parsed()) {
      DCHECK_NULL(scope->zone());
      DCHECK_NULL(scope->inner_scope_);
      continue;
    }
    CHECK_EQ(scope->zone(), zone());
    scope->CheckZones();
  }
}
#endif  // DEBUG

Variable* Scope::NonLocal(const AstRawString* name, VariableMode mode) {
  // Declare a new non-local.
  DCHECK(IsDynamicVariableMode(mode));
  Variable* var = variables_.Declare(zone(), nullptr, name, mode);
  // Allocate it by giving it a dynamic lookup.
  var->AllocateTo(VariableLocation::LOOKUP, -1);
  return var;
}

Variable* Scope::LookupRecursive(VariableProxy* proxy, Scope* outer_scope_end) {
  DCHECK_NE(outer_scope_end, this);
  // Short-cut: whenever we find a debug-evaluate scope, just look everything up
  // dynamically. Debug-evaluate doesn't properly create scope info for the
  // lookups it does. It may not have a valid 'this' declaration, and anything
  // accessed through debug-evaluate might invalidly resolve to stack-allocated
  // variables.
  // TODO(yangguo): Remove once debug-evaluate creates proper ScopeInfo for the
  // scopes in which it's evaluating.
  if (is_debug_evaluate_scope_) return NonLocal(proxy->raw_name(), DYNAMIC);

  // Try to find the variable in this scope.
  Variable* var = LookupLocal(proxy->raw_name());

  // We found a variable and we are done. (Even if there is an 'eval' in this
  // scope which introduces the same variable again, the resulting variable
  // remains the same.)
  if (var != nullptr) return var;

  if (outer_scope_ == outer_scope_end) {
    // We may just be trying to find all free variables. In that case, don't
    // declare them in the outer scope.
    if (!is_script_scope()) return nullptr;
    // No binding has been found. Declare a variable on the global object.
    return AsDeclarationScope()->DeclareDynamicGlobal(proxy->raw_name(),
                                                      NORMAL_VARIABLE);
  }

  DCHECK(!is_script_scope());

  var = outer_scope_->LookupRecursive(proxy, outer_scope_end);

  // The variable could not be resolved statically.
  if (var == nullptr) return var;

  // TODO(marja): Separate LookupRecursive for preparsed scopes better.
  if (var == kDummyPreParserVariable || var == kDummyPreParserLexicalVariable) {
    DCHECK(GetDeclarationScope()->is_being_lazily_parsed());
    DCHECK(FLAG_lazy_inner_functions);
    return var;
  }

  if (is_function_scope() && !var->is_dynamic()) {
    var->ForceContextAllocation();
  }
  // "this" can't be shadowed by "eval"-introduced bindings or by "with"
  // scopes.
  // TODO(wingo): There are other variables in this category; add them.
  if (var->is_this()) return var;

  if (is_with_scope()) {
    // The current scope is a with scope, so the variable binding can not be
    // statically resolved. However, note that it was necessary to do a lookup
    // in the outer scope anyway, because if a binding exists in an outer
    // scope, the associated variable has to be marked as potentially being
    // accessed from inside of an inner with scope (the property may not be in
    // the 'with' object).
    if (!var->is_dynamic() && var->IsUnallocated()) {
      DCHECK(!already_resolved_);
      var->set_is_used();
      var->ForceContextAllocation();
      if (proxy->is_assigned()) var->set_maybe_assigned();
    }
    return NonLocal(proxy->raw_name(), DYNAMIC);
  }

  if (calls_sloppy_eval() && is_declaration_scope()) {
    // A variable binding may have been found in an outer scope, but the current
    // scope makes a sloppy 'eval' call, so the found variable may not be the
    // correct one (the 'eval' may introduce a binding with the same name). In
    // that case, change the lookup result to reflect this situation. Only
    // scopes that can host var bindings (declaration scopes) need be considered
    // here (this excludes block and catch scopes), and variable lookups at
    // script scope are always dynamic.
    if (var->IsGlobalObjectProperty()) {
      return NonLocal(proxy->raw_name(), DYNAMIC_GLOBAL);
    }

    if (var->is_dynamic()) return var;

    Variable* invalidated = var;
    var = NonLocal(proxy->raw_name(), DYNAMIC_LOCAL);
    var->set_local_if_not_shadowed(invalidated);
  }

  return var;
}

void Scope::ResolveVariable(ParseInfo* info, VariableProxy* proxy) {
  DCHECK(info->script_scope()->is_script_scope());
  DCHECK(!proxy->is_resolved());
  Variable* var = LookupRecursive(proxy, nullptr);
  ResolveTo(info, proxy, var);
}

namespace {

bool AccessNeedsHoleCheck(Variable* var, VariableProxy* proxy, Scope* scope) {
  if (var->mode() == DYNAMIC_LOCAL) {
    // Dynamically introduced variables never need a hole check (since they're
    // VAR bindings, either from var or function declarations), but the variable
    // they shadow might need a hole check, which we want to do if we decide
    // that no shadowing variable was dynamically introoduced.
    DCHECK(!var->binding_needs_init());
    return AccessNeedsHoleCheck(var->local_if_not_shadowed(), proxy, scope);
  }

  if (!var->binding_needs_init()) {
    return false;
  }

  // It's impossible to eliminate module import hole checks here, because it's
  // unknown at compilation time whether the binding referred to in the
  // exporting module itself requires hole checks.
  if (var->location() == VariableLocation::MODULE && !var->IsExport()) {
    return true;
  }

  // Check if the binding really needs an initialization check. The check
  // can be skipped in the following situation: we have a LET or CONST
  // binding, both the Variable and the VariableProxy have the same
  // declaration scope (i.e. they are both in global code, in the
  // same function or in the same eval code), the VariableProxy is in
  // the source physically located after the initializer of the variable,
  // and that the initializer cannot be skipped due to a nonlinear scope.
  //
  // The condition on the declaration scopes is a conservative check for
  // nested functions that access a binding and are called before the
  // binding is initialized:
  //   function() { f(); let x = 1; function f() { x = 2; } }
  //
  // The check cannot be skipped on non-linear scopes, namely switch
  // scopes, to ensure tests are done in cases like the following:
  //   switch (1) { case 0: let x = 2; case 1: f(x); }
  // The scope of the variable needs to be checked, in case the use is
  // in a sub-block which may be linear.
  if (var->scope()->GetDeclarationScope() != scope->GetDeclarationScope()) {
    return true;
  }

  if (var->is_this()) {
    DCHECK(IsDerivedConstructor(scope->GetDeclarationScope()->function_kind()));
    // TODO(littledan): implement 'this' hole check elimination.
    return true;
  }

  // We should always have valid source positions.
  DCHECK(var->initializer_position() != kNoSourcePosition);
  DCHECK(proxy->position() != kNoSourcePosition);

  return var->scope()->is_nonlinear() ||
         var->initializer_position() >= proxy->position();
}

}  // anonymous namespace

void Scope::ResolveTo(ParseInfo* info, VariableProxy* proxy, Variable* var) {
#ifdef DEBUG
  if (info->script_is_native()) {
    // To avoid polluting the global object in native scripts
    //  - Variables must not be allocated to the global scope.
    CHECK_NOT_NULL(outer_scope());
    //  - Variables must be bound locally or unallocated.
    if (var->IsGlobalObjectProperty()) {
      // The following variable name may be minified. If so, disable
      // minification in js2c.py for better output.
      Handle<String> name = proxy->raw_name()->string();
      V8_Fatal(__FILE__, __LINE__, "Unbound variable: '%s' in native script.",
               name->ToCString().get());
    }
    VariableLocation location = var->location();
    CHECK(location == VariableLocation::LOCAL ||
          location == VariableLocation::CONTEXT ||
          location == VariableLocation::PARAMETER ||
          location == VariableLocation::UNALLOCATED);
  }
#endif

  DCHECK_NOT_NULL(var);
  if (AccessNeedsHoleCheck(var, proxy, this)) proxy->set_needs_hole_check();
  proxy->BindTo(var);
}

void Scope::ResolveVariablesRecursively(ParseInfo* info) {
  DCHECK(info->script_scope()->is_script_scope());
  // Lazy parsed declaration scopes are already partially analyzed. If there are
  // unresolved references remaining, they just need to be resolved in outer
  // scopes.
  if (is_declaration_scope() && AsDeclarationScope()->was_lazily_parsed()) {
    DCHECK(variables_.occupancy() == 0);
    for (VariableProxy* proxy = unresolved_; proxy != nullptr;
         proxy = proxy->next_unresolved()) {
      Variable* var = outer_scope()->LookupRecursive(proxy, nullptr);
      if (!var->is_dynamic()) {
        var->set_is_used();
        var->ForceContextAllocation();
        if (proxy->is_assigned()) var->set_maybe_assigned();
      }
    }
  } else {
    // Resolve unresolved variables for this scope.
    for (VariableProxy* proxy = unresolved_; proxy != nullptr;
         proxy = proxy->next_unresolved()) {
      ResolveVariable(info, proxy);
    }

    // Resolve unresolved variables for inner scopes.
    for (Scope* scope = inner_scope_; scope != nullptr;
         scope = scope->sibling_) {
      scope->ResolveVariablesRecursively(info);
    }
  }
}

VariableProxy* Scope::FetchFreeVariables(DeclarationScope* max_outer_scope,
                                         ParseInfo* info,
                                         VariableProxy* stack) {
  // Module variables must be allocated before variable resolution
  // to ensure that AccessNeedsHoleCheck() can detect import variables.
  if (info != nullptr && is_module_scope()) {
    AsModuleScope()->AllocateModuleVariables();
  }
  // Lazy parsed declaration scopes are already partially analyzed. If there are
  // unresolved references remaining, they just need to be resolved in outer
  // scopes.
  Scope* lookup =
      is_declaration_scope() && AsDeclarationScope()->was_lazily_parsed()
          ? outer_scope()
          : this;
  for (VariableProxy *proxy = unresolved_, *next = nullptr; proxy != nullptr;
       proxy = next) {
    next = proxy->next_unresolved();
    DCHECK(!proxy->is_resolved());
    Variable* var =
        lookup->LookupRecursive(proxy, max_outer_scope->outer_scope());
    if (var == nullptr) {
      proxy->set_next_unresolved(stack);
      stack = proxy;
    } else if (var != kDummyPreParserVariable &&
               var != kDummyPreParserLexicalVariable) {
      if (info != nullptr) {
        // In this case we need to leave scopes in a way that they can be
        // allocated. If we resolved variables from lazy parsed scopes, we need
        // to context allocate the var.
        ResolveTo(info, proxy, var);
        if (!var->is_dynamic() && lookup != this) var->ForceContextAllocation();
      } else {
        var->set_is_used();
        if (proxy->is_assigned()) {
          var->set_maybe_assigned();
        }
      }
    }
  }

  // Clear unresolved_ as it's in an inconsistent state.
  unresolved_ = nullptr;

  for (Scope* scope = inner_scope_; scope != nullptr; scope = scope->sibling_) {
    stack = scope->FetchFreeVariables(max_outer_scope, info, stack);
  }

  return stack;
}

bool Scope::MustAllocate(Variable* var) {
  if (var == kDummyPreParserLexicalVariable || var == kDummyPreParserVariable) {
    return true;
  }
  DCHECK(var->location() != VariableLocation::MODULE);
  // Give var a read/write use if there is a chance it might be accessed
  // via an eval() call.  This is only possible if the variable has a
  // visible name.
  if ((var->is_this() || !var->raw_name()->IsEmpty()) &&
      (inner_scope_calls_eval_ || is_catch_scope() || is_script_scope())) {
    var->set_is_used();
    if (inner_scope_calls_eval_) var->set_maybe_assigned();
  }
  DCHECK(!var->has_forced_context_allocation() || var->is_used());
  // Global variables do not need to be allocated.
  return !var->IsGlobalObjectProperty() && var->is_used();
}


bool Scope::MustAllocateInContext(Variable* var) {
  // If var is accessed from an inner scope, or if there is a possibility
  // that it might be accessed from the current or an inner scope (through
  // an eval() call or a runtime with lookup), it must be allocated in the
  // context.
  //
  // Exceptions: If the scope as a whole has forced context allocation, all
  // variables will have context allocation, even temporaries.  Otherwise
  // temporary variables are always stack-allocated.  Catch-bound variables are
  // always context-allocated.
  if (has_forced_context_allocation()) return true;
  if (var->mode() == TEMPORARY) return false;
  if (is_catch_scope()) return true;
  if ((is_script_scope() || is_eval_scope()) &&
      IsLexicalVariableMode(var->mode())) {
    return true;
  }
  return var->has_forced_context_allocation() || inner_scope_calls_eval_;
}


void Scope::AllocateStackSlot(Variable* var) {
  if (is_block_scope()) {
    outer_scope()->GetDeclarationScope()->AllocateStackSlot(var);
  } else {
    var->AllocateTo(VariableLocation::LOCAL, num_stack_slots_++);
  }
}


void Scope::AllocateHeapSlot(Variable* var) {
  var->AllocateTo(VariableLocation::CONTEXT, num_heap_slots_++);
}

void DeclarationScope::AllocateParameterLocals() {
  DCHECK(is_function_scope());

  bool uses_sloppy_arguments = false;

  if (arguments_ != nullptr) {
    DCHECK(!is_arrow_scope());
    // 'arguments' is used. Unless there is also a parameter called
    // 'arguments', we must be conservative and allocate all parameters to
    // the context assuming they will be captured by the arguments object.
    // If we have a parameter named 'arguments', a (new) value is always
    // assigned to it via the function invocation. Then 'arguments' denotes
    // that specific parameter value and cannot be used to access the
    // parameters, which is why we don't need to allocate an arguments
    // object in that case.
    if (MustAllocate(arguments_) && !has_arguments_parameter_) {
      // In strict mode 'arguments' does not alias formal parameters.
      // Therefore in strict mode we allocate parameters as if 'arguments'
      // were not used.
      // If the parameter list is not simple, arguments isn't sloppy either.
      uses_sloppy_arguments =
          is_sloppy(language_mode()) && has_simple_parameters();
    } else {
      // 'arguments' is unused. Tell the code generator that it does not need to
      // allocate the arguments object by nulling out arguments_.
      arguments_ = nullptr;
    }
  }

  // The same parameter may occur multiple times in the parameters_ list.
  // If it does, and if it is not copied into the context object, it must
  // receive the highest parameter index for that parameter; thus iteration
  // order is relevant!
  for (int i = num_parameters() - 1; i >= 0; --i) {
    Variable* var = params_[i];
    DCHECK(!has_rest_ || var != rest_parameter());
    DCHECK_EQ(this, var->scope());
    if (uses_sloppy_arguments) {
      var->set_is_used();
      var->set_maybe_assigned();
      var->ForceContextAllocation();
    }
    AllocateParameter(var, i);
  }
}

void DeclarationScope::AllocateParameter(Variable* var, int index) {
  if (MustAllocate(var)) {
    if (MustAllocateInContext(var)) {
      DCHECK(var->IsUnallocated() || var->IsContextSlot());
      if (var->IsUnallocated()) {
        AllocateHeapSlot(var);
      }
    } else {
      DCHECK(var->IsUnallocated() || var->IsParameter());
      if (var->IsUnallocated()) {
        var->AllocateTo(VariableLocation::PARAMETER, index);
      }
    }
  }
}

void DeclarationScope::AllocateReceiver() {
  if (!has_this_declaration()) return;
  DCHECK_NOT_NULL(receiver());
  DCHECK_EQ(receiver()->scope(), this);
  AllocateParameter(receiver(), -1);
}

void Scope::AllocateNonParameterLocal(Variable* var) {
  DCHECK(var->scope() == this);
  if (var->IsUnallocated() && MustAllocate(var)) {
    if (MustAllocateInContext(var)) {
      AllocateHeapSlot(var);
    } else {
      AllocateStackSlot(var);
    }
  }
}

void Scope::AllocateNonParameterLocalsAndDeclaredGlobals() {
  for (Variable* local : locals_) {
    AllocateNonParameterLocal(local);
  }

  if (is_declaration_scope()) {
    AsDeclarationScope()->AllocateLocals();
  }
}

void DeclarationScope::AllocateLocals() {
  // For now, function_ must be allocated at the very end.  If it gets
  // allocated in the context, it must be the last slot in the context,
  // because of the current ScopeInfo implementation (see
  // ScopeInfo::ScopeInfo(FunctionScope* scope) constructor).
  if (function_ != nullptr) {
    AllocateNonParameterLocal(function_);
  }

  DCHECK(!has_rest_ || !MustAllocate(rest_parameter()) ||
         !rest_parameter()->IsUnallocated());

  if (new_target_ != nullptr && !MustAllocate(new_target_)) {
    new_target_ = nullptr;
  }

  NullifyRareVariableIf(RareVariable::kThisFunction,
                        [=](Variable* var) { return !MustAllocate(var); });
}

void ModuleScope::AllocateModuleVariables() {
  for (const auto& it : module()->regular_imports()) {
    Variable* var = LookupLocal(it.first);
    var->AllocateTo(VariableLocation::MODULE, it.second->cell_index);
    DCHECK(!var->IsExport());
  }

  for (const auto& it : module()->regular_exports()) {
    Variable* var = LookupLocal(it.first);
    var->AllocateTo(VariableLocation::MODULE, it.second->cell_index);
    DCHECK(var->IsExport());
  }
}

void Scope::AllocateVariablesRecursively() {
  DCHECK(!already_resolved_);
  DCHECK_IMPLIES(!FLAG_preparser_scope_analysis, num_stack_slots_ == 0);

  // Don't allocate variables of preparsed scopes.
  if (is_declaration_scope() && AsDeclarationScope()->was_lazily_parsed()) {
    return;
  }

  // Allocate variables for inner scopes.
  for (Scope* scope = inner_scope_; scope != nullptr; scope = scope->sibling_) {
    scope->AllocateVariablesRecursively();
  }

  DCHECK(!already_resolved_);
  DCHECK_EQ(Context::MIN_CONTEXT_SLOTS, num_heap_slots_);

  // Allocate variables for this scope.
  // Parameters must be allocated first, if any.
  if (is_declaration_scope()) {
    if (is_function_scope()) {
      AsDeclarationScope()->AllocateParameterLocals();
    }
    AsDeclarationScope()->AllocateReceiver();
  }
  AllocateNonParameterLocalsAndDeclaredGlobals();

  // Force allocation of a context for this scope if necessary. For a 'with'
  // scope and for a function scope that makes an 'eval' call we need a context,
  // even if no local variables were statically allocated in the scope.
  // Likewise for modules and function scopes representing asm.js modules.
  bool must_have_context =
      is_with_scope() || is_module_scope() || IsAsmModule() ||
      (is_function_scope() && calls_sloppy_eval()) ||
      (is_block_scope() && is_declaration_scope() && calls_sloppy_eval());

  // If we didn't allocate any locals in the local context, then we only
  // need the minimal number of slots if we must have a context.
  if (num_heap_slots_ == Context::MIN_CONTEXT_SLOTS && !must_have_context) {
    num_heap_slots_ = 0;
  }

  // Allocation done.
  DCHECK(num_heap_slots_ == 0 || num_heap_slots_ >= Context::MIN_CONTEXT_SLOTS);
}

void Scope::AllocateScopeInfosRecursively(Isolate* isolate,
                                          MaybeHandle<ScopeInfo> outer_scope) {
  DCHECK(scope_info_.is_null());
  MaybeHandle<ScopeInfo> next_outer_scope = outer_scope;

  if (NeedsScopeInfo()) {
    scope_info_ = ScopeInfo::Create(isolate, zone(), this, outer_scope);
    // The ScopeInfo chain should mirror the context chain, so we only link to
    // the next outer scope that needs a context.
    if (NeedsContext()) next_outer_scope = scope_info_;
  }

  // Allocate ScopeInfos for inner scopes.
  for (Scope* scope = inner_scope_; scope != nullptr; scope = scope->sibling_) {
    if (!scope->is_function_scope() ||
        scope->AsDeclarationScope()->ShouldEagerCompile()) {
      scope->AllocateScopeInfosRecursively(isolate, next_outer_scope);
    }
  }
}

void Scope::AllocateDebuggerScopeInfos(Isolate* isolate,
                                       MaybeHandle<ScopeInfo> outer_scope) {
  if (scope_info_.is_null()) {
    scope_info_ = ScopeInfo::Create(isolate, zone(), this, outer_scope);
  }
  MaybeHandle<ScopeInfo> outer = NeedsContext() ? scope_info_ : outer_scope;
  for (Scope* scope = inner_scope_; scope != nullptr; scope = scope->sibling_) {
    if (scope->is_function_scope()) continue;
    scope->AllocateDebuggerScopeInfos(isolate, outer);
  }
}

int Scope::StackLocalCount() const {
  Variable* function =
      is_function_scope() ? AsDeclarationScope()->function_var() : nullptr;
  return num_stack_slots() -
         (function != nullptr && function->IsStackLocal() ? 1 : 0);
}


int Scope::ContextLocalCount() const {
  if (num_heap_slots() == 0) return 0;
  Variable* function =
      is_function_scope() ? AsDeclarationScope()->function_var() : nullptr;
  bool is_function_var_in_context =
      function != nullptr && function->IsContextSlot();
  return num_heap_slots() - Context::MIN_CONTEXT_SLOTS -
         (is_function_var_in_context ? 1 : 0);
}

}  // namespace internal
}  // namespace v8<|MERGE_RESOLUTION|>--- conflicted
+++ resolved
@@ -921,8 +921,6 @@
   outer_scope_ = outer;
 }
 
-<<<<<<< HEAD
-
 void Scope::DiscardScope() {
   DCHECK_NOT_NULL(outer_scope_);
   DCHECK(!already_resolved_);
@@ -931,17 +929,6 @@
   outer_scope_ = NULL;
 }
 
-
-void Scope::PropagateUsageFlagsToScope(Scope* other) {
-  DCHECK_NOT_NULL(other);
-  DCHECK(!already_resolved_);
-  DCHECK(!other->already_resolved_);
-  if (calls_eval()) other->RecordEvalCall();
-  if (inner_scope_calls_eval_) other->inner_scope_calls_eval_ = true;
-}
-
-=======
->>>>>>> 244d014f
 Variable* Scope::LookupInScopeInfo(const AstRawString* name) {
   Handle<String> name_handle = name->string();
   // The Scope is backed up by ScopeInfo. This means it cannot operate in a
