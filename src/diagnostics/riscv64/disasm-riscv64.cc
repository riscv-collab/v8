// Copyright 2012 the V8 project authors. All rights reserved.
// Use of this source code is governed by a BSD-style license that can be
// found in the LICENSE file.

// A Disassembler object is used to disassemble a block of code instruction by
// instruction. The default implementation of the NameConverter object can be
// overriden to modify register names or to do symbol lookup on addresses.
//
// The example below will disassemble a block of code and print it to stdout.
//
//   NameConverter converter;
//   Disassembler d(converter);
//   for (byte* pc = begin; pc < end;) {
//     v8::internal::EmbeddedVector<char, 256> buffer;
//     byte* prev_pc = pc;
//     pc += d.InstructionDecode(buffer, pc);
//     printf("%p    %08x      %s\n",
//            prev_pc, *reinterpret_cast<int32_t*>(prev_pc), buffer);
//   }
//
// The Disassembler class also has a convenience method to disassemble a block
// of code into a FILE*, meaning that the above functionality could also be
// achieved by just calling Disassembler::Disassemble(stdout, begin, end);

#include <assert.h>
#include <stdarg.h>
#include <stdio.h>
#include <string.h>

#if V8_TARGET_ARCH_RISCV64

#include "src/base/platform/platform.h"
#include "src/codegen/macro-assembler.h"
#include "src/codegen/riscv64/constants-riscv64.h"
#include "src/diagnostics/disasm.h"

namespace v8 {
namespace internal {

//------------------------------------------------------------------------------

// Decoder decodes and disassembles instructions into an output buffer.
// It uses the converter to convert register names and call destinations into
// more informative description.
class Decoder {
 public:
  Decoder(const disasm::NameConverter& converter,
          v8::internal::Vector<char> out_buffer)
      : converter_(converter), out_buffer_(out_buffer), out_buffer_pos_(0) {
    out_buffer_[out_buffer_pos_] = '\0';
  }

  ~Decoder() {}
  Decoder(const Decoder&) = delete;
  Decoder& operator=(const Decoder&) = delete;

  // Writes one disassembled instruction into 'buffer' (0-terminated).
  // Returns the length of the disassembled machine instruction in bytes.
  int InstructionDecode(byte* instruction);

 private:
  // Bottleneck functions to print into the out_buffer.
  void PrintChar(const char ch);
  void Print(const char* str);

  // Printing of common values.
  void PrintRegister(int reg);
  void PrintFPURegister(int freg);
  void PrintFPUStatusRegister(int freg);
  void PrintRs1(Instruction* instr);
  void PrintRs2(Instruction* instr);
  void PrintRd(Instruction* instr);
  void PrintVs1(Instruction* instr);
  void PrintFRs1(Instruction* instr);
  void PrintFRs2(Instruction* instr);
  void PrintFRs3(Instruction* instr);
  void PrintFRd(Instruction* instr);
  void PrintImm12(Instruction* instr);
  void PrintImm12X(Instruction* instr);
  void PrintImm20U(Instruction* instr);
  void PrintImm20J(Instruction* instr);
  void PrintShamt(Instruction* instr);
  void PrintShamt32(Instruction* instr);
  void PrintRvcImm6(Instruction* instr);
  void PrintRvcImm6U(Instruction* instr);
  void PrintRvcImm6Addi16sp(Instruction* instr);
  void PrintRvcShamt(Instruction* instr);
  void PrintRvcImm6Ldsp(Instruction* instr);
  void PrintRvcImm6Lwsp(Instruction* instr);
  void PrintRvcImm6Sdsp(Instruction* instr);
  void PrintRvcImm6Swsp(Instruction* instr);
  void PrintRvcImm5W(Instruction* instr);
  void PrintRvcImm5D(Instruction* instr);
  void PrintRvcImm8Addi4spn(Instruction* instr);
  void PrintRvcImm11CJ(Instruction* instr);
  void PrintAcquireRelease(Instruction* instr);
  void PrintBranchOffset(Instruction* instr);
  void PrintStoreOffset(Instruction* instr);
  void PrintCSRReg(Instruction* instr);
  void PrintRvvSEW(Instruction* instr);
  void PrintRvvLMUL(Instruction* instr);
  void PrintRoundingMode(Instruction* instr);
  void PrintMemoryOrder(Instruction* instr, bool is_pred);

  // Each of these functions decodes one particular instruction type.
  void DecodeRType(Instruction* instr);
  void DecodeR4Type(Instruction* instr);
  void DecodeRAType(Instruction* instr);
  void DecodeRFPType(Instruction* instr);
  void DecodeIType(Instruction* instr);
  void DecodeSType(Instruction* instr);
  void DecodeBType(Instruction* instr);
  void DecodeUType(Instruction* instr);
  void DecodeJType(Instruction* instr);
  void DecodeCRType(Instruction* instr);
  void DecodeCAType(Instruction* instr);
  void DecodeCIType(Instruction* instr);
  void DecodeCIWType(Instruction* instr);
  void DecodeCSSType(Instruction* instr);
  void DecodeCLType(Instruction* instr);
  void DecodeCSType(Instruction* instr);
  void DecodeCJType(Instruction* instr);
  void DecodeVType(Instruction* instr);
  // Printing of instruction name.
  void PrintInstructionName(Instruction* instr);

  // Handle formatting of instructions and their options.
  int FormatRegister(Instruction* instr, const char* option);
  int FormatFPURegisterOrRoundMode(Instruction* instr, const char* option);
  int FormatRvcRegister(Instruction* instr, const char* option);
  int FormatRvcImm(Instruction* instr, const char* option);
  int FormatOption(Instruction* instr, const char* option);
  void Format(Instruction* instr, const char* format);
  void Unknown(Instruction* instr);

  const disasm::NameConverter& converter_;
  v8::internal::Vector<char> out_buffer_;
  int out_buffer_pos_;
};

// Support for assertions in the Decoder formatting functions.
#define STRING_STARTS_WITH(string, compare_string) \
  (strncmp(string, compare_string, strlen(compare_string)) == 0)

// Append the ch to the output buffer.
void Decoder::PrintChar(const char ch) { out_buffer_[out_buffer_pos_++] = ch; }

// Append the str to the output buffer.
void Decoder::Print(const char* str) {
  char cur = *str++;
  while (cur != '\0' && (out_buffer_pos_ < (out_buffer_.length() - 1))) {
    PrintChar(cur);
    cur = *str++;
  }
  out_buffer_[out_buffer_pos_] = 0;
}

// Print the register name according to the active name converter.
void Decoder::PrintRegister(int reg) {
  Print(converter_.NameOfCPURegister(reg));
}

void Decoder::PrintRs1(Instruction* instr) {
  int reg = instr->Rs1Value();
  PrintRegister(reg);
}

void Decoder::PrintRs2(Instruction* instr) {
  int reg = instr->Rs2Value();
  PrintRegister(reg);
}

void Decoder::PrintRd(Instruction* instr) {
  int reg = instr->RdValue();
  PrintRegister(reg);
}

void Decoder::PrintVs1(Instruction* instr) {
  int val = instr->Rs1Value();
  out_buffer_pos_ += SNPrintF(out_buffer_ + out_buffer_pos_, "0x%x", val);
}

// Print the FPUregister name according to the active name converter.
void Decoder::PrintFPURegister(int freg) {
  Print(converter_.NameOfXMMRegister(freg));
}

void Decoder::PrintFRs1(Instruction* instr) {
  int reg = instr->Rs1Value();
  PrintFPURegister(reg);
}

void Decoder::PrintFRs2(Instruction* instr) {
  int reg = instr->Rs2Value();
  PrintFPURegister(reg);
}

void Decoder::PrintFRs3(Instruction* instr) {
  int reg = instr->Rs3Value();
  PrintFPURegister(reg);
}

void Decoder::PrintFRd(Instruction* instr) {
  int reg = instr->RdValue();
  PrintFPURegister(reg);
}

void Decoder::PrintImm12X(Instruction* instr) {
  int32_t imm = instr->Imm12Value();
  out_buffer_pos_ += SNPrintF(out_buffer_ + out_buffer_pos_, "0x%x", imm);
}

void Decoder::PrintImm12(Instruction* instr) {
  int32_t imm = instr->Imm12Value();
  out_buffer_pos_ += SNPrintF(out_buffer_ + out_buffer_pos_, "%d", imm);
}

void Decoder::PrintBranchOffset(Instruction* instr) {
  int32_t imm = instr->BranchOffset();
  const char* target =
      converter_.NameOfAddress(reinterpret_cast<byte*>(instr) + imm);
  out_buffer_pos_ +=
      SNPrintF(out_buffer_ + out_buffer_pos_, "%d -> %s", imm, target);
}

void Decoder::PrintStoreOffset(Instruction* instr) {
  int32_t imm = instr->StoreOffset();
  out_buffer_pos_ += SNPrintF(out_buffer_ + out_buffer_pos_, "%d", imm);
}

void Decoder::PrintRvvSEW(Instruction* instr) {
<<<<<<< HEAD
  const char *sew = instr->RvvSEW();
=======
  const char* sew = instr->RvvSEW();
>>>>>>> 2be06511
  out_buffer_pos_ += SNPrintF(out_buffer_ + out_buffer_pos_, "%s", sew);
}

void Decoder::PrintRvvLMUL(Instruction* instr) {
<<<<<<< HEAD
  const char *lmul = instr->RvvLMUL();
=======
  const char* lmul = instr->RvvLMUL();
>>>>>>> 2be06511
  out_buffer_pos_ += SNPrintF(out_buffer_ + out_buffer_pos_, "%s", lmul);
}

void Decoder::PrintImm20U(Instruction* instr) {
  int32_t imm = instr->Imm20UValue();
  out_buffer_pos_ += SNPrintF(out_buffer_ + out_buffer_pos_, "0x%x", imm);
}

void Decoder::PrintImm20J(Instruction* instr) {
  int32_t imm = instr->Imm20JValue();
  const char* target =
      converter_.NameOfAddress(reinterpret_cast<byte*>(instr) + imm);
  out_buffer_pos_ +=
      SNPrintF(out_buffer_ + out_buffer_pos_, "%d -> %s", imm, target);
}

void Decoder::PrintShamt(Instruction* instr) {
  int32_t imm = instr->Shamt();
  out_buffer_pos_ += SNPrintF(out_buffer_ + out_buffer_pos_, "%d", imm);
}

void Decoder::PrintShamt32(Instruction* instr) {
  int32_t imm = instr->Shamt32();
  out_buffer_pos_ += SNPrintF(out_buffer_ + out_buffer_pos_, "%d", imm);
}

void Decoder::PrintRvcImm6(Instruction* instr) {
  int32_t imm = instr->RvcImm6Value();
  out_buffer_pos_ += SNPrintF(out_buffer_ + out_buffer_pos_, "%d", imm);
}

void Decoder::PrintRvcImm6U(Instruction* instr) {
  int32_t imm = instr->RvcImm6Value() & 0xFFFFF;
  out_buffer_pos_ += SNPrintF(out_buffer_ + out_buffer_pos_, "0x%x", imm);
}

void Decoder::PrintRvcImm6Addi16sp(Instruction* instr) {
  int32_t imm = instr->RvcImm6Addi16spValue();
  out_buffer_pos_ += SNPrintF(out_buffer_ + out_buffer_pos_, "%d", imm);
}

void Decoder::PrintRvcShamt(Instruction* instr) {
  int32_t imm = instr->RvcShamt6();
  out_buffer_pos_ += SNPrintF(out_buffer_ + out_buffer_pos_, "%d", imm);
}

void Decoder::PrintRvcImm6Ldsp(Instruction* instr) {
  int32_t imm = instr->RvcImm6LdspValue();
  out_buffer_pos_ += SNPrintF(out_buffer_ + out_buffer_pos_, "%d", imm);
}

void Decoder::PrintRvcImm6Lwsp(Instruction* instr) {
  int32_t imm = instr->RvcImm6LwspValue();
  out_buffer_pos_ += SNPrintF(out_buffer_ + out_buffer_pos_, "%d", imm);
}

void Decoder::PrintRvcImm6Swsp(Instruction* instr) {
  int32_t imm = instr->RvcImm6SwspValue();
  out_buffer_pos_ += SNPrintF(out_buffer_ + out_buffer_pos_, "%d", imm);
}

void Decoder::PrintRvcImm6Sdsp(Instruction* instr) {
  int32_t imm = instr->RvcImm6SdspValue();
  out_buffer_pos_ += SNPrintF(out_buffer_ + out_buffer_pos_, "%d", imm);
}

void Decoder::PrintRvcImm5W(Instruction* instr) {
  int32_t imm = instr->RvcImm5WValue();
  out_buffer_pos_ += SNPrintF(out_buffer_ + out_buffer_pos_, "%d", imm);
}

void Decoder::PrintRvcImm5D(Instruction* instr) {
  int32_t imm = instr->RvcImm5DValue();
  out_buffer_pos_ += SNPrintF(out_buffer_ + out_buffer_pos_, "%d", imm);
}

void Decoder::PrintRvcImm8Addi4spn(Instruction* instr) {
  int32_t imm = instr->RvcImm8Addi4spnValue();
  out_buffer_pos_ += SNPrintF(out_buffer_ + out_buffer_pos_, "%d", imm);
}

void Decoder::PrintRvcImm11CJ(Instruction* instr) {
  int32_t imm = instr->RvcImm11CJValue();
  out_buffer_pos_ += SNPrintF(out_buffer_ + out_buffer_pos_, "%d", imm);
}

void Decoder::PrintAcquireRelease(Instruction* instr) {
  bool aq = instr->AqValue();
  bool rl = instr->RlValue();
  if (aq || rl) {
    out_buffer_pos_ += SNPrintF(out_buffer_ + out_buffer_pos_, ".");
  }
  if (aq) {
    out_buffer_pos_ += SNPrintF(out_buffer_ + out_buffer_pos_, "aq");
  }
  if (rl) {
    out_buffer_pos_ += SNPrintF(out_buffer_ + out_buffer_pos_, "rl");
  }
}

void Decoder::PrintCSRReg(Instruction* instr) {
  int32_t csr_reg = instr->CsrValue();
  std::string s;
  switch (csr_reg) {
    case csr_fflags:  // Floating-Point Accrued Exceptions (RW)
      s = "csr_fflags";
      break;
    case csr_frm:  // Floating-Point Dynamic Rounding Mode (RW)
      s = "csr_frm";
      break;
    case csr_fcsr:  // Floating-Point Control and Status Register (RW)
      s = "csr_fcsr";
      break;
    case csr_cycle:
      s = "csr_cycle";
      break;
    case csr_time:
      s = "csr_time";
      break;
    case csr_instret:
      s = "csr_instret";
      break;
    case csr_cycleh:
      s = "csr_cycleh";
      break;
    case csr_timeh:
      s = "csr_timeh";
      break;
    case csr_instreth:
      s = "csr_instreth";
      break;
    default:
      UNREACHABLE();
  }
  out_buffer_pos_ += SNPrintF(out_buffer_ + out_buffer_pos_, "%s", s.c_str());
}

void Decoder::PrintRoundingMode(Instruction* instr) {
  int frm = instr->RoundMode();
  std::string s;
  switch (frm) {
    case RNE:
      s = "RNE";
      break;
    case RTZ:
      s = "RTZ";
      break;
    case RDN:
      s = "RDN";
      break;
    case RUP:
      s = "RUP";
      break;
    case RMM:
      s = "RMM";
      break;
    case DYN:
      s = "DYN";
      break;
    default:
      UNREACHABLE();
  }
  out_buffer_pos_ += SNPrintF(out_buffer_ + out_buffer_pos_, "%s", s.c_str());
}

void Decoder::PrintMemoryOrder(Instruction* instr, bool is_pred) {
  int memOrder = instr->MemoryOrder(is_pred);
  std::string s;
  if ((memOrder & PSI) == PSI) {
    s += "i";
  }
  if ((memOrder & PSO) == PSO) {
    s += "o";
  }
  if ((memOrder & PSR) == PSR) {
    s += "r";
  }
  if ((memOrder & PSW) == PSW) {
    s += "w";
  }
  out_buffer_pos_ += SNPrintF(out_buffer_ + out_buffer_pos_, "%s", s.c_str());
}

// Printing of instruction name.
void Decoder::PrintInstructionName(Instruction* instr) {}

// Handle all register based formatting in this function to reduce the
// complexity of FormatOption.
int Decoder::FormatRegister(Instruction* instr, const char* format) {
  DCHECK_EQ(format[0], 'r');
  if (format[1] == 's') {  // 'rs[12]: Rs register.
    if (format[2] == '1') {
      int reg = instr->Rs1Value();
      PrintRegister(reg);
      return 3;
    } else if (format[2] == '2') {
      int reg = instr->Rs2Value();
      PrintRegister(reg);
      return 3;
    }
    UNREACHABLE();
  } else if (format[1] == 'd') {  // 'rd: rd register.
    int reg = instr->RdValue();
    PrintRegister(reg);
    return 2;
  }
  UNREACHABLE();
}

// Handle all FPUregister based formatting in this function to reduce the
// complexity of FormatOption.
int Decoder::FormatFPURegisterOrRoundMode(Instruction* instr,
                                          const char* format) {
  DCHECK_EQ(format[0], 'f');
  if (format[1] == 's') {  // 'fs[1-3]: Rs register.
    if (format[2] == '1') {
      int reg = instr->Rs1Value();
      PrintFPURegister(reg);
      return 3;
    } else if (format[2] == '2') {
      int reg = instr->Rs2Value();
      PrintFPURegister(reg);
      return 3;
    } else if (format[2] == '3') {
      int reg = instr->Rs3Value();
      PrintFPURegister(reg);
      return 3;
    }
    UNREACHABLE();
  } else if (format[1] == 'd') {  // 'fd: fd register.
    int reg = instr->RdValue();
    PrintFPURegister(reg);
    return 2;
  } else if (format[1] == 'r') {  // 'frm
    DCHECK(STRING_STARTS_WITH(format, "frm"));
    PrintRoundingMode(instr);
    return 3;
  }
  UNREACHABLE();
}

// Handle all C extension register based formatting in this function to reduce
// the complexity of FormatOption.
int Decoder::FormatRvcRegister(Instruction* instr, const char* format) {
  DCHECK_EQ(format[0], 'C');
  DCHECK(format[1] == 'r' || format[1] == 'f');
  if (format[2] == 's') {  // 'Crs[12]: Rs register.
    if (format[3] == '1') {
      if (format[4] == 's') {  // 'Crs1s: 3-bits register
        int reg = instr->RvcRs1sValue();
        if (format[1] == 'r') {
          PrintRegister(reg);
        } else if (format[1] == 'f') {
          PrintFPURegister(reg);
        }
        return 5;
      }
      int reg = instr->RvcRs1Value();
      if (format[1] == 'r') {
        PrintRegister(reg);
      } else if (format[1] == 'f') {
        PrintFPURegister(reg);
      }
      return 4;
    } else if (format[3] == '2') {
      if (format[4] == 's') {  // 'Crs2s: 3-bits register
        int reg = instr->RvcRs2sValue();
        if (format[1] == 'r') {
          PrintRegister(reg);
        } else if (format[1] == 'f') {
          PrintFPURegister(reg);
        }
        return 5;
      }
      int reg = instr->RvcRs2Value();
      if (format[1] == 'r') {
        PrintRegister(reg);
      } else if (format[1] == 'f') {
        PrintFPURegister(reg);
      }
      return 4;
    }
    UNREACHABLE();
  } else if (format[2] == 'd') {  // 'Crd: rd register.
    int reg = instr->RvcRdValue();
    if (format[1] == 'r') {
      PrintRegister(reg);
    } else if (format[1] == 'f') {
      PrintFPURegister(reg);
    }
    return 3;
  }
  UNREACHABLE();
}

// Handle all C extension immediates based formatting in this function to reduce
// the complexity of FormatOption.
int Decoder::FormatRvcImm(Instruction* instr, const char* format) {
  // TODO(riscv): add other rvc imm format
  DCHECK(STRING_STARTS_WITH(format, "Cimm"));
  if (format[4] == '6') {
    if (format[5] == 'U') {
      DCHECK(STRING_STARTS_WITH(format, "Cimm6U"));
      PrintRvcImm6U(instr);
      return 6;
    } else if (format[5] == 'A') {
      if (format[9] == '1' && format[10] == '6') {
        DCHECK(STRING_STARTS_WITH(format, "Cimm6Addi16sp"));
        PrintRvcImm6Addi16sp(instr);
        return 13;
      }
      UNREACHABLE();
    } else if (format[5] == 'L') {
      if (format[6] == 'd') {
        if (format[7] == 's') {
          DCHECK(STRING_STARTS_WITH(format, "Cimm6Ldsp"));
          PrintRvcImm6Ldsp(instr);
          return 9;
        }
      } else if (format[6] == 'w') {
        if (format[7] == 's') {
          DCHECK(STRING_STARTS_WITH(format, "Cimm6Lwsp"));
          PrintRvcImm6Lwsp(instr);
          return 9;
        }
      }
      UNREACHABLE();
    } else if (format[5] == 'S') {
      if (format[6] == 'w') {
        DCHECK(STRING_STARTS_WITH(format, "Cimm6Swsp"));
        PrintRvcImm6Swsp(instr);
        return 9;
      } else if (format[6] == 'd') {
        DCHECK(STRING_STARTS_WITH(format, "Cimm6Sdsp"));
        PrintRvcImm6Sdsp(instr);
        return 9;
      }
      UNREACHABLE();
    }
    PrintRvcImm6(instr);
    return 5;
  } else if (format[4] == '5') {
    DCHECK(STRING_STARTS_WITH(format, "Cimm5"));
    if (format[5] == 'W') {
      DCHECK(STRING_STARTS_WITH(format, "Cimm5W"));
      PrintRvcImm5W(instr);
      return 6;
    } else if (format[5] == 'D') {
      DCHECK(STRING_STARTS_WITH(format, "Cimm5D"));
      PrintRvcImm5D(instr);
      return 6;
    }
    UNREACHABLE();
  } else if (format[4] == '8') {
    DCHECK(STRING_STARTS_WITH(format, "Cimm8"));
    if (format[5] == 'A') {
      DCHECK(STRING_STARTS_WITH(format, "Cimm8Addi4spn"));
      PrintRvcImm8Addi4spn(instr);
      return 13;
    }
    UNREACHABLE();
  } else if (format[4] == '1') {
    DCHECK(STRING_STARTS_WITH(format, "Cimm1"));
    if (format[5] == '1') {
      DCHECK(STRING_STARTS_WITH(format, "Cimm11CJ"));
      PrintRvcImm11CJ(instr);
      return 8;
    }
    UNREACHABLE();
  }
  UNREACHABLE();
}

// FormatOption takes a formatting string and interprets it based on
// the current instructions. The format string points to the first
// character of the option string (the option escape has already been
// consumed by the caller.)  FormatOption returns the number of
// characters that were consumed from the formatting string.
int Decoder::FormatOption(Instruction* instr, const char* format) {
  switch (format[0]) {
    case 'C': {  // `C extension
      if (format[1] == 'r' || format[1] == 'f') {
        return FormatRvcRegister(instr, format);
      } else if (format[1] == 'i') {
        return FormatRvcImm(instr, format);
      } else if (format[1] == 's') {
        DCHECK(STRING_STARTS_WITH(format, "Cshamt"));
        PrintRvcShamt(instr);
        return 6;
      }
      UNREACHABLE();
    }
    case 'c': {  // `csr: CSR registers
      if (format[1] == 's') {
        if (format[2] == 'r') {
          PrintCSRReg(instr);
          return 3;
        }
      }
      UNREACHABLE();
    }
    case 'i': {  // 'imm12, 'imm12x, 'imm20U, or 'imm20J: Immediates.
      if (format[3] == '1') {
        if (format[4] == '2') {
          DCHECK(STRING_STARTS_WITH(format, "imm12"));
          if (format[5] == 'x') {
            PrintImm12X(instr);
            return 6;
          }
          PrintImm12(instr);
          return 5;
        }
      } else if (format[3] == '2' && format[4] == '0') {
        DCHECK(STRING_STARTS_WITH(format, "imm20"));
        switch (format[5]) {
          case 'U':
            DCHECK(STRING_STARTS_WITH(format, "imm20U"));
            PrintImm20U(instr);
            break;
          case 'J':
            DCHECK(STRING_STARTS_WITH(format, "imm20J"));
            PrintImm20J(instr);
            break;
        }
        return 6;
      }
      UNREACHABLE();
    }
    case 'o': {  // 'offB or 'offS: Offsets.
      if (format[3] == 'B') {
        DCHECK(STRING_STARTS_WITH(format, "offB"));
        PrintBranchOffset(instr);
        return 4;
      } else if (format[3] == 'S') {
        DCHECK(STRING_STARTS_WITH(format, "offS"));
        PrintStoreOffset(instr);
        return 4;
      }
      UNREACHABLE();
    }
    case 'r': {  // 'r: registers.
      return FormatRegister(instr, format);
    }
    case 'f': {  // 'f: FPUregisters or `frm
      return FormatFPURegisterOrRoundMode(instr, format);
    }
    case 'a': {  // 'a: Atomic acquire and release.
      PrintAcquireRelease(instr);
      return 1;
    }
    case 'p': {  // `pre
      DCHECK(STRING_STARTS_WITH(format, "pre"));
      PrintMemoryOrder(instr, true);
      return 3;
    }
    case 's': {  // 's32 or 's64: Shift amount.
      if (format[1] == '3') {
        DCHECK(STRING_STARTS_WITH(format, "s32"));
        PrintShamt32(instr);
        return 3;
      } else if (format[1] == '6') {
        DCHECK(STRING_STARTS_WITH(format, "s64"));
        PrintShamt(instr);
        return 3;
      } else if (format[1] == 'u') {
        DCHECK(STRING_STARTS_WITH(format, "suc"));
        PrintMemoryOrder(instr, false);
        return 3;
      } else if (format[1] == 'e') {
        DCHECK(STRING_STARTS_WITH(format, "sew"));
        PrintRvvSEW(instr);
        return 3;
      }
      UNREACHABLE();
    }
    case 'v': {  // 'vs1: Raw values from register fields
      DCHECK(STRING_STARTS_WITH(format, "vs1"));
      PrintVs1(instr);
      return 3;
    }
    case 'l': {  // 'vs1: Raw values from register fields
      DCHECK(STRING_STARTS_WITH(format, "lmul"));
      PrintRvvLMUL(instr);
      return 4;
    }
  }
  UNREACHABLE();
}

// Format takes a formatting string for a whole instruction and prints it into
// the output buffer. All escaped options are handed to FormatOption to be
// parsed further.
void Decoder::Format(Instruction* instr, const char* format) {
  char cur = *format++;
  while ((cur != 0) && (out_buffer_pos_ < (out_buffer_.length() - 1))) {
    if (cur == '\'') {  // Single quote is used as the formatting escape.
      format += FormatOption(instr, format);
    } else {
      out_buffer_[out_buffer_pos_++] = cur;
    }
    cur = *format++;
  }
  out_buffer_[out_buffer_pos_] = '\0';
}

// For currently unimplemented decodings the disassembler calls Unknown(instr)
// which will just print "unknown" of the instruction bits.
void Decoder::Unknown(Instruction* instr) { Format(instr, "unknown"); }

// RISCV Instruction Decode Routine
void Decoder::DecodeRType(Instruction* instr) {
  switch (instr->InstructionBits() & kRTypeMask) {
    case RO_ADD:
      Format(instr, "add       'rd, 'rs1, 'rs2");
      break;
    case RO_SUB:
      if (instr->Rs1Value() == zero_reg.code())
        Format(instr, "neg       'rd, rs2");
      else
        Format(instr, "sub       'rd, 'rs1, 'rs2");
      break;
    case RO_SLL:
      Format(instr, "sll       'rd, 'rs1, 'rs2");
      break;
    case RO_SLT:
      if (instr->Rs2Value() == zero_reg.code())
        Format(instr, "sltz      'rd, 'rs1");
      else if (instr->Rs1Value() == zero_reg.code())
        Format(instr, "sgtz      'rd, 'rs2");
      else
        Format(instr, "slt       'rd, 'rs1, 'rs2");
      break;
    case RO_SLTU:
      if (instr->Rs1Value() == zero_reg.code())
        Format(instr, "snez      'rd, 'rs2");
      else
        Format(instr, "sltu      'rd, 'rs1, 'rs2");
      break;
    case RO_XOR:
      Format(instr, "xor       'rd, 'rs1, 'rs2");
      break;
    case RO_SRL:
      Format(instr, "srl       'rd, 'rs1, 'rs2");
      break;
    case RO_SRA:
      Format(instr, "sra       'rd, 'rs1, 'rs2");
      break;
    case RO_OR:
      Format(instr, "or        'rd, 'rs1, 'rs2");
      break;
    case RO_AND:
      Format(instr, "and       'rd, 'rs1, 'rs2");
      break;
#ifdef V8_TARGET_ARCH_64_BIT
    case RO_ADDW:
      Format(instr, "addw      'rd, 'rs1, 'rs2");
      break;
    case RO_SUBW:
      if (instr->Rs1Value() == zero_reg.code())
        Format(instr, "negw      'rd, 'rs2");
      else
        Format(instr, "subw      'rd, 'rs1, 'rs2");
      break;
    case RO_SLLW:
      Format(instr, "sllw      'rd, 'rs1, 'rs2");
      break;
    case RO_SRLW:
      Format(instr, "srlw      'rd, 'rs1, 'rs2");
      break;
    case RO_SRAW:
      Format(instr, "sraw      'rd, 'rs1, 'rs2");
      break;
#endif /* V8_TARGET_ARCH_64_BIT */
    // TODO(riscv): Add RISCV M extension macro
    case RO_MUL:
      Format(instr, "mul       'rd, 'rs1, 'rs2");
      break;
    case RO_MULH:
      Format(instr, "mulh      'rd, 'rs1, 'rs2");
      break;
    case RO_MULHSU:
      Format(instr, "mulhsu    'rd, 'rs1, 'rs2");
      break;
    case RO_MULHU:
      Format(instr, "mulhu     'rd, 'rs1, 'rs2");
      break;
    case RO_DIV:
      Format(instr, "div       'rd, 'rs1, 'rs2");
      break;
    case RO_DIVU:
      Format(instr, "divu      'rd, 'rs1, 'rs2");
      break;
    case RO_REM:
      Format(instr, "rem       'rd, 'rs1, 'rs2");
      break;
    case RO_REMU:
      Format(instr, "remu      'rd, 'rs1, 'rs2");
      break;
#ifdef V8_TARGET_ARCH_64_BIT
    case RO_MULW:
      Format(instr, "mulw      'rd, 'rs1, 'rs2");
      break;
    case RO_DIVW:
      Format(instr, "divw      'rd, 'rs1, 'rs2");
      break;
    case RO_DIVUW:
      Format(instr, "divuw     'rd, 'rs1, 'rs2");
      break;
    case RO_REMW:
      Format(instr, "remw      'rd, 'rs1, 'rs2");
      break;
    case RO_REMUW:
      Format(instr, "remuw     'rd, 'rs1, 'rs2");
      break;
#endif /*V8_TARGET_ARCH_64_BIT*/
    // TODO(riscv): End Add RISCV M extension macro
    default: {
      switch (instr->BaseOpcode()) {
        case AMO:
          DecodeRAType(instr);
          break;
        case OP_FP:
          DecodeRFPType(instr);
          break;
        default:
          UNSUPPORTED_RISCV();
      }
    }
  }
}

void Decoder::DecodeRAType(Instruction* instr) {
  // TODO(riscv): Add macro for RISCV A extension
  // Special handling for A extension instructions because it uses func5
  // For all A extension instruction, V8 simulator is pure sequential. No
  // Memory address lock or other synchronizaiton behaviors.
  switch (instr->InstructionBits() & kRATypeMask) {
    case RO_LR_W:
      Format(instr, "lr.w'a    'rd, ('rs1)");
      break;
    case RO_SC_W:
      Format(instr, "sc.w'a    'rd, 'rs2, ('rs1)");
      break;
    case RO_AMOSWAP_W:
      Format(instr, "amoswap.w'a 'rd, 'rs2, ('rs1)");
      break;
    case RO_AMOADD_W:
      Format(instr, "amoadd.w'a 'rd, 'rs2, ('rs1)");
      break;
    case RO_AMOXOR_W:
      Format(instr, "amoxor.w'a 'rd, 'rs2, ('rs1)");
      break;
    case RO_AMOAND_W:
      Format(instr, "amoand.w'a 'rd, 'rs2, ('rs1)");
      break;
    case RO_AMOOR_W:
      Format(instr, "amoor.w'a 'rd, 'rs2, ('rs1)");
      break;
    case RO_AMOMIN_W:
      Format(instr, "amomin.w'a 'rd, 'rs2, ('rs1)");
      break;
    case RO_AMOMAX_W:
      Format(instr, "amomax.w'a 'rd, 'rs2, ('rs1)");
      break;
    case RO_AMOMINU_W:
      Format(instr, "amominu.w'a 'rd, 'rs2, ('rs1)");
      break;
    case RO_AMOMAXU_W:
      Format(instr, "amomaxu.w'a 'rd, 'rs2, ('rs1)");
      break;
#ifdef V8_TARGET_ARCH_64_BIT
    case RO_LR_D:
      Format(instr, "lr.d'a 'rd, ('rs1)");
      break;
    case RO_SC_D:
      Format(instr, "sc.d'a 'rd, 'rs2, ('rs1)");
      break;
    case RO_AMOSWAP_D:
      Format(instr, "amoswap.d'a 'rd, 'rs2, ('rs1)");
      break;
    case RO_AMOADD_D:
      Format(instr, "amoadd.d'a 'rd, 'rs2, ('rs1)");
      break;
    case RO_AMOXOR_D:
      Format(instr, "amoxor.d'a 'rd, 'rs2, ('rs1)");
      break;
    case RO_AMOAND_D:
      Format(instr, "amoand.d'a 'rd, 'rs2, ('rs1)");
      break;
    case RO_AMOOR_D:
      Format(instr, "amoor.d'a 'rd, 'rs2, ('rs1)");
      break;
    case RO_AMOMIN_D:
      Format(instr, "amomin.d'a 'rd, 'rs2, ('rs1)");
      break;
    case RO_AMOMAX_D:
      Format(instr, "amoswap.d'a 'rd, 'rs2, ('rs1)");
      break;
    case RO_AMOMINU_D:
      Format(instr, "amominu.d'a 'rd, 'rs2, ('rs1)");
      break;
    case RO_AMOMAXU_D:
      Format(instr, "amomaxu.d'a 'rd, 'rs2, ('rs1)");
      break;
#endif /*V8_TARGET_ARCH_64_BIT*/
    // TODO(riscv): End Add macro for RISCV A extension
    default: {
      UNSUPPORTED_RISCV();
    }
  }
}

void Decoder::DecodeRFPType(Instruction* instr) {
  // OP_FP instructions (F/D) uses func7 first. Some further uses fun3 and rs2()

  // kRATypeMask is only for func7
  switch (instr->InstructionBits() & kRFPTypeMask) {
    // TODO(riscv): Add macro for RISCV F extension
    case RO_FADD_S:
      Format(instr, "fadd.s    'fd, 'fs1, 'fs2");
      break;
    case RO_FSUB_S:
      Format(instr, "fsub.s    'fd, 'fs1, 'fs2");
      break;
    case RO_FMUL_S:
      Format(instr, "fmul.s    'fd, 'fs1, 'fs2");
      break;
    case RO_FDIV_S:
      Format(instr, "fdiv.s    'fd, 'fs1, 'fs2");
      break;
    case RO_FSQRT_S:
      Format(instr, "fsqrt.s   'fd, 'fs1");
      break;
    case RO_FSGNJ_S: {  // RO_FSGNJN_S  RO_FSGNJX_S
      switch (instr->Funct3Value()) {
        case 0b000:  // RO_FSGNJ_S
          if (instr->Rs1Value() == instr->Rs2Value())
            Format(instr, "fmv.s     'fd, 'fs1");
          else
            Format(instr, "fsgnj.s   'fd, 'fs1, 'fs2");
          break;
        case 0b001:  // RO_FSGNJN_S
          if (instr->Rs1Value() == instr->Rs2Value())
            Format(instr, "fneg.s    'fd, 'fs1");
          else
            Format(instr, "fsgnjn.s  'fd, 'fs1, 'fs2");
          break;
        case 0b010:  // RO_FSGNJX_S
          if (instr->Rs1Value() == instr->Rs2Value())
            Format(instr, "fabs.s    'fd, 'fs1");
          else
            Format(instr, "fsgnjx.s  'fd, 'fs1, 'fs2");
          break;
        default:
          UNSUPPORTED_RISCV();
      }
      break;
    }
    case RO_FMIN_S: {  // RO_FMAX_S
      switch (instr->Funct3Value()) {
        case 0b000:  // RO_FMIN_S
          Format(instr, "fmin.s    'fd, 'fs1, 'fs2");
          break;
        case 0b001:  // RO_FMAX_S
          Format(instr, "fmax.s    'fd, 'fs1, 'fs2");
          break;
        default:
          UNSUPPORTED_RISCV();
      }
      break;
    }
    case RO_FCVT_W_S: {  // RO_FCVT_WU_S , 64F RO_FCVT_L_S RO_FCVT_LU_S
      switch (instr->Rs2Value()) {
        case 0b00000:  // RO_FCVT_W_S
          Format(instr, "fcvt.w.s  ['frm] 'rd, 'fs1");
          break;
        case 0b00001:  // RO_FCVT_WU_S
          Format(instr, "fcvt.wu.s ['frm] 'rd, 'fs1");
          break;
#ifdef V8_TARGET_ARCH_64_BIT
        case 0b00010:  // RO_FCVT_L_S
          Format(instr, "fcvt.l.s  ['frm] 'rd, 'fs1");
          break;
        case 0b00011:  // RO_FCVT_LU_S
          Format(instr, "fcvt.lu.s ['frm] 'rd, 'fs1");
          break;
#endif /* V8_TARGET_ARCH_64_BIT */
        default:
          UNSUPPORTED_RISCV();
      }
      break;
    }
    case RO_FMV: {  // RO_FCLASS_S
      if (instr->Rs2Value() != 0b00000) {
        UNSUPPORTED_RISCV();
      }
      switch (instr->Funct3Value()) {
        case 0b000:  // RO_FMV_X_W
          Format(instr, "fmv.x.w   'rd, 'fs1");
          break;
        case 0b001:  // RO_FCLASS_S
          Format(instr, "fclass.s  'rd, 'fs1");
          break;
        default:
          UNSUPPORTED_RISCV();
      }
      break;
    }
    case RO_FLE_S: {  // RO_FEQ_S RO_FLT_S RO_FLE_S
      switch (instr->Funct3Value()) {
        case 0b010:  // RO_FEQ_S
          Format(instr, "feq.s     'rd, 'fs1, 'fs2");
          break;
        case 0b001:  // RO_FLT_S
          Format(instr, "flt.s     'rd, 'fs1, 'fs2");
          break;
        case 0b000:  // RO_FLE_S
          Format(instr, "fle.s     'rd, 'fs1, 'fs2");
          break;
        default:
          UNSUPPORTED_RISCV();
      }
      break;
    }
    case RO_FCVT_S_W: {  // RO_FCVT_S_WU , 64F RO_FCVT_S_L RO_FCVT_S_LU
      switch (instr->Rs2Value()) {
        case 0b00000:  // RO_FCVT_S_W
          Format(instr, "fcvt.s.w  'fd, 'rs1");
          break;
        case 0b00001:  // RO_FCVT_S_WU
          Format(instr, "fcvt.s.wu 'fd, 'rs1");
          break;
#ifdef V8_TARGET_ARCH_64_BIT
        case 0b00010:  // RO_FCVT_S_L
          Format(instr, "fcvt.s.l  'fd, 'rs1");
          break;
        case 0b00011:  // RO_FCVT_S_LU
          Format(instr, "fcvt.s.lu 'fd, 'rs1");
          break;
#endif /* V8_TARGET_ARCH_64_BIT */
        default: {
          UNSUPPORTED_RISCV();
        }
      }
      break;
    }
    case RO_FMV_W_X: {
      if (instr->Funct3Value() == 0b000) {
        Format(instr, "fmv.w.x   'fd, 'rs1");
      } else {
        UNSUPPORTED_RISCV();
      }
      break;
    }
    // TODO(riscv): Add macro for RISCV D extension
    case RO_FADD_D:
      Format(instr, "fadd.d    'fd, 'fs1, 'fs2");
      break;
    case RO_FSUB_D:
      Format(instr, "fsub.d    'fd, 'fs1, 'fs2");
      break;
    case RO_FMUL_D:
      Format(instr, "fmul.d    'fd, 'fs1, 'fs2");
      break;
    case RO_FDIV_D:
      Format(instr, "fdiv.d    'fd, 'fs1, 'fs2");
      break;
    case RO_FSQRT_D: {
      if (instr->Rs2Value() == 0b00000) {
        Format(instr, "fsqrt.d   'fd, 'fs1");
      } else {
        UNSUPPORTED_RISCV();
      }
      break;
    }
    case RO_FSGNJ_D: {  // RO_FSGNJN_D RO_FSGNJX_D
      switch (instr->Funct3Value()) {
        case 0b000:  // RO_FSGNJ_D
          if (instr->Rs1Value() == instr->Rs2Value())
            Format(instr, "fmv.d     'fd, 'fs1");
          else
            Format(instr, "fsgnj.d   'fd, 'fs1, 'fs2");
          break;
        case 0b001:  // RO_FSGNJN_D
          if (instr->Rs1Value() == instr->Rs2Value())
            Format(instr, "fneg.d    'fd, 'fs1");
          else
            Format(instr, "fsgnjn.d  'fd, 'fs1, 'fs2");
          break;
        case 0b010:  // RO_FSGNJX_D
          if (instr->Rs1Value() == instr->Rs2Value())
            Format(instr, "fabs.d    'fd, 'fs1");
          else
            Format(instr, "fsgnjx.d  'fd, 'fs1, 'fs2");
          break;
        default:
          UNSUPPORTED_RISCV();
      }
      break;
    }
    case RO_FMIN_D: {  // RO_FMAX_D
      switch (instr->Funct3Value()) {
        case 0b000:  // RO_FMIN_D
          Format(instr, "fmin.d    'fd, 'fs1, 'fs2");
          break;
        case 0b001:  // RO_FMAX_D
          Format(instr, "fmax.d    'fd, 'fs1, 'fs2");
          break;
        default:
          UNSUPPORTED_RISCV();
      }
      break;
    }
    case (RO_FCVT_S_D & kRFPTypeMask): {
      if (instr->Rs2Value() == 0b00001) {
        Format(instr, "fcvt.s.d  ['frm] 'fd, 'rs1");
      } else {
        UNSUPPORTED_RISCV();
      }
      break;
    }
    case RO_FCVT_D_S: {
      if (instr->Rs2Value() == 0b00000) {
        Format(instr, "fcvt.d.s  'fd, 'fs1");
      } else {
        UNSUPPORTED_RISCV();
      }
      break;
    }
    case RO_FLE_D: {  // RO_FEQ_D RO_FLT_D RO_FLE_D
      switch (instr->Funct3Value()) {
        case 0b010:  // RO_FEQ_S
          Format(instr, "feq.d     'rd, 'fs1, 'fs2");
          break;
        case 0b001:  // RO_FLT_D
          Format(instr, "flt.d     'rd, 'fs1, 'fs2");
          break;
        case 0b000:  // RO_FLE_D
          Format(instr, "fle.d     'rd, 'fs1, 'fs2");
          break;
        default:
          UNSUPPORTED_RISCV();
      }
      break;
    }
    case (RO_FCLASS_D & kRFPTypeMask): {  // RO_FCLASS_D , 64D RO_FMV_X_D
      if (instr->Rs2Value() != 0b00000) {
        UNSUPPORTED_RISCV();
        break;
      }
      switch (instr->Funct3Value()) {
        case 0b001:  // RO_FCLASS_D
          Format(instr, "fclass.d  'rd, 'fs1");
          break;
#ifdef V8_TARGET_ARCH_64_BIT
        case 0b000:  // RO_FMV_X_D
          Format(instr, "fmv.x.d   'rd, 'fs1");
          break;
#endif /* V8_TARGET_ARCH_64_BIT */
        default:
          UNSUPPORTED_RISCV();
      }
      break;
    }
    case RO_FCVT_W_D: {  // RO_FCVT_WU_D , 64F RO_FCVT_L_D RO_FCVT_LU_D
      switch (instr->Rs2Value()) {
        case 0b00000:  // RO_FCVT_W_D
          Format(instr, "fcvt.w.d  ['frm] 'rd, 'fs1");
          break;
        case 0b00001:  // RO_FCVT_WU_D
          Format(instr, "fcvt.wu.d ['frm] 'rd, 'fs1");
          break;
#ifdef V8_TARGET_ARCH_64_BIT
        case 0b00010:  // RO_FCVT_L_D
          Format(instr, "fcvt.l.d  ['frm] 'rd, 'fs1");
          break;
        case 0b00011:  // RO_FCVT_LU_D
          Format(instr, "fcvt.lu.d ['frm] 'rd, 'fs1");
          break;
#endif /* V8_TARGET_ARCH_64_BIT */
        default:
          UNSUPPORTED_RISCV();
      }
      break;
    }
    case RO_FCVT_D_W: {  // RO_FCVT_D_WU , 64F RO_FCVT_D_L RO_FCVT_D_LU
      switch (instr->Rs2Value()) {
        case 0b00000:  // RO_FCVT_D_W
          Format(instr, "fcvt.d.w  'fd, 'rs1");
          break;
        case 0b00001:  // RO_FCVT_D_WU
          Format(instr, "fcvt.d.wu 'fd, 'rs1");
          break;
#ifdef V8_TARGET_ARCH_64_BIT
        case 0b00010:  // RO_FCVT_D_L
          Format(instr, "fcvt.d.l  'fd, 'rs1");
          break;
        case 0b00011:  // RO_FCVT_D_LU
          Format(instr, "fcvt.d.lu 'fd, 'rs1");
          break;
#endif /* V8_TARGET_ARCH_64_BIT */
        default:
          UNSUPPORTED_RISCV();
      }
      break;
    }
#ifdef V8_TARGET_ARCH_64_BIT
    case RO_FMV_D_X: {
      if (instr->Funct3Value() == 0b000 && instr->Rs2Value() == 0b00000) {
        Format(instr, "fmv.d.x   'fd, 'rs1");
      } else {
        UNSUPPORTED_RISCV();
      }
      break;
    }
#endif /* V8_TARGET_ARCH_64_BIT */
    default: {
      UNSUPPORTED_RISCV();
    }
  }
}

void Decoder::DecodeR4Type(Instruction* instr) {
  switch (instr->InstructionBits() & kR4TypeMask) {
    // TODO(riscv): use F Extension macro block
    case RO_FMADD_S:
      Format(instr, "fmadd.s   'fd, 'fs1, 'fs2, 'fs3");
      break;
    case RO_FMSUB_S:
      Format(instr, "fmsub.s   'fd, 'fs1, 'fs2, 'fs3");
      break;
    case RO_FNMSUB_S:
      Format(instr, "fnmsub.s   'fd, 'fs1, 'fs2, 'fs3");
      break;
    case RO_FNMADD_S:
      Format(instr, "fnmadd.s   'fd, 'fs1, 'fs2, 'fs3");
      break;
    // TODO(riscv): use F Extension macro block
    case RO_FMADD_D:
      Format(instr, "fmadd.d   'fd, 'fs1, 'fs2, 'fs3");
      break;
    case RO_FMSUB_D:
      Format(instr, "fmsub.d   'fd, 'fs1, 'fs2, 'fs3");
      break;
    case RO_FNMSUB_D:
      Format(instr, "fnmsub.d  'fd, 'fs1, 'fs2, 'fs3");
      break;
    case RO_FNMADD_D:
      Format(instr, "fnmadd.d  'fd, 'fs1, 'fs2, 'fs3");
      break;
    default:
      UNSUPPORTED_RISCV();
  }
}

void Decoder::DecodeIType(Instruction* instr) {
  switch (instr->InstructionBits() & kITypeMask) {
    case RO_JALR:
      if (instr->RdValue() == zero_reg.code() &&
          instr->Rs1Value() == ra.code() && instr->Imm12Value() == 0)
        Format(instr, "ret");
      else if (instr->RdValue() == zero_reg.code() && instr->Imm12Value() == 0)
        Format(instr, "jr        'rs1");
      else if (instr->RdValue() == ra.code() && instr->Imm12Value() == 0)
        Format(instr, "jalr      'rs1");
      else
        Format(instr, "jalr      'rd, 'imm12('rs1)");
      break;
    case RO_LB:
      Format(instr, "lb        'rd, 'imm12('rs1)");
      break;
    case RO_LH:
      Format(instr, "lh        'rd, 'imm12('rs1)");
      break;
    case RO_LW:
      Format(instr, "lw        'rd, 'imm12('rs1)");
      break;
    case RO_LBU:
      Format(instr, "lbu       'rd, 'imm12('rs1)");
      break;
    case RO_LHU:
      Format(instr, "lhu       'rd, 'imm12('rs1)");
      break;
#ifdef V8_TARGET_ARCH_64_BIT
    case RO_LWU:
      Format(instr, "lwu       'rd, 'imm12('rs1)");
      break;
    case RO_LD:
      Format(instr, "ld        'rd, 'imm12('rs1)");
      break;
#endif /*V8_TARGET_ARCH_64_BIT*/
    case RO_ADDI:
      if (instr->Imm12Value() == 0) {
        if (instr->RdValue() == zero_reg.code() &&
            instr->Rs1Value() == zero_reg.code())
          Format(instr, "nop");
        else
          Format(instr, "mv        'rd, 'rs1");
      } else if (instr->Rs1Value() == zero_reg.code()) {
        Format(instr, "li        'rd, 'imm12");
      } else {
        Format(instr, "addi      'rd, 'rs1, 'imm12");
      }
      break;
    case RO_SLTI:
      Format(instr, "slti      'rd, 'rs1, 'imm12");
      break;
    case RO_SLTIU:
      if (instr->Imm12Value() == 1)
        Format(instr, "seqz      'rd, 'rs1");
      else
        Format(instr, "sltiu     'rd, 'rs1, 'imm12");
      break;
    case RO_XORI:
      if (instr->Imm12Value() == -1)
        Format(instr, "not       'rd, 'rs1");
      else
        Format(instr, "xori      'rd, 'rs1, 'imm12x");
      break;
    case RO_ORI:
      Format(instr, "ori       'rd, 'rs1, 'imm12x");
      break;
    case RO_ANDI:
      Format(instr, "andi      'rd, 'rs1, 'imm12x");
      break;
    case RO_SLLI:
      Format(instr, "slli      'rd, 'rs1, 's64");
      break;
    case RO_SRLI: {  //  RO_SRAI
      if (!instr->IsArithShift()) {
        Format(instr, "srli      'rd, 'rs1, 's64");
      } else {
        Format(instr, "srai      'rd, 'rs1, 's64");
      }
      break;
    }
#ifdef V8_TARGET_ARCH_64_BIT
    case RO_ADDIW:
      if (instr->Imm12Value() == 0)
        Format(instr, "sext.w    'rd, 'rs1");
      else
        Format(instr, "addiw     'rd, 'rs1, 'imm12");
      break;
    case RO_SLLIW:
      Format(instr, "slliw     'rd, 'rs1, 's32");
      break;
    case RO_SRLIW: {  //  RO_SRAIW
      if (!instr->IsArithShift()) {
        Format(instr, "srliw     'rd, 'rs1, 's32");
      } else {
        Format(instr, "sraiw     'rd, 'rs1, 's32");
      }
      break;
    }
#endif /*V8_TARGET_ARCH_64_BIT*/
    case RO_FENCE:
      if (instr->MemoryOrder(true) == PSIORW &&
          instr->MemoryOrder(false) == PSIORW)
        Format(instr, "fence");
      else
        Format(instr, "fence 'pre, 'suc");
      break;
    case RO_ECALL: {                   // RO_EBREAK
      if (instr->Imm12Value() == 0) {  // ECALL
        Format(instr, "ecall");
      } else if (instr->Imm12Value() == 1) {  // EBREAK
        Format(instr, "ebreak");
      } else {
        UNSUPPORTED_RISCV();
      }
      break;
    }
    // TODO(riscv): use Zifencei Standard Extension macro block
    case RO_FENCE_I:
      Format(instr, "fence.i");
      break;
    // TODO(riscv): use Zicsr Standard Extension macro block
    // FIXME(RISC-V): Add special formatting for CSR registers
    case RO_CSRRW:
      if (instr->CsrValue() == csr_fcsr) {
        if (instr->RdValue() == zero_reg.code())
          Format(instr, "fscsr     'rs1");
        else
          Format(instr, "fscsr     'rd, 'rs1");
      } else if (instr->CsrValue() == csr_frm) {
        if (instr->RdValue() == zero_reg.code())
          Format(instr, "fsrm      'rs1");
        else
          Format(instr, "fsrm      'rd, 'rs1");
      } else if (instr->CsrValue() == csr_fflags) {
        if (instr->RdValue() == zero_reg.code())
          Format(instr, "fsflags   'rs1");
        else
          Format(instr, "fsflags   'rd, 'rs1");
      } else if (instr->RdValue() == zero_reg.code()) {
        Format(instr, "csrw      'csr, 'rs1");
      } else {
        Format(instr, "csrrw     'rd, 'csr, 'rs1");
      }
      break;
    case RO_CSRRS:
      if (instr->Rs1Value() == zero_reg.code()) {
        switch (instr->CsrValue()) {
          case csr_instret:
            Format(instr, "rdinstret 'rd");
            break;
          case csr_instreth:
            Format(instr, "rdinstreth 'rd");
            break;
          case csr_time:
            Format(instr, "rdtime    'rd");
            break;
          case csr_timeh:
            Format(instr, "rdtimeh   'rd");
            break;
          case csr_cycle:
            Format(instr, "rdcycle   'rd");
            break;
          case csr_cycleh:
            Format(instr, "rdcycleh  'rd");
            break;
          case csr_fflags:
            Format(instr, "frflags   'rd");
            break;
          case csr_frm:
            Format(instr, "frrm      'rd");
            break;
          case csr_fcsr:
            Format(instr, "frcsr     'rd");
            break;
          default:
            UNREACHABLE();
        }
      } else if (instr->Rs1Value() == zero_reg.code()) {
        Format(instr, "csrr      'rd, 'csr");
      } else if (instr->RdValue() == zero_reg.code()) {
        Format(instr, "csrs      'csr, 'rs1");
      } else {
        Format(instr, "csrrs     'rd, 'csr, 'rs1");
      }
      break;
    case RO_CSRRC:
      if (instr->RdValue() == zero_reg.code())
        Format(instr, "csrc      'csr, 'rs1");
      else
        Format(instr, "csrrc     'rd, 'csr, 'rs1");
      break;
    case RO_CSRRWI:
      if (instr->RdValue() == zero_reg.code())
        Format(instr, "csrwi     'csr, 'vs1");
      else
        Format(instr, "csrrwi    'rd, 'csr, 'vs1");
      break;
    case RO_CSRRSI:
      if (instr->RdValue() == zero_reg.code())
        Format(instr, "csrsi     'csr, 'vs1");
      else
        Format(instr, "csrrsi    'rd, 'csr, 'vs1");
      break;
    case RO_CSRRCI:
      if (instr->RdValue() == zero_reg.code())
        Format(instr, "csrci     'csr, 'vs1");
      else
        Format(instr, "csrrci    'rd, 'csr, 'vs1");
      break;
    // TODO(riscv): use F Extension macro block
    case RO_FLW:
      Format(instr, "flw       'fd, 'imm12('rs1)");
      break;
    // TODO(riscv): use D Extension macro block
    case RO_FLD:
      Format(instr, "fld       'fd, 'imm12('rs1)");
      break;
    default:
      UNSUPPORTED_RISCV();
  }
}

void Decoder::DecodeSType(Instruction* instr) {
  switch (instr->InstructionBits() & kSTypeMask) {
    case RO_SB:
      Format(instr, "sb        'rs2, 'offS('rs1)");
      break;
    case RO_SH:
      Format(instr, "sh        'rs2, 'offS('rs1)");
      break;
    case RO_SW:
      Format(instr, "sw        'rs2, 'offS('rs1)");
      break;
#ifdef V8_TARGET_ARCH_64_BIT
    case RO_SD:
      Format(instr, "sd        'rs2, 'offS('rs1)");
      break;
#endif /*V8_TARGET_ARCH_64_BIT*/
    // TODO(riscv): use F Extension macro block
    case RO_FSW:
      Format(instr, "fsw       'fs2, 'offS('rs1)");
      break;
    // TODO(riscv): use D Extension macro block
    case RO_FSD:
      Format(instr, "fsd       'fs2, 'offS('rs1)");
      break;
    default:
      UNSUPPORTED_RISCV();
  }
}

void Decoder::DecodeBType(Instruction* instr) {
  switch (instr->InstructionBits() & kBTypeMask) {
    case RO_BEQ:
      Format(instr, "beq       'rs1, 'rs2, 'offB");
      break;
    case RO_BNE:
      Format(instr, "bne       'rs1, 'rs2, 'offB");
      break;
    case RO_BLT:
      Format(instr, "blt       'rs1, 'rs2, 'offB");
      break;
    case RO_BGE:
      Format(instr, "bge       'rs1, 'rs2, 'offB");
      break;
    case RO_BLTU:
      Format(instr, "bltu      'rs1, 'rs2, 'offB");
      break;
    case RO_BGEU:
      Format(instr, "bgeu      'rs1, 'rs2, 'offB");
      break;
    default:
      UNSUPPORTED_RISCV();
  }
}
void Decoder::DecodeUType(Instruction* instr) {
  // U Type doesn't have additional mask
  switch (instr->BaseOpcodeFieldRaw()) {
    case RO_LUI:
      Format(instr, "lui       'rd, 'imm20U");
      break;
    case RO_AUIPC:
      Format(instr, "auipc     'rd, 'imm20U");
      break;
    default:
      UNSUPPORTED_RISCV();
  }
}
void Decoder::DecodeJType(Instruction* instr) {
  // J Type doesn't have additional mask
  switch (instr->BaseOpcodeValue()) {
    case RO_JAL:
      if (instr->RdValue() == zero_reg.code())
        Format(instr, "j         'imm20J");
      else if (instr->RdValue() == ra.code())
        Format(instr, "jal       'imm20J");
      else
        Format(instr, "jal       'rd, 'imm20J");
      break;
    default:
      UNSUPPORTED_RISCV();
  }
}

void Decoder::DecodeCRType(Instruction* instr) {
  switch (instr->RvcFunct4Value()) {
    case 0b1000:
      if (instr->RvcRs1Value() != 0 && instr->RvcRs2Value() == 0)
        Format(instr, "jr        'Crs1");
      else if (instr->RvcRdValue() != 0 && instr->RvcRs2Value() != 0)
        Format(instr, "mv        'Crd, 'Crs2");
      else
        UNSUPPORTED_RISCV();
      break;
    case 0b1001:
      if (instr->RvcRs1Value() == 0 && instr->RvcRs2Value() == 0)
        Format(instr, "ebreak");
      else if (instr->RvcRdValue() != 0 && instr->RvcRs2Value() == 0)
        Format(instr, "jalr      'Crs1");
      else if (instr->RvcRdValue() != 0 && instr->RvcRs2Value() != 0)
        Format(instr, "add       'Crd, 'Crd, 'Crs2");
      else
        UNSUPPORTED_RISCV();
      break;
    default:
      UNSUPPORTED_RISCV();
  }
}

void Decoder::DecodeCAType(Instruction* instr) {
  switch (instr->InstructionBits() & kCATypeMask) {
    case RO_C_SUB:
      Format(instr, "sub       'Crs1s, 'Crs1s, 'Crs2s");
      break;
    case RO_C_XOR:
      Format(instr, "xor       'Crs1s, 'Crs1s, 'Crs2s");
      break;
    case RO_C_OR:
      Format(instr, "or       'Crs1s, 'Crs1s, 'Crs2s");
      break;
    case RO_C_AND:
      Format(instr, "and       'Crs1s, 'Crs1s, 'Crs2s");
      break;
    case RO_C_SUBW:
      Format(instr, "subw       'Crs1s, 'Crs1s, 'Crs2s");
      break;
    case RO_C_ADDW:
      Format(instr, "addw       'Crs1s, 'Crs1s, 'Crs2s");
      break;
    default:
      UNSUPPORTED_RISCV();
  }
}

void Decoder::DecodeCIType(Instruction* instr) {
  switch (instr->RvcOpcode()) {
    case RO_C_NOP_ADDI:
      if (instr->RvcRdValue() == 0)
        Format(instr, "nop");
      else
        Format(instr, "addi      'Crd, 'Crd, 'Cimm6");
      break;
    case RO_C_ADDIW:
      Format(instr, "addiw     'Crd, 'Crd, 'Cimm6");
      break;
    case RO_C_LI:
      Format(instr, "li        'Crd, 'Cimm6");
      break;
    case RO_C_LUI_ADD:
      if (instr->RvcRdValue() == 2)
        Format(instr, "addi      sp, sp, 'Cimm6Addi16sp");
      else if (instr->RvcRdValue() != 0 && instr->RvcRdValue() != 2)
        Format(instr, "lui       'Crd, 'Cimm6U");
      else
        UNSUPPORTED_RISCV();
      break;
    case RO_C_SLLI:
      Format(instr, "slli      'Crd, 'Crd, 'Cshamt");
      break;
    case RO_C_FLDSP:
      Format(instr, "fld       'Cfd, 'Cimm6Ldsp(sp)");
      break;
    case RO_C_LWSP:
      Format(instr, "lw        'Crd, 'Cimm6Lwsp(sp)");
      break;
    case RO_C_LDSP:
      Format(instr, "ld        'Crd, 'Cimm6Ldsp(sp)");
      break;
    default:
      UNSUPPORTED_RISCV();
  }
}

void Decoder::DecodeCIWType(Instruction* instr) {
  switch (instr->RvcOpcode()) {
    case RO_C_ADDI4SPN:
      Format(instr, "addi       'Crs2s, sp, 'Cimm8Addi4spn");
      break;
    default:
      UNSUPPORTED_RISCV();
  }
}

void Decoder::DecodeCSSType(Instruction* instr) {
  switch (instr->RvcOpcode()) {
    case RO_C_SWSP:
      Format(instr, "sw        'Crs2, 'Cimm6Swsp(sp)");
      break;
    case RO_C_SDSP:
      Format(instr, "sd        'Crs2, 'Cimm6Sdsp(sp)");
      break;
    case RO_C_FSDSP:
      Format(instr, "fsd       'Cfs2, 'Cimm6Sdsp(sp)");
      break;
    default:
      UNSUPPORTED_RISCV();
  }
}

void Decoder::DecodeCLType(Instruction* instr) {
  switch (instr->RvcOpcode()) {
    case RO_C_FLD:
      Format(instr, "fld       'Cfs2s, 'Cimm5D('Crs1s)");
      break;
    case RO_C_LW:
      Format(instr, "lw       'Crs2s, 'Cimm5W('Crs1s)");
      break;
    case RO_C_LD:
      Format(instr, "ld       'Crs2s, 'Cimm5D('Crs1s)");
      break;
    default:
      UNSUPPORTED_RISCV();
  }
}

void Decoder::DecodeCSType(Instruction* instr) {
  switch (instr->RvcOpcode()) {
    case RO_C_FSD:
      Format(instr, "fsd       'Cfs2s, 'Cimm5D('Crs1s)");
      break;
    case RO_C_SW:
      Format(instr, "sw       'Crs2s, 'Cimm5W('Crs1s)");
      break;
    case RO_C_SD:
      Format(instr, "sd       'Crs2s, 'Cimm5D('Crs1s)");
      break;
    default:
      UNSUPPORTED_RISCV();
  }
}

void Decoder::DecodeVType(Instruction* instr) {
  switch (instr->InstructionBits() & kVTypeMask) {
    case OP_IVV:
      UNSUPPORTED_RISCV();
      break;
    case OP_FVV:
      UNSUPPORTED_RISCV();
      break;
    case OP_MVV:
      UNSUPPORTED_RISCV();
      break;
    case OP_IVI:
      UNSUPPORTED_RISCV();
      break;
    case OP_IVX:
      UNSUPPORTED_RISCV();
      break;
    case OP_FVF:
      UNSUPPORTED_RISCV();
      break;
    case OP_MVX:
      UNSUPPORTED_RISCV();
      break;
  }
  switch (instr->InstructionBits() &
          (kBaseOpcodeMask | kFunct3Mask | 0x80000000)) {
    case RO_V_VSETVLI:
      Format(instr, "vsetvli       'rd, 'rs1, 'sew, 'lmul");
      break;
    case RO_V_VSETVL:
      Format(instr, "vsetvl       'rd, 'rs1,  'rs2");
      break;
    default:
      UNSUPPORTED_RISCV();
      break;
  }
}

void Decoder::DecodeCJType(Instruction* instr) {
  switch (instr->RvcOpcode()) {
    case RO_C_J:
      Format(instr, "j       'Cimm11CJ");
      break;
    default:
      UNSUPPORTED_RISCV();
  }
}

// Disassemble the instruction at *instr_ptr into the output buffer.
// All instructions are one word long, except for the simulator
// pseudo-instruction stop(msg). For that one special case, we return
// size larger than one kInstrSize.
int Decoder::InstructionDecode(byte* instr_ptr) {
  Instruction* instr = Instruction::At(instr_ptr);
  // Print raw instruction bytes.
  out_buffer_pos_ += SNPrintF(out_buffer_ + out_buffer_pos_, "%08x       ",
                              instr->InstructionBits());
  switch (instr->InstructionType()) {
    case Instruction::kRType:
      DecodeRType(instr);
      break;
    case Instruction::kR4Type:
      DecodeR4Type(instr);
      break;
    case Instruction::kIType:
      DecodeIType(instr);
      break;
    case Instruction::kSType:
      DecodeSType(instr);
      break;
    case Instruction::kBType:
      DecodeBType(instr);
      break;
    case Instruction::kUType:
      DecodeUType(instr);
      break;
    case Instruction::kJType:
      DecodeJType(instr);
      break;
    case Instruction::kCRType:
      DecodeCRType(instr);
      break;
    case Instruction::kCAType:
      DecodeCAType(instr);
      break;
    case Instruction::kCJType:
      DecodeCJType(instr);
      break;
    case Instruction::kCIType:
      DecodeCIType(instr);
      break;
    case Instruction::kCIWType:
      DecodeCIWType(instr);
      break;
    case Instruction::kCSSType:
      DecodeCSSType(instr);
      break;
    case Instruction::kCLType:
      DecodeCLType(instr);
      break;
    case Instruction::kCSType:
      DecodeCSType(instr);
      break;
    case Instruction::kVType:
      DecodeVType(instr);
      break;
    default:
      Format(instr, "UNSUPPORTED");
      UNSUPPORTED_RISCV();
  }
  return instr->InstructionSize();
}

}  // namespace internal
}  // namespace v8

//------------------------------------------------------------------------------

namespace disasm {

const char* NameConverter::NameOfAddress(byte* addr) const {
  v8::internal::SNPrintF(tmp_buffer_, "%p", static_cast<void*>(addr));
  return tmp_buffer_.begin();
}

const char* NameConverter::NameOfConstant(byte* addr) const {
  return NameOfAddress(addr);
}

const char* NameConverter::NameOfCPURegister(int reg) const {
  return v8::internal::Registers::Name(reg);
}

const char* NameConverter::NameOfXMMRegister(int reg) const {
  return v8::internal::FPURegisters::Name(reg);
}

const char* NameConverter::NameOfByteCPURegister(int reg) const {
  UNREACHABLE();  // RISC-V does not have the concept of a byte register.
  return "nobytereg";
}

const char* NameConverter::NameInCode(byte* addr) const {
  // The default name converter is called for unknown code. So we will not try
  // to access any memory.
  return "";
}

//------------------------------------------------------------------------------

int Disassembler::InstructionDecode(v8::internal::Vector<char> buffer,
                                    byte* instruction) {
  v8::internal::Decoder d(converter_, buffer);
  return d.InstructionDecode(instruction);
}

// The RISC-V assembler does not currently use constant pools.
int Disassembler::ConstantPoolSizeAt(byte* instruction) {
  return v8::internal::Assembler::ConstantPoolSizeAt(
      reinterpret_cast<v8::internal::Instruction*>(instruction));
}

void Disassembler::Disassemble(FILE* f, byte* begin, byte* end,
                               UnimplementedOpcodeAction unimplemented_action) {
  NameConverter converter;
  Disassembler d(converter, unimplemented_action);
  for (byte* pc = begin; pc < end;) {
    v8::internal::EmbeddedVector<char, 128> buffer;
    buffer[0] = '\0';
    byte* prev_pc = pc;
    pc += d.InstructionDecode(buffer, pc);
    v8::internal::PrintF(f, "%p    %08x      %s\n", static_cast<void*>(prev_pc),
                         *reinterpret_cast<uint32_t*>(prev_pc), buffer.begin());
  }
}

#undef STRING_STARTS_WITH

}  // namespace disasm

#endif  // V8_TARGET_ARCH_RISCV64<|MERGE_RESOLUTION|>--- conflicted
+++ resolved
@@ -229,20 +229,12 @@
 }
 
 void Decoder::PrintRvvSEW(Instruction* instr) {
-<<<<<<< HEAD
-  const char *sew = instr->RvvSEW();
-=======
   const char* sew = instr->RvvSEW();
->>>>>>> 2be06511
   out_buffer_pos_ += SNPrintF(out_buffer_ + out_buffer_pos_, "%s", sew);
 }
 
 void Decoder::PrintRvvLMUL(Instruction* instr) {
-<<<<<<< HEAD
-  const char *lmul = instr->RvvLMUL();
-=======
   const char* lmul = instr->RvvLMUL();
->>>>>>> 2be06511
   out_buffer_pos_ += SNPrintF(out_buffer_ + out_buffer_pos_, "%s", lmul);
 }
 
