--- conflicted
+++ resolved
@@ -463,15 +463,11 @@
   T(UnterminatedTemplate, "Unterminated template literal")                     \
   T(UnterminatedTemplateExpr, "Missing } in template expression")              \
   T(FoundNonCallableHasInstance, "Found non-callable @@hasInstance")           \
-<<<<<<< HEAD
-  T(NonObjectInInstanceOfCheck, "Expecting an object in instanceof check")     \
+  T(NonObjectInInstanceOfCheck, "right-hand side is not an object")            \
   /* SyntaxError for the optional type system */                               \
   T(InvalidType, "Invalid type.")                                              \
   T(BadFunctionOrConstructorType,                                              \
     "Expecting '=>' in function or constructor type.")                         \
-=======
-  T(NonObjectInInstanceOfCheck, "right-hand side is not an object")            \
->>>>>>> 2a1570ef
   /* EvalError */                                                              \
   T(CodeGenFromStrings, "%")                                                   \
   /* URIError */                                                               \
