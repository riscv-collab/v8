// Copyright 2017 the V8 project authors. All rights reserved.
// Use of this source code is governed by a BSD-style license that can be
// found in the LICENSE file.

#ifndef V8_OBJECTS_CODE_H_
#define V8_OBJECTS_CODE_H_

#include "src/base/bit-field.h"
#include "src/builtins/builtins.h"
#include "src/codegen/handler-table.h"
#include "src/deoptimizer/translation-array.h"
#include "src/objects/code-kind.h"
#include "src/objects/contexts.h"
#include "src/objects/fixed-array.h"
#include "src/objects/heap-object.h"
#include "src/objects/objects.h"
#include "src/objects/shared-function-info.h"
#include "src/objects/struct.h"

// Has to be the last include (doesn't have include guards):
#include "src/objects/object-macros.h"

namespace v8 {
namespace internal {

class ByteArray;
class BytecodeArray;
class CodeDataContainer;
class CodeDesc;

class LocalFactory;
template <typename Impl>
class FactoryBase;

namespace interpreter {
class Register;
}  // namespace interpreter

#include "torque-generated/src/objects/code-tq.inc"

// CodeDataContainer is a container for all mutable fields associated with its
// referencing {Code} object. Since {Code} objects reside on write-protected
// pages within the heap, its header fields need to be immutable. There always
// is a 1-to-1 relation between {Code} and {CodeDataContainer}, the referencing
// field {Code::code_data_container} itself is immutable.
class CodeDataContainer : public HeapObject {
 public:
  NEVER_READ_ONLY_SPACE
  DECL_ACCESSORS(next_code_link, Object)
  DECL_RELAXED_INT32_ACCESSORS(kind_specific_flags)

  // Clear uninitialized padding space. This ensures that the snapshot content
  // is deterministic.
  inline void clear_padding();

  //
  // A collection of getters and predicates that are used by respective methods
  // on Code object. They are defined here mostly because they operate on the
  // writable state of the respective Code object.
  //

  inline bool can_have_weak_objects() const;
  inline void set_can_have_weak_objects(bool value);

  inline bool marked_for_deoptimization() const;
  inline void set_marked_for_deoptimization(bool flag);

  // Back-reference to the Code object.
  // Available only when V8_EXTERNAL_CODE_SPACE is defined.
  DECL_GETTER(code, Code)
  DECL_RELAXED_GETTER(code, Code)

  // When V8_EXTERNAL_CODE_SPACE is enabled, Code objects are allocated in
  // a separate pointer compression cage instead of the cage where all the
  // other objects are allocated.
  // This field contains code cage base value which is used for decompressing
  // the reference to respective Code. Basically, |code_cage_base| and |code|
  // fields together form a full pointer. The reason why they are split is that
  // the code field must also support atomic access and the word alignment of
  // the full value is not guaranteed.
  inline PtrComprCageBase code_cage_base() const;
  inline void set_code_cage_base(Address code_cage_base);
  inline PtrComprCageBase code_cage_base(RelaxedLoadTag) const;
  inline void set_code_cage_base(Address code_cage_base, RelaxedStoreTag);

  // Cached value of code().InstructionStart().
  // Available only when V8_EXTERNAL_CODE_SPACE is defined.
  DECL_GETTER(code_entry_point, Address)

  inline void SetCodeAndEntryPoint(
      Isolate* isolate_for_sandbox, Code code,
      WriteBarrierMode mode = UPDATE_WRITE_BARRIER);
  // Updates the value of the code entry point. The code must be equal to
  // the code() value.
  inline void UpdateCodeEntryPoint(Isolate* isolate_for_sandbox, Code code);

  inline void AllocateExternalPointerEntries(Isolate* isolate);

  // Initializes internal flags field which stores cached values of some
  // properties of the respective Code object.
  // Available only when V8_EXTERNAL_CODE_SPACE is enabled.
  inline void initialize_flags(CodeKind kind, Builtin builtin_id,
                               bool is_turbofanned,
                               bool is_off_heap_trampoline);

  // Alias for code_entry_point to make it API compatible with Code.
  inline Address InstructionStart() const;

  // Alias for code_entry_point to make it API compatible with Code.
  inline Address raw_instruction_start() const;

  // Alias for code_entry_point to make it API compatible with Code.
  inline Address entry() const;

#ifdef V8_EXTERNAL_CODE_SPACE
  //
  // A collection of getters and predicates that forward queries to associated
  // Code object.
  //

  inline CodeKind kind() const;
  inline Builtin builtin_id() const;
  inline bool is_builtin() const;

  inline bool is_optimized_code() const;
  inline bool is_wasm_code() const;

  // Testers for interpreter builtins.
  inline bool is_interpreter_trampoline_builtin() const;

  // Testers for baseline builtins.
  inline bool is_baseline_trampoline_builtin() const;
  inline bool is_baseline_leave_frame_builtin() const;

  // Tells whether the code checks the tiering state in the function's
  // feedback vector.
  inline bool checks_tiering_state() const;

  // Tells whether the outgoing parameters of this code are tagged pointers.
  inline bool has_tagged_outgoing_params() const;

  // [is_maglevved]: Tells whether the code object was generated by the
  // Maglev optimizing compiler.
  inline bool is_maglevved() const;

  // [is_turbofanned]: Tells whether the code object was generated by the
  // TurboFan optimizing compiler.
  inline bool is_turbofanned() const;

  // [is_off_heap_trampoline]: For kind BUILTIN tells whether
  // this is a trampoline to an off-heap builtin.
  inline bool is_off_heap_trampoline() const;

  DECL_GETTER(deoptimization_data, FixedArray)
  DECL_GETTER(bytecode_or_interpreter_data, HeapObject)
  DECL_GETTER(source_position_table, ByteArray)
  DECL_GETTER(bytecode_offset_table, ByteArray)

  // When builtins un-embedding is enabled for the Isolate
  // (see Isolate::is_short_builtin_calls_enabled()) then both embedded and
  // un-embedded builtins might be exeuted and thus two kinds of |pc|s might
  // appear on the stack.
  // Unlike the paremeterless versions of the functions above the below variants
  // ensure that the instruction start correspond to the given |pc| value.
  // Thus for off-heap trampoline Code objects the result might be the
  // instruction start/end of the embedded code stream or of un-embedded one.
  // For normal Code objects these functions just return the
  // raw_instruction_start/end() values.
  // TODO(11527): remove these versions once the full solution is ready.
  Address OffHeapInstructionStart(Isolate* isolate, Address pc) const;
  Address OffHeapInstructionEnd(Isolate* isolate, Address pc) const;

  inline Address InstructionStart(Isolate* isolate, Address pc) const;
  inline Address InstructionEnd(Isolate* isolate, Address pc) const;

#endif  // V8_EXTERNAL_CODE_SPACE

  DECL_CAST(CodeDataContainer)

  // Dispatched behavior.
  DECL_PRINTER(CodeDataContainer)
  DECL_VERIFIER(CodeDataContainer)

// Layout description.
#define CODE_DATA_FIELDS(V)                                         \
  /* Strong pointer fields. */                                      \
  V(kPointerFieldsStrongEndOffset, 0)                               \
  /* Weak pointer fields. */                                        \
  V(kNextCodeLinkOffset, kTaggedSize)                               \
  V(kPointerFieldsWeakEndOffset, 0)                                 \
  /* Strong Code pointer fields. */                                 \
  V(kCodeOffset, V8_EXTERNAL_CODE_SPACE_BOOL ? kTaggedSize : 0)     \
  V(kCodePointerFieldsStrongEndOffset, 0)                           \
  /* Raw data fields. */                                            \
  V(kCodeCageBaseUpper32BitsOffset,                                 \
    V8_EXTERNAL_CODE_SPACE_BOOL ? kTaggedSize : 0)                  \
  V(kCodeEntryPointOffset,                                          \
    V8_EXTERNAL_CODE_SPACE_BOOL ? kExternalPointerSize : 0)         \
  V(kFlagsOffset, V8_EXTERNAL_CODE_SPACE_BOOL ? kUInt16Size : 0)    \
  V(kBuiltinIdOffset, V8_EXTERNAL_CODE_SPACE_BOOL ? kInt16Size : 0) \
  V(kKindSpecificFlagsOffset, kInt32Size)                           \
  V(kUnalignedSize, OBJECT_POINTER_PADDING(kUnalignedSize))         \
  /* Total size. */                                                 \
  V(kSize, 0)

  DEFINE_FIELD_OFFSET_CONSTANTS(HeapObject::kHeaderSize, CODE_DATA_FIELDS)
#undef CODE_DATA_FIELDS

  class BodyDescriptor;

  // Flags layout.
#define FLAGS_BIT_FIELDS(V, _)      \
  V(KindField, CodeKind, 4, _)      \
  V(IsTurbofannedField, bool, 1, _) \
  V(IsOffHeapTrampoline, bool, 1, _)
  /* The other 10 bits are still free. */

  DEFINE_BIT_FIELDS(FLAGS_BIT_FIELDS)
#undef FLAGS_BIT_FIELDS
  static_assert(FLAGS_BIT_FIELDS_Ranges::kBitsCount == 6);
  static_assert(!V8_EXTERNAL_CODE_SPACE_BOOL ||
                (FLAGS_BIT_FIELDS_Ranges::kBitsCount <=
                 FIELD_SIZE(CodeDataContainer::kFlagsOffset) * kBitsPerByte));

 private:
  DECL_ACCESSORS(raw_code, Object)
  DECL_RELAXED_GETTER(raw_code, Object)
  inline void set_code_entry_point(Isolate* isolate, Address value);

  // When V8_EXTERNAL_CODE_SPACE is enabled the flags field contains cached
  // values of some flags of the from the respective Code object.
  DECL_RELAXED_UINT16_ACCESSORS(flags)

  friend Factory;
  friend FactoryBase<Factory>;
  friend FactoryBase<LocalFactory>;

  OBJECT_CONSTRUCTORS(CodeDataContainer, HeapObject);
};

// Code describes objects with on-the-fly generated machine code.
class Code : public HeapObject {
 public:
  NEVER_READ_ONLY_SPACE
  // Opaque data type for encapsulating code flags like kind, inline
  // cache state, and arguments count.
  using Flags = uint32_t;

  // All Code objects have the following layout:
  //
  //  +--------------------------+
  //  |          header          |
  //  | padded to code alignment |
  //  +--------------------------+  <-- raw_body_start()
  //  |       instructions       |   == raw_instruction_start()
  //  |           ...            |
  //  | padded to meta alignment |      see kMetadataAlignment
  //  +--------------------------+  <-- raw_instruction_end()
  //  |         metadata         |   == raw_metadata_start() (MS)
  //  |           ...            |
  //  |                          |  <-- MS + handler_table_offset()
  //  |                          |  <-- MS + constant_pool_offset()
  //  |                          |  <-- MS + code_comments_offset()
  //  |                          |  <-- MS + unwinding_info_offset()
  //  | padded to obj alignment  |
  //  +--------------------------+  <-- raw_metadata_end() == raw_body_end()
  //  | padded to code alignment |
  //  +--------------------------+
  //
  // In other words, the variable-size 'body' consists of 'instructions' and
  // 'metadata'.
  //
  // Note the accessor functions below may be prefixed with 'raw'. In this case,
  // raw accessors (e.g. raw_instruction_start) always refer to the on-heap
  // Code object, while camel-case accessors (e.g. InstructionStart) may refer
  // to an off-heap area in the case of embedded builtins.
  //
  // Embedded builtins are on-heap Code objects, with an out-of-line body
  // section. The on-heap Code object contains an essentially empty body
  // section, while accessors, as mentioned above, redirect to the off-heap
  // area. Metadata table offsets remain relative to MetadataStart(), i.e. they
  // point into the off-heap metadata section. The off-heap layout is described
  // in detail in the EmbeddedData class, but at a high level one can assume a
  // dedicated, out-of-line, instruction and metadata section for each embedded
  // builtin *in addition* to the on-heap Code object:
  //
  //  +--------------------------+  <-- InstructionStart()
  //  |   off-heap instructions  |
  //  |           ...            |
  //  +--------------------------+  <-- InstructionEnd()
  //
  //  +--------------------------+  <-- MetadataStart() (MS)
  //  |    off-heap metadata     |
  //  |           ...            |  <-- MS + handler_table_offset()
  //  |                          |  <-- MS + constant_pool_offset()
  //  |                          |  <-- MS + code_comments_offset()
  //  |                          |  <-- MS + unwinding_info_offset()
  //  +--------------------------+  <-- MetadataEnd()

  // Constants for use in static asserts, stating whether the body is adjacent,
  // i.e. instructions and metadata areas are adjacent.
  static constexpr bool kOnHeapBodyIsContiguous = true;
  static constexpr bool kOffHeapBodyIsContiguous = false;
  static constexpr bool kBodyIsContiguous =
      kOnHeapBodyIsContiguous && kOffHeapBodyIsContiguous;

  inline Address raw_body_start() const;
  inline Address raw_body_end() const;
  inline int raw_body_size() const;

  inline Address raw_instruction_start() const;
  inline Address InstructionStart() const;

  inline Address raw_instruction_end() const;
  inline Address InstructionEnd() const;

  // When builtins un-embedding is enabled for the Isolate
  // (see Isolate::is_short_builtin_calls_enabled()) then both embedded and
  // un-embedded builtins might be exeuted and thus two kinds of |pc|s might
  // appear on the stack.
  // Unlike the paremeterless versions of the functions above the below variants
  // ensure that the instruction start correspond to the given |pc| value.
  // Thus for off-heap trampoline Code objects the result might be the
  // instruction start/end of the embedded code stream or of un-embedded one.
  // For normal Code objects these functions just return the
  // raw_instruction_start/end() values.
  // TODO(11527): remove these versions once the full solution is ready.
  inline Address InstructionStart(Isolate* isolate, Address pc) const;
  V8_EXPORT_PRIVATE Address OffHeapInstructionStart(Isolate* isolate,
                                                    Address pc) const;
  inline Address InstructionEnd(Isolate* isolate, Address pc) const;
  V8_EXPORT_PRIVATE Address OffHeapInstructionEnd(Isolate* isolate,
                                                  Address pc) const;

  // Computes offset of the |pc| from the instruction start. The |pc| must
  // belong to this code.
  inline int GetOffsetFromInstructionStart(Isolate* isolate, Address pc) const;

  inline int raw_instruction_size() const;
  inline void set_raw_instruction_size(int value);
  inline int InstructionSize() const;

  inline Address raw_metadata_start() const;
  inline Address raw_metadata_end() const;
  inline int raw_metadata_size() const;
  inline void set_raw_metadata_size(int value);
  inline int MetadataSize() const;

  // The metadata section is aligned to this value.
  static constexpr int kMetadataAlignment = kIntSize;

  // [safepoint_table_offset]: The offset where the safepoint table starts.
  inline int safepoint_table_offset() const { return 0; }
  inline Address SafepointTableAddress() const;
  inline int safepoint_table_size() const;
  inline bool has_safepoint_table() const;

  // [handler_table_offset]: The offset where the exception handler table
  // starts.
  inline int handler_table_offset() const;
  inline void set_handler_table_offset(int offset);
  inline Address HandlerTableAddress() const;
  inline int handler_table_size() const;
  inline bool has_handler_table() const;

  // [constant_pool offset]: Offset of the constant pool.
  inline int constant_pool_offset() const;
  inline void set_constant_pool_offset(int offset);
  inline Address constant_pool() const;
  inline int constant_pool_size() const;
  inline bool has_constant_pool() const;

  // [code_comments_offset]: Offset of the code comment section.
  inline int code_comments_offset() const;
  inline void set_code_comments_offset(int offset);
  inline Address code_comments() const;
  inline int code_comments_size() const;
  inline bool has_code_comments() const;

  // [unwinding_info_offset]: Offset of the unwinding info section.
  inline int32_t unwinding_info_offset() const;
  inline void set_unwinding_info_offset(int32_t offset);
  inline Address unwinding_info_start() const;
  inline Address unwinding_info_end() const;
  inline int unwinding_info_size() const;
  inline bool has_unwinding_info() const;

#ifdef ENABLE_DISASSEMBLER
  const char* GetName(Isolate* isolate) const;
  V8_EXPORT_PRIVATE void Disassemble(const char* name, std::ostream& os,
                                     Isolate* isolate,
                                     Address current_pc = kNullAddress);
#endif

  // [relocation_info]: Code relocation information
  DECL_ACCESSORS(relocation_info, ByteArray)

  // This function should be called only from GC.
  void ClearEmbeddedObjects(Heap* heap);

  // [deoptimization_data]: Array containing data for deopt for non-baseline
  // code.
  DECL_ACCESSORS(deoptimization_data, FixedArray)
  // [bytecode_or_interpreter_data]: BytecodeArray or InterpreterData for
  // baseline code.
  DECL_ACCESSORS(bytecode_or_interpreter_data, HeapObject)

  // [source_position_table]: ByteArray for the source positions table for
  // non-baseline code.
  DECL_ACCESSORS(source_position_table, ByteArray)
  // [bytecode_offset_table]: ByteArray for the bytecode offset for baseline
  // code.
  DECL_ACCESSORS(bytecode_offset_table, ByteArray)

  // If source positions have not been collected or an exception has been thrown
  // this will return empty_byte_array.
  inline ByteArray SourcePositionTable(SharedFunctionInfo sfi) const;

  // [code_data_container]: A container indirection for all mutable fields.
  DECL_RELEASE_ACQUIRE_ACCESSORS(code_data_container, CodeDataContainer)

  // [next_code_link]: Link for lists of optimized or deoptimized code.
  // Note that this field is stored in the {CodeDataContainer} to be mutable.
  inline Object next_code_link() const;
  inline void set_next_code_link(Object value);

  // Unchecked accessors to be used during GC.
  inline ByteArray unchecked_relocation_info() const;

  inline int relocation_size() const;

  // [kind]: Access to specific code kind.
  inline CodeKind kind() const;

  inline bool is_optimized_code() const;
  inline bool is_wasm_code() const;

  // Testers for interpreter builtins.
  inline bool is_interpreter_trampoline_builtin() const;

  // Testers for baseline builtins.
  inline bool is_baseline_trampoline_builtin() const;
  inline bool is_baseline_leave_frame_builtin() const;

  // Tells whether the code checks the tiering state in the function's
  // feedback vector.
  inline bool checks_tiering_state() const;

  // Tells whether the outgoing parameters of this code are tagged pointers.
  inline bool has_tagged_outgoing_params() const;

  // [is_turbofanned]: Tells whether the code object was generated by the
  // TurboFan optimizing compiler.
  inline bool is_turbofanned() const;

  // TODO(jgruber): Reconsider these predicates; we should probably merge them
  // and rename to something appropriate.
  inline bool is_maglevved() const;

  // [can_have_weak_objects]: If CodeKindIsOptimizedJSFunction(kind), tells
  // whether the embedded objects in code should be treated weakly.
  inline bool can_have_weak_objects() const;
  inline void set_can_have_weak_objects(bool value);

  // [builtin]: For builtins, tells which builtin index the code object
  // has. The builtin index is a non-negative integer for builtins, and
  // Builtin::kNoBuiltinId (-1) otherwise.
  inline Builtin builtin_id() const;
  inline void set_builtin_id(Builtin builtin);
  inline bool is_builtin() const;

  inline unsigned inlined_bytecode_size() const;
  inline void set_inlined_bytecode_size(unsigned size);

  inline BytecodeOffset osr_offset() const;
  inline void set_osr_offset(BytecodeOffset offset);

  // [uses_safepoint_table]: Whether this Code object uses safepoint tables
  // (note the table may still be empty, see has_safepoint_table).
  inline bool uses_safepoint_table() const;

  // [stack_slots]: If {uses_safepoint_table()}, the number of stack slots
  // reserved in the code prologue; otherwise 0.
  inline int stack_slots() const;

  // [marked_for_deoptimization]: If CodeKindCanDeoptimize(kind), tells whether
  // the code is going to be deoptimized.
  inline bool marked_for_deoptimization() const;
  inline void set_marked_for_deoptimization(bool flag);

  // [embedded_objects_cleared]: If CodeKindIsOptimizedJSFunction(kind), tells
  // whether the embedded objects in the code marked for deoptimization were
  // cleared. Note that embedded_objects_cleared() implies
  // marked_for_deoptimization().
  inline bool embedded_objects_cleared() const;
  inline void set_embedded_objects_cleared(bool flag);

  // [is_promise_rejection]: For kind BUILTIN tells whether the
  // exception thrown by the code will lead to promise rejection or
  // uncaught if both this and is_exception_caught is set.
  // Use GetBuiltinCatchPrediction to access this.
  inline void set_is_promise_rejection(bool flag);

  // [is_off_heap_trampoline]: For kind BUILTIN tells whether
  // this is a trampoline to an off-heap builtin.
  inline bool is_off_heap_trampoline() const;

  // Get the safepoint entry for the given pc.
  SafepointEntry GetSafepointEntry(Isolate* isolate, Address pc);

  // The entire code object including its header is copied verbatim to the
  // snapshot so that it can be written in one, fast, memcpy during
  // deserialization. The deserializer will overwrite some pointers, rather
  // like a runtime linker, but the random allocation addresses used in the
  // mksnapshot process would still be present in the unlinked snapshot data,
  // which would make snapshot production non-reproducible. This method wipes
  // out the to-be-overwritten header data for reproducible snapshots.
  inline void WipeOutHeader();

  // When V8_EXTERNAL_CODE_SPACE is enabled, Code objects are allocated in
  // a separate pointer compression cage instead of the cage where all the
  // other objects are allocated.
  // This field contains cage base value which is used for decompressing
  // the references to non-Code objects (map, deoptimization_data, etc.).
  inline PtrComprCageBase main_cage_base() const;
  inline PtrComprCageBase main_cage_base(RelaxedLoadTag) const;
  inline void set_main_cage_base(Address cage_base, RelaxedStoreTag);

  // Clear uninitialized padding space. This ensures that the snapshot content
  // is deterministic. Depending on the V8 build mode there could be no padding.
  inline void clear_padding();
  // Initialize the flags field. Similar to clear_padding above this ensure that
  // the snapshot content is deterministic.
  inline void initialize_flags(CodeKind kind, bool is_turbofanned,
                               int stack_slots, bool is_off_heap_trampoline);

  // Convert a target address into a code object.
  static inline Code GetCodeFromTargetAddress(Address address);

  // Convert an entry address into an object.
  static inline Code GetObjectFromEntryAddress(Address location_of_address);

  // Returns the size of code and its metadata. This includes the size of code
  // relocation information, deoptimization data.
  inline int SizeIncludingMetadata() const;

  // Returns the address of the first relocation info (read backwards!).
  inline byte* relocation_start() const;

  // Returns the address right after the relocation info (read backwards!).
  inline byte* relocation_end() const;

  // Code entry point.
  inline Address entry() const;

  // Returns true if pc is inside this object's instructions.
  inline bool contains(Isolate* isolate, Address pc);

  // Relocate the code by delta bytes. Called to signal that this code
  // object has been moved by delta bytes.
  void Relocate(intptr_t delta);

  // Migrate code from desc without flushing the instruction cache.
  void CopyFromNoFlush(ByteArray reloc_info, Heap* heap, const CodeDesc& desc);
  void RelocateFromDesc(ByteArray reloc_info, Heap* heap, const CodeDesc& desc);

  // Copy the RelocInfo portion of |desc| to |dest|. The ByteArray must be
  // exactly the same size as the RelocInfo in |desc|.
  static inline void CopyRelocInfoToByteArray(ByteArray dest,
                                              const CodeDesc& desc);

  inline uintptr_t GetBaselineStartPCForBytecodeOffset(int bytecode_offset,
                                                       BytecodeArray bytecodes);

  inline uintptr_t GetBaselineEndPCForBytecodeOffset(int bytecode_offset,
                                                     BytecodeArray bytecodes);

  // Returns the PC of the next bytecode in execution order.
  // If the bytecode at the given offset is JumpLoop, the PC of the jump target
  // is returned. Other jumps are not allowed.
  // For other bytecodes this is equivalent to
  // GetBaselineEndPCForBytecodeOffset.
  inline uintptr_t GetBaselinePCForNextExecutedBytecode(
      int bytecode_offset, BytecodeArray bytecodes);

  inline int GetBytecodeOffsetForBaselinePC(Address baseline_pc,
                                            BytecodeArray bytecodes);

  // Flushes the instruction cache for the executable instructions of this code
  // object. Make sure to call this while the code is still writable.
  void FlushICache() const;

  // Returns the object size for a given body (used for allocation).
  static int SizeFor(int body_size) {
    return RoundUp(kHeaderSize + body_size, kCodeAlignment);
  }

  inline int CodeSize() const;

  // Hides HeapObject::Size(...) and redirects queries to CodeSize().
  DECL_GETTER(Size, int)

  DECL_CAST(Code)

  // Dispatched behavior.
  DECL_PRINTER(Code)
  DECL_VERIFIER(Code)

  bool CanDeoptAt(Isolate* isolate, Address pc);

  void SetMarkedForDeoptimization(const char* reason);

  inline HandlerTable::CatchPrediction GetBuiltinCatchPrediction();

  bool IsIsolateIndependent(Isolate* isolate);

  inline bool CanContainWeakObjects();

  inline bool IsWeakObject(HeapObject object);

  static inline bool IsWeakObjectInOptimizedCode(HeapObject object);

  static inline bool IsWeakObjectInDeoptimizationLiteralArray(Object object);

  // Returns false if this is an embedded builtin Code object that's in
  // read_only_space and hence doesn't have execute permissions.
  inline bool IsExecutable();

  // Returns true if the function is inlined in the code.
  bool Inlines(SharedFunctionInfo sfi);

  class OptimizedCodeIterator;

  // Layout description.
#define CODE_FIELDS(V)                                                        \
  V(kRelocationInfoOffset, kTaggedSize)                                       \
  V(kDeoptimizationDataOrInterpreterDataOffset, kTaggedSize)                  \
  V(kPositionTableOffset, kTaggedSize)                                        \
  V(kCodeDataContainerOffset, kTaggedSize)                                    \
  /* Data or code not directly visited by GC directly starts here. */         \
  /* The serializer needs to copy bytes starting from here verbatim. */       \
  /* Objects embedded into code is visited via reloc info. */                 \
  V(kDataStart, 0)                                                            \
  V(kMainCageBaseUpper32BitsOffset,                                           \
    V8_EXTERNAL_CODE_SPACE_BOOL ? kTaggedSize : 0)                            \
  V(kInstructionSizeOffset, kIntSize)                                         \
  V(kMetadataSizeOffset, kIntSize)                                            \
  V(kFlagsOffset, kInt32Size)                                                 \
  V(kBuiltinIndexOffset, kIntSize)                                            \
  V(kInlinedBytecodeSizeOffset, kIntSize)                                     \
  V(kOsrOffsetOffset, kInt32Size)                                             \
  /* Offsets describing inline metadata tables, relative to MetadataStart. */ \
  V(kHandlerTableOffsetOffset, kIntSize)                                      \
  V(kConstantPoolOffsetOffset,                                                \
    FLAG_enable_embedded_constant_pool.value() ? kIntSize : 0)                \
  V(kCodeCommentsOffsetOffset, kIntSize)                                      \
  V(kUnwindingInfoOffsetOffset, kInt32Size)                                   \
  V(kUnalignedHeaderSize, 0)                                                  \
  /* Add padding to align the instruction start following right after */      \
  /* the Code object header. */                                               \
  V(kOptionalPaddingOffset, CODE_POINTER_PADDING(kOptionalPaddingOffset))     \
  V(kHeaderSize, 0)

  DEFINE_FIELD_OFFSET_CONSTANTS(HeapObject::kHeaderSize, CODE_FIELDS)
#undef CODE_FIELDS

  // This documents the amount of free space we have in each Code object header
  // due to padding for code alignment.
#if V8_TARGET_ARCH_ARM64
  static constexpr int kHeaderPaddingSize =
      V8_EXTERNAL_CODE_SPACE_BOOL ? 4 : (COMPRESS_POINTERS_BOOL ? 8 : 20);
#elif V8_TARGET_ARCH_MIPS64
  static constexpr int kHeaderPaddingSize = 20;
#elif V8_TARGET_ARCH_LOONG64
  static constexpr int kHeaderPaddingSize = 20;
#elif V8_TARGET_ARCH_X64
  static constexpr int kHeaderPaddingSize =
      V8_EXTERNAL_CODE_SPACE_BOOL ? 4 : (COMPRESS_POINTERS_BOOL ? 8 : 52);
#elif V8_TARGET_ARCH_ARM
  static constexpr int kHeaderPaddingSize = 8;
#elif V8_TARGET_ARCH_IA32
  static constexpr int kHeaderPaddingSize = 8;
#elif V8_TARGET_ARCH_MIPS
  static constexpr int kHeaderPaddingSize = 8;
#elif V8_TARGET_ARCH_PPC64
  static constexpr int kHeaderPaddingSize =
      FLAG_enable_embedded_constant_pool.value()
          ? (COMPRESS_POINTERS_BOOL ? 4 : 48)
          : (COMPRESS_POINTERS_BOOL ? 8 : 52);
#elif V8_TARGET_ARCH_S390X
  static constexpr int kHeaderPaddingSize = COMPRESS_POINTERS_BOOL ? 8 : 20;
#elif V8_TARGET_ARCH_RISCV64
<<<<<<< HEAD
  static constexpr int kHeaderPaddingSize = (COMPRESS_POINTERS_BOOL ? 8 : 20);
=======
  static constexpr int kHeaderPaddingSize = (COMPRESS_POINTERS_BOOL ? 12 : 24);
#elif V8_TARGET_ARCH_RISCV32
  // static constexpr int kHeaderPaddingSize = (COMPRESS_POINTERS_BOOL ? 12 :
  // 24); static constexpr int kHeaderPaddingSize = (COMPRESS_POINTERS_BOOL ? 8
  // : 20)；
  static constexpr int kHeaderPaddingSize = 12;  // RV32Gtodo
>>>>>>> e2c97680
#else
#error Unknown architecture.
#endif
  static_assert(FIELD_SIZE(kOptionalPaddingOffset) == kHeaderPaddingSize);

  class BodyDescriptor;

  // Flags layout.  base::BitField<type, shift, size>.
#define CODE_FLAGS_BIT_FIELDS(V, _)    \
  V(KindField, CodeKind, 4, _)         \
  V(IsTurbofannedField, bool, 1, _)    \
  V(StackSlotsField, int, 24, _)       \
  V(IsOffHeapTrampoline, bool, 1, _)
  DEFINE_BIT_FIELDS(CODE_FLAGS_BIT_FIELDS)
#undef CODE_FLAGS_BIT_FIELDS
  static_assert(kCodeKindCount <= KindField::kNumValues);
  static_assert(CODE_FLAGS_BIT_FIELDS_Ranges::kBitsCount == 30);
  static_assert(CODE_FLAGS_BIT_FIELDS_Ranges::kBitsCount <=
                FIELD_SIZE(kFlagsOffset) * kBitsPerByte);

  // KindSpecificFlags layout.
#define CODE_KIND_SPECIFIC_FLAGS_BIT_FIELDS(V, _) \
  V(MarkedForDeoptimizationField, bool, 1, _)     \
  V(EmbeddedObjectsClearedField, bool, 1, _)      \
  V(CanHaveWeakObjectsField, bool, 1, _)          \
  V(IsPromiseRejectionField, bool, 1, _)
  DEFINE_BIT_FIELDS(CODE_KIND_SPECIFIC_FLAGS_BIT_FIELDS)
#undef CODE_KIND_SPECIFIC_FLAGS_BIT_FIELDS
  static_assert(CODE_KIND_SPECIFIC_FLAGS_BIT_FIELDS_Ranges::kBitsCount == 4);
  static_assert(CODE_KIND_SPECIFIC_FLAGS_BIT_FIELDS_Ranges::kBitsCount <=
                FIELD_SIZE(CodeDataContainer::kKindSpecificFlagsOffset) *
                    kBitsPerByte);

  // The {marked_for_deoptimization} field is accessed from generated code.
  static const int kMarkedForDeoptimizationBit =
      MarkedForDeoptimizationField::kShift;

  static const int kArgumentsBits = 16;
  // Reserve one argument count value as the "don't adapt arguments" sentinel.
  static const int kMaxArguments = (1 << kArgumentsBits) - 2;

 private:
  friend class RelocIterator;
  friend class EvacuateVisitorBase;

  inline CodeDataContainer GCSafeCodeDataContainer(AcquireLoadTag) const;

  bool is_promise_rejection() const;

  enum BytecodeToPCPosition {
    kPcAtStartOfBytecode,
    // End of bytecode equals the start of the next bytecode.
    // We need it when we deoptimize to the next bytecode (lazy deopt or deopt
    // of non-topmost frame).
    kPcAtEndOfBytecode
  };
  inline uintptr_t GetBaselinePCForBytecodeOffset(int bytecode_offset,
                                                  BytecodeToPCPosition position,
                                                  BytecodeArray bytecodes);

  OBJECT_CONSTRUCTORS(Code, HeapObject);
};

// TODO(v8:11880): move these functions to CodeDataContainer once they are no
// longer used from Code.
V8_EXPORT_PRIVATE Address OffHeapInstructionStart(HeapObject code,
                                                  Builtin builtin);
V8_EXPORT_PRIVATE Address OffHeapInstructionEnd(HeapObject code,
                                                Builtin builtin);
V8_EXPORT_PRIVATE int OffHeapInstructionSize(HeapObject code, Builtin builtin);

V8_EXPORT_PRIVATE Address OffHeapMetadataStart(HeapObject code,
                                               Builtin builtin);
V8_EXPORT_PRIVATE Address OffHeapMetadataEnd(HeapObject code, Builtin builtin);
V8_EXPORT_PRIVATE int OffHeapMetadataSize(HeapObject code, Builtin builtin);

V8_EXPORT_PRIVATE Address OffHeapSafepointTableAddress(HeapObject code,
                                                       Builtin builtin);
V8_EXPORT_PRIVATE int OffHeapSafepointTableSize(HeapObject code,
                                                Builtin builtin);
V8_EXPORT_PRIVATE Address OffHeapHandlerTableAddress(HeapObject code,
                                                     Builtin builtin);
V8_EXPORT_PRIVATE int OffHeapHandlerTableSize(HeapObject code, Builtin builtin);
V8_EXPORT_PRIVATE Address OffHeapConstantPoolAddress(HeapObject code,
                                                     Builtin builtin);
V8_EXPORT_PRIVATE int OffHeapConstantPoolSize(HeapObject code, Builtin builtin);
V8_EXPORT_PRIVATE Address OffHeapCodeCommentsAddress(HeapObject code,
                                                     Builtin builtin);
V8_EXPORT_PRIVATE int OffHeapCodeCommentsSize(HeapObject code, Builtin builtin);
V8_EXPORT_PRIVATE Address OffHeapUnwindingInfoAddress(HeapObject code,
                                                      Builtin builtin);
V8_EXPORT_PRIVATE int OffHeapUnwindingInfoSize(HeapObject code,
                                               Builtin builtin);

// Represents result of the code by inner address (or pc) lookup.
// When V8_EXTERNAL_CODE_SPACE is disabled there might be two variants:
//  - the pc does not correspond to any known code and IsFound() will return
//    false,
//  - the pc corresponds to existing Code object or embedded builtin (in which
//    case the code() will return the respective Code object or the trampoline
//    Code object that corresponds to the builtin).
//
// When V8_EXTERNAL_CODE_SPACE is enabled there might be three variants:
//  - the pc does not correspond to any known code (in which case IsFound()
//    will return false),
//  - the pc corresponds to existing Code object (in which case the code() will
//    return the respective Code object),
//  - the pc corresponds to an embedded builtin (in which case the
//    code_data_container() will return CodeDataContainer object corresponding
//    to the builtin).
class CodeLookupResult {
 public:
  // Not found.
  CodeLookupResult() = default;

  // Code object was found.
  explicit CodeLookupResult(Code code) : code_(code) {}

#ifdef V8_EXTERNAL_CODE_SPACE
  // Embedded builtin was found.
  explicit CodeLookupResult(CodeDataContainer code_data_container)
      : code_data_container_(code_data_container) {}
#endif

  // Returns true if the lookup was successful.
  bool IsFound() const { return IsCode() || IsCodeDataContainer(); }

  // Returns true if the lookup found a Code object.
  bool IsCode() const { return !code_.is_null(); }

  // Returns true if V8_EXTERNAL_CODE_SPACE is enabled and the lookup found
  // an embedded builtin.
  bool IsCodeDataContainer() const {
#ifdef V8_EXTERNAL_CODE_SPACE
    return !code_data_container_.is_null();
#else
    return false;
#endif
  }

  // Returns the Code object containing the address in question.
  Code code() const {
    DCHECK(IsCode());
    return code_;
  }

  // Returns the CodeDataContainer object corresponding to an embedded builtin
  // containing the address in question.
  // Can be used only when V8_EXTERNAL_CODE_SPACE is enabled.
  CodeDataContainer code_data_container() const {
#ifdef V8_EXTERNAL_CODE_SPACE
    DCHECK(IsCodeDataContainer());
    return code_data_container_;
#else
    UNREACHABLE();
#endif
  }

  // Helper method, in case of successful lookup returns the kind() of
  // the Code/CodeDataContainer object found.
  // It's safe use from GC.
  inline CodeKind kind() const;

  // Helper method, in case of successful lookup returns the builtin_id() of
  // the Code/CodeDataContainer object found.
  // It's safe use from GC.
  inline Builtin builtin_id() const;

  // Helper method, coverts the successful lookup result to Code object.
  // It's not safe to be used from GC because conversion to Code might perform
  // a map check.
  inline Code ToCode() const;

  // Helper method, coverts the successful lookup result to CodeT object.
  // It's not safe to be used from GC because conversion to CodeT might perform
  // a map check.
  inline CodeT ToCodeT() const;

  bool operator==(const CodeLookupResult& other) const {
    return code_ == other.code_
#ifdef V8_EXTERNAL_CODE_SPACE
           && code_data_container_ == other.code_data_container_
#endif
        ;
  }
  bool operator!=(const CodeLookupResult& other) const {
    return !operator==(other);
  }

 private:
  Code code_;
#ifdef V8_EXTERNAL_CODE_SPACE
  CodeDataContainer code_data_container_;
#endif
};

class Code::OptimizedCodeIterator {
 public:
  explicit OptimizedCodeIterator(Isolate* isolate);
  OptimizedCodeIterator(const OptimizedCodeIterator&) = delete;
  OptimizedCodeIterator& operator=(const OptimizedCodeIterator&) = delete;
  Code Next();

 private:
  NativeContext next_context_;
  Code current_code_;
  Isolate* isolate_;

  DISALLOW_GARBAGE_COLLECTION(no_gc)
};

// Helper functions for converting Code objects to CodeDataContainer and back
// when V8_EXTERNAL_CODE_SPACE is enabled.
inline CodeT ToCodeT(Code code);
inline Handle<CodeT> ToCodeT(Handle<Code> code, Isolate* isolate);
inline Code FromCodeT(CodeT code);
inline Code FromCodeT(CodeT code, RelaxedLoadTag);
inline Code FromCodeT(CodeT code, AcquireLoadTag);
inline Code FromCodeT(CodeT code, PtrComprCageBase);
inline Code FromCodeT(CodeT code, PtrComprCageBase, RelaxedLoadTag);
inline Code FromCodeT(CodeT code, PtrComprCageBase, AcquireLoadTag);
inline Handle<CodeT> FromCodeT(Handle<Code> code, Isolate* isolate);
inline CodeDataContainer CodeDataContainerFromCodeT(CodeT code);

class AbstractCode : public HeapObject {
 public:
  NEVER_READ_ONLY_SPACE

  int SourcePosition(int offset);
  int SourceStatementPosition(int offset);

  // Returns the address of the first instruction.
  inline Address raw_instruction_start();

  // Returns the address of the first instruction. For off-heap code objects
  // this differs from instruction_start (which would point to the off-heap
  // trampoline instead).
  inline Address InstructionStart();

  // Returns the address right after the last instruction.
  inline Address raw_instruction_end();

  // Returns the address right after the last instruction. For off-heap code
  // objects this differs from instruction_end (which would point to the
  // off-heap trampoline instead).
  inline Address InstructionEnd();

  // Returns the size of the code instructions.
  inline int raw_instruction_size();

  // Returns the size of the native instructions, including embedded
  // data such as the safepoints table. For off-heap code objects
  // this may differ from instruction_size in that this will return the size of
  // the off-heap instruction stream rather than the on-heap trampoline located
  // at instruction_start.
  inline int InstructionSize();

  // Return the source position table for interpreter code.
  inline ByteArray SourcePositionTable(SharedFunctionInfo sfi);

  void DropStackFrameCache();

  // Returns the size of instructions and the metadata.
  inline int SizeIncludingMetadata();

  // Returns true if pc is inside this object's instructions.
  inline bool contains(Isolate* isolate, Address pc);

  // Returns the kind of the code.
  inline CodeKind kind();

  DECL_CAST(AbstractCode)
  inline Code GetCode();
  inline BytecodeArray GetBytecodeArray();

  OBJECT_CONSTRUCTORS(AbstractCode, HeapObject);

 private:
  inline ByteArray SourcePositionTableInternal();
};

// Dependent code is conceptually the list of {Code, DependencyGroup} tuples
// associated with an object, where the dependency group is a reason that could
// lead to a deopt of the corresponding code.
//
// Implementation details: DependentCode is a weak array list containing
// entries, where each entry consists of a (weak) Code object and the
// DependencyGroups bitset as a Smi.
//
// Note the underlying weak array list currently never shrinks physically (the
// contents may shrink).
// TODO(jgruber): Consider adding physical shrinking.
class DependentCode : public WeakArrayList {
 public:
  DECL_CAST(DependentCode)

  enum DependencyGroup {
    // Group of code objects that embed a transition to this map, and depend on
    // being deoptimized when the transition is replaced by a new version.
    kTransitionGroup = 1 << 0,
    // Group of code objects that omit run-time prototype checks for prototypes
    // described by this map. The group is deoptimized whenever the following
    // conditions hold, possibly invalidating the assumptions embedded in the
    // code:
    // a) A fast-mode object described by this map changes shape (and
    // transitions to a new map), or
    // b) A dictionary-mode prototype described by this map changes shape, the
    // const-ness of one of its properties changes, or its [[Prototype]]
    // changes (only the latter causes a transition).
    kPrototypeCheckGroup = 1 << 1,
    // Group of code objects that depends on global property values in property
    // cells not being changed.
    kPropertyCellChangedGroup = 1 << 2,
    // Group of code objects that omit run-time checks for field(s) introduced
    // by this map, i.e. for the field type.
    kFieldTypeGroup = 1 << 3,
    kFieldConstGroup = 1 << 4,
    kFieldRepresentationGroup = 1 << 5,
    // Group of code objects that omit run-time type checks for initial maps of
    // constructors.
    kInitialMapChangedGroup = 1 << 6,
    // Group of code objects that depends on tenuring information in
    // AllocationSites not being changed.
    kAllocationSiteTenuringChangedGroup = 1 << 7,
    // Group of code objects that depends on element transition information in
    // AllocationSites not being changed.
    kAllocationSiteTransitionChangedGroup = 1 << 8,
    // IMPORTANT: The last bit must fit into a Smi, i.e. into 31 bits.
  };
  using DependencyGroups = base::Flags<DependencyGroup, uint32_t>;

  static const char* DependencyGroupName(DependencyGroup group);

  // Register a dependency of {code} on {object}, of the kinds given by
  // {groups}.
  V8_EXPORT_PRIVATE static void InstallDependency(Isolate* isolate,
                                                  Handle<Code> code,
                                                  Handle<HeapObject> object,
                                                  DependencyGroups groups);

  template <typename ObjectT>
  static void DeoptimizeDependencyGroups(Isolate* isolate, ObjectT object,
                                         DependencyGroups groups);

  template <typename ObjectT>
  static bool MarkCodeForDeoptimization(ObjectT object,
                                        DependencyGroups groups);

  V8_EXPORT_PRIVATE static DependentCode empty_dependent_code(
      const ReadOnlyRoots& roots);
  static constexpr RootIndex kEmptyDependentCode =
      RootIndex::kEmptyWeakArrayList;

  // Constants exposed for tests.
  static constexpr int kSlotsPerEntry = 2;  // {code: weak Code, groups: Smi}.
  static constexpr int kCodeSlotOffset = 0;
  static constexpr int kGroupsSlotOffset = 1;

 private:
  // Get/Set {object}'s {DependentCode}.
  static DependentCode GetDependentCode(HeapObject object);
  static void SetDependentCode(Handle<HeapObject> object,
                               Handle<DependentCode> dep);

  static Handle<DependentCode> New(Isolate* isolate, DependencyGroups groups,
                                   Handle<Code> code);
  static Handle<DependentCode> InsertWeakCode(Isolate* isolate,
                                              Handle<DependentCode> entries,
                                              DependencyGroups groups,
                                              Handle<Code> code);

  bool MarkCodeForDeoptimization(DependencyGroups deopt_groups);

  void DeoptimizeDependencyGroups(Isolate* isolate, DependencyGroups groups);

  // The callback is called for all non-cleared entries, and should return true
  // iff the current entry should be cleared.
  using IterateAndCompactFn = std::function<bool(CodeT, DependencyGroups)>;
  void IterateAndCompact(const IterateAndCompactFn& fn);

  // Fills the given entry with the last non-cleared entry in this list, and
  // returns the new length after the last non-cleared entry has been moved.
  int FillEntryFromBack(int index, int length);

  static constexpr int LengthFor(int number_of_entries) {
    return number_of_entries * kSlotsPerEntry;
  }

  OBJECT_CONSTRUCTORS(DependentCode, WeakArrayList);
};

DEFINE_OPERATORS_FOR_FLAGS(DependentCode::DependencyGroups)

// BytecodeArray represents a sequence of interpreter bytecodes.
class BytecodeArray
    : public TorqueGeneratedBytecodeArray<BytecodeArray, FixedArrayBase> {
 public:
  static constexpr int SizeFor(int length) {
    return OBJECT_POINTER_ALIGN(kHeaderSize + length);
  }

  inline byte get(int index) const;
  inline void set(int index, byte value);

  inline Address GetFirstBytecodeAddress();

  inline int32_t frame_size() const;
  inline void set_frame_size(int32_t frame_size);

  // Note: The register count is derived from frame_size.
  inline int register_count() const;

  // Note: the parameter count includes the implicit 'this' receiver.
  inline int32_t parameter_count() const;
  inline void set_parameter_count(int32_t number_of_parameters);

  inline interpreter::Register incoming_new_target_or_generator_register()
      const;
  inline void set_incoming_new_target_or_generator_register(
      interpreter::Register incoming_new_target_or_generator_register);

  static constexpr int kBytecodeAgeSize = kUInt16Size;
  static_assert(kBytecodeAgeOffset + kBytecodeAgeSize - 1 ==
                kBytecodeAgeOffsetEnd);

  inline uint16_t bytecode_age() const;
  inline void set_bytecode_age(uint16_t age);

  inline bool HasSourcePositionTable() const;
  inline bool DidSourcePositionGenerationFail() const;

  // If source positions have not been collected or an exception has been thrown
  // this will return empty_byte_array.
  inline ByteArray SourcePositionTable() const;

  // Indicates that an attempt was made to collect source positions, but that it
  // failed most likely due to stack exhaustion. When in this state
  // |SourcePositionTable| will return an empty byte array rather than crashing
  // as it would if no attempt was ever made to collect source positions.
  inline void SetSourcePositionsFailedToCollect();

  inline int BytecodeArraySize();

  // Returns the size of bytecode and its metadata. This includes the size of
  // bytecode, constant pool, source position table, and handler table.
  inline int SizeIncludingMetadata();

  DECL_PRINTER(BytecodeArray)
  DECL_VERIFIER(BytecodeArray)

  V8_EXPORT_PRIVATE void Disassemble(std::ostream& os);

  void CopyBytecodesTo(BytecodeArray to);

  // Bytecode aging
  V8_EXPORT_PRIVATE bool IsOld() const;
  V8_EXPORT_PRIVATE void MakeOlder();

  // Clear uninitialized padding space. This ensures that the snapshot content
  // is deterministic.
  inline void clear_padding();

  // Maximal memory consumption for a single BytecodeArray.
  static const int kMaxSize = 512 * MB;
  // Maximal length of a single BytecodeArray.
  static const int kMaxLength = kMaxSize - kHeaderSize;

  class BodyDescriptor;

 private:
  // Hide accessors inherited from generated class. Use parameter_count instead.
  DECL_INT_ACCESSORS(parameter_size)

  TQ_OBJECT_CONSTRUCTORS(BytecodeArray)
};

// This class holds data required during deoptimization. It does not have its
// own instance type.
class DeoptimizationLiteralArray : public WeakFixedArray {
 public:
  // Getters for literals. These include runtime checks that the pointer was not
  // cleared, if the literal was held weakly.
  inline Object get(int index) const;
  inline Object get(PtrComprCageBase cage_base, int index) const;

  // Setter for literals. This will set the object as strong or weak depending
  // on Code::IsWeakObjectInOptimizedCode.
  inline void set(int index, Object value);

  DECL_CAST(DeoptimizationLiteralArray)

  OBJECT_CONSTRUCTORS(DeoptimizationLiteralArray, WeakFixedArray);
};

// DeoptimizationData is a fixed array used to hold the deoptimization data for
// optimized code.  It also contains information about functions that were
// inlined.  If N different functions were inlined then the first N elements of
// the literal array will contain these functions.
//
// It can be empty.
class DeoptimizationData : public FixedArray {
 public:
  // Layout description.  Indices in the array.
  static const int kTranslationByteArrayIndex = 0;
  static const int kInlinedFunctionCountIndex = 1;
  static const int kLiteralArrayIndex = 2;
  static const int kOsrBytecodeOffsetIndex = 3;
  static const int kOsrPcOffsetIndex = 4;
  static const int kOptimizationIdIndex = 5;
  static const int kSharedFunctionInfoIndex = 6;
  static const int kInliningPositionsIndex = 7;
  static const int kDeoptExitStartIndex = 8;
  static const int kEagerDeoptCountIndex = 9;
  static const int kLazyDeoptCountIndex = 10;
  static const int kFirstDeoptEntryIndex = 11;

  // Offsets of deopt entry elements relative to the start of the entry.
  static const int kBytecodeOffsetRawOffset = 0;
  static const int kTranslationIndexOffset = 1;
  static const int kPcOffset = 2;
#ifdef DEBUG
  static const int kNodeIdOffset = 3;
  static const int kDeoptEntrySize = 4;
#else   // DEBUG
  static const int kDeoptEntrySize = 3;
#endif  // DEBUG

// Simple element accessors.
#define DECL_ELEMENT_ACCESSORS(name, type) \
  inline type name() const;                \
  inline void Set##name(type value);

  DECL_ELEMENT_ACCESSORS(TranslationByteArray, TranslationArray)
  DECL_ELEMENT_ACCESSORS(InlinedFunctionCount, Smi)
  DECL_ELEMENT_ACCESSORS(LiteralArray, DeoptimizationLiteralArray)
  DECL_ELEMENT_ACCESSORS(OsrBytecodeOffset, Smi)
  DECL_ELEMENT_ACCESSORS(OsrPcOffset, Smi)
  DECL_ELEMENT_ACCESSORS(OptimizationId, Smi)
  DECL_ELEMENT_ACCESSORS(SharedFunctionInfo, Object)
  DECL_ELEMENT_ACCESSORS(InliningPositions, PodArray<InliningPosition>)
  DECL_ELEMENT_ACCESSORS(DeoptExitStart, Smi)
  DECL_ELEMENT_ACCESSORS(EagerDeoptCount, Smi)
  DECL_ELEMENT_ACCESSORS(LazyDeoptCount, Smi)

#undef DECL_ELEMENT_ACCESSORS

// Accessors for elements of the ith deoptimization entry.
#define DECL_ENTRY_ACCESSORS(name, type) \
  inline type name(int i) const;         \
  inline void Set##name(int i, type value);

  DECL_ENTRY_ACCESSORS(BytecodeOffsetRaw, Smi)
  DECL_ENTRY_ACCESSORS(TranslationIndex, Smi)
  DECL_ENTRY_ACCESSORS(Pc, Smi)
#ifdef DEBUG
  DECL_ENTRY_ACCESSORS(NodeId, Smi)
#endif  // DEBUG

#undef DECL_ENTRY_ACCESSORS

  inline BytecodeOffset GetBytecodeOffset(int i);

  inline void SetBytecodeOffset(int i, BytecodeOffset value);

  inline int DeoptCount();

  static const int kNotInlinedIndex = -1;

  // Returns the inlined function at the given position in LiteralArray, or the
  // outer function if index == kNotInlinedIndex.
  class SharedFunctionInfo GetInlinedFunction(int index);

  // Allocates a DeoptimizationData.
  static Handle<DeoptimizationData> New(Isolate* isolate, int deopt_entry_count,
                                        AllocationType allocation);

  // Return an empty DeoptimizationData.
  V8_EXPORT_PRIVATE static Handle<DeoptimizationData> Empty(Isolate* isolate);

  DECL_CAST(DeoptimizationData)

#ifdef ENABLE_DISASSEMBLER
  void DeoptimizationDataPrint(std::ostream& os);
#endif

 private:
  static int IndexForEntry(int i) {
    return kFirstDeoptEntryIndex + (i * kDeoptEntrySize);
  }

  static int LengthFor(int entry_count) { return IndexForEntry(entry_count); }

  OBJECT_CONSTRUCTORS(DeoptimizationData, FixedArray);
};

}  // namespace internal
}  // namespace v8

#include "src/objects/object-macros-undef.h"

#endif  // V8_OBJECTS_CODE_H_<|MERGE_RESOLUTION|>--- conflicted
+++ resolved
@@ -690,16 +690,12 @@
 #elif V8_TARGET_ARCH_S390X
   static constexpr int kHeaderPaddingSize = COMPRESS_POINTERS_BOOL ? 8 : 20;
 #elif V8_TARGET_ARCH_RISCV64
-<<<<<<< HEAD
   static constexpr int kHeaderPaddingSize = (COMPRESS_POINTERS_BOOL ? 8 : 20);
-=======
-  static constexpr int kHeaderPaddingSize = (COMPRESS_POINTERS_BOOL ? 12 : 24);
 #elif V8_TARGET_ARCH_RISCV32
   // static constexpr int kHeaderPaddingSize = (COMPRESS_POINTERS_BOOL ? 12 :
   // 24); static constexpr int kHeaderPaddingSize = (COMPRESS_POINTERS_BOOL ? 8
   // : 20)；
   static constexpr int kHeaderPaddingSize = 12;  // RV32Gtodo
->>>>>>> e2c97680
 #else
 #error Unknown architecture.
 #endif
