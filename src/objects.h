// Copyright 2015 the V8 project authors. All rights reserved.
// Use of this source code is governed by a BSD-style license that can be
// found in the LICENSE file.

#ifndef V8_OBJECTS_H_
#define V8_OBJECTS_H_

#include <iosfwd>
#include <memory>

#include "src/assert-scope.h"
#include "src/bailout-reason.h"
#include "src/base/bits.h"
#include "src/base/flags.h"
#include "src/builtins/builtins-definitions.h"
#include "src/checks.h"
#include "src/elements-kind.h"
#include "src/field-index.h"
#include "src/flags.h"
#include "src/list.h"
#include "src/messages.h"
#include "src/property-details.h"
#include "src/unicode-decoder.h"
#include "src/unicode.h"
#include "src/zone/zone.h"

#if V8_TARGET_ARCH_ARM
#include "src/arm/constants-arm.h"  // NOLINT
#elif V8_TARGET_ARCH_ARM64
#include "src/arm64/constants-arm64.h"  // NOLINT
#elif V8_TARGET_ARCH_MIPS
#include "src/mips/constants-mips.h"  // NOLINT
#elif V8_TARGET_ARCH_MIPS64
#include "src/mips64/constants-mips64.h"  // NOLINT
#elif V8_TARGET_ARCH_PPC
#include "src/ppc/constants-ppc.h"  // NOLINT
#elif V8_TARGET_ARCH_S390
#include "src/s390/constants-s390.h"  // NOLINT
#endif

// Has to be the last include (doesn't have include guards):
#include "src/objects/object-macros.h"

//
// Most object types in the V8 JavaScript are described in this file.
//
// Inheritance hierarchy:
// - Object
//   - Smi          (immediate small integer)
//   - HeapObject   (superclass for everything allocated in the heap)
//     - JSReceiver  (suitable for property access)
//       - JSObject
//         - JSArray
//         - JSArrayBuffer
//         - JSArrayBufferView
//           - JSTypedArray
//           - JSDataView
//         - JSBoundFunction
//         - JSCollection
//           - JSSet
//           - JSMap
//         - JSStringIterator
//         - JSSetIterator
//         - JSMapIterator
//         - JSWeakCollection
//           - JSWeakMap
//           - JSWeakSet
//         - JSRegExp
//         - JSFunction
//         - JSGeneratorObject
//         - JSGlobalObject
//         - JSGlobalProxy
//         - JSValue
//           - JSDate
//         - JSMessageObject
//         - JSModuleNamespace
//       - JSProxy
//     - FixedArrayBase
//       - ByteArray
//       - BytecodeArray
//       - FixedArray
//         - DescriptorArray
//         - FrameArray
//         - HashTable
//           - Dictionary
//           - StringTable
//           - StringSet
//           - CompilationCacheTable
//           - CodeCacheHashTable
//           - MapCache
//         - OrderedHashTable
//           - OrderedHashSet
//           - OrderedHashMap
//         - Context
//         - FeedbackMetadata
//         - FeedbackVector
//         - TemplateList
//         - TransitionArray
//         - ScopeInfo
//         - ModuleInfo
//         - ScriptContextTable
//         - WeakFixedArray
//       - FixedDoubleArray
//     - Name
//       - String
//         - SeqString
//           - SeqOneByteString
//           - SeqTwoByteString
//         - SlicedString
//         - ConsString
//         - ThinString
//         - ExternalString
//           - ExternalOneByteString
//           - ExternalTwoByteString
//         - InternalizedString
//           - SeqInternalizedString
//             - SeqOneByteInternalizedString
//             - SeqTwoByteInternalizedString
//           - ConsInternalizedString
//           - ExternalInternalizedString
//             - ExternalOneByteInternalizedString
//             - ExternalTwoByteInternalizedString
//       - Symbol
//     - HeapNumber
//     - Cell
//     - PropertyCell
//     - Code
//     - AbstractCode, a wrapper around Code or BytecodeArray
//     - Map
//     - Oddball
//     - Foreign
//     - SharedFunctionInfo
//     - Struct
//       - AccessorInfo
//       - PromiseResolveThenableJobInfo
//       - PromiseReactionJobInfo
//       - AccessorPair
//       - AccessCheckInfo
//       - InterceptorInfo
//       - CallHandlerInfo
//       - TemplateInfo
//         - FunctionTemplateInfo
//         - ObjectTemplateInfo
//       - Script
//       - DebugInfo
//       - BreakPointInfo
//       - StackFrameInfo
//       - SourcePositionTableWithFrameCache
//       - CodeCache
//       - PrototypeInfo
//       - Module
//       - ModuleInfoEntry
//     - WeakCell
//     - SmallOrderedHashSet
//
// Formats of Object*:
//  Smi:        [31 bit signed int] 0
//  HeapObject: [32 bit direct pointer] (4 byte aligned) | 01

namespace v8 {
namespace internal {

struct InliningPosition;

enum KeyedAccessStoreMode {
  STANDARD_STORE,
  STORE_TRANSITION_TO_OBJECT,
  STORE_TRANSITION_TO_DOUBLE,
  STORE_AND_GROW_NO_TRANSITION,
  STORE_AND_GROW_TRANSITION_TO_OBJECT,
  STORE_AND_GROW_TRANSITION_TO_DOUBLE,
  STORE_NO_TRANSITION_IGNORE_OUT_OF_BOUNDS,
  STORE_NO_TRANSITION_HANDLE_COW
};

enum MutableMode {
  MUTABLE,
  IMMUTABLE
};


static inline bool IsTransitionStoreMode(KeyedAccessStoreMode store_mode) {
  return store_mode == STORE_TRANSITION_TO_OBJECT ||
         store_mode == STORE_TRANSITION_TO_DOUBLE ||
         store_mode == STORE_AND_GROW_TRANSITION_TO_OBJECT ||
         store_mode == STORE_AND_GROW_TRANSITION_TO_DOUBLE;
}


static inline KeyedAccessStoreMode GetNonTransitioningStoreMode(
    KeyedAccessStoreMode store_mode) {
  if (store_mode >= STORE_NO_TRANSITION_IGNORE_OUT_OF_BOUNDS) {
    return store_mode;
  }
  if (store_mode >= STORE_AND_GROW_NO_TRANSITION) {
    return STORE_AND_GROW_NO_TRANSITION;
  }
  return STANDARD_STORE;
}


static inline bool IsGrowStoreMode(KeyedAccessStoreMode store_mode) {
  return store_mode >= STORE_AND_GROW_NO_TRANSITION &&
         store_mode <= STORE_AND_GROW_TRANSITION_TO_DOUBLE;
}


enum IcCheckType { ELEMENT, PROPERTY };


// SKIP_WRITE_BARRIER skips the write barrier.
// UPDATE_WEAK_WRITE_BARRIER skips the marking part of the write barrier and
// only performs the generational part.
// UPDATE_WRITE_BARRIER is doing the full barrier, marking and generational.
enum WriteBarrierMode {
  SKIP_WRITE_BARRIER,
  UPDATE_WEAK_WRITE_BARRIER,
  UPDATE_WRITE_BARRIER
};


// PropertyNormalizationMode is used to specify whether to keep
// inobject properties when normalizing properties of a JSObject.
enum PropertyNormalizationMode {
  CLEAR_INOBJECT_PROPERTIES,
  KEEP_INOBJECT_PROPERTIES
};


// Indicates how aggressively the prototype should be optimized. FAST_PROTOTYPE
// will give the fastest result by tailoring the map to the prototype, but that
// will cause polymorphism with other objects. REGULAR_PROTOTYPE is to be used
// (at least for now) when dynamically modifying the prototype chain of an
// object using __proto__ or Object.setPrototypeOf.
enum PrototypeOptimizationMode { REGULAR_PROTOTYPE, FAST_PROTOTYPE };


// Indicates whether transitions can be added to a source map or not.
enum TransitionFlag {
  INSERT_TRANSITION,
  OMIT_TRANSITION
};


// Indicates whether the transition is simple: the target map of the transition
// either extends the current map with a new property, or it modifies the
// property that was added last to the current map.
enum SimpleTransitionFlag {
  SIMPLE_PROPERTY_TRANSITION,
  PROPERTY_TRANSITION,
  SPECIAL_TRANSITION
};


// Indicates whether we are only interested in the descriptors of a particular
// map, or in all descriptors in the descriptor array.
enum DescriptorFlag {
  ALL_DESCRIPTORS,
  OWN_DESCRIPTORS
};

// ICs store extra state in a Code object. The default extra state is
// kNoExtraICState.
typedef int ExtraICState;
static const ExtraICState kNoExtraICState = 0;

// Instance size sentinel for objects of variable size.
const int kVariableSizeSentinel = 0;

// We may store the unsigned bit field as signed Smi value and do not
// use the sign bit.
const int kStubMajorKeyBits = 8;
const int kStubMinorKeyBits = kSmiValueSize - kStubMajorKeyBits - 1;

// All Maps have a field instance_type containing a InstanceType.
// It describes the type of the instances.
//
// As an example, a JavaScript object is a heap object and its map
// instance_type is JS_OBJECT_TYPE.
//
// The names of the string instance types are intended to systematically
// mirror their encoding in the instance_type field of the map.  The default
// encoding is considered TWO_BYTE.  It is not mentioned in the name.  ONE_BYTE
// encoding is mentioned explicitly in the name.  Likewise, the default
// representation is considered sequential.  It is not mentioned in the
// name.  The other representations (e.g. CONS, EXTERNAL) are explicitly
// mentioned.  Finally, the string is either a STRING_TYPE (if it is a normal
// string) or a INTERNALIZED_STRING_TYPE (if it is a internalized string).
//
// NOTE: The following things are some that depend on the string types having
// instance_types that are less than those of all other types:
// HeapObject::Size, HeapObject::IterateBody, the typeof operator, and
// Object::IsString.
//
// NOTE: Everything following JS_VALUE_TYPE is considered a
// JSObject for GC purposes. The first four entries here have typeof
// 'object', whereas JS_FUNCTION_TYPE has typeof 'function'.
#define INSTANCE_TYPE_LIST(V)                                                  \
  V(INTERNALIZED_STRING_TYPE)                                                  \
  V(EXTERNAL_INTERNALIZED_STRING_TYPE)                                         \
  V(ONE_BYTE_INTERNALIZED_STRING_TYPE)                                         \
  V(EXTERNAL_ONE_BYTE_INTERNALIZED_STRING_TYPE)                                \
  V(EXTERNAL_INTERNALIZED_STRING_WITH_ONE_BYTE_DATA_TYPE)                      \
  V(SHORT_EXTERNAL_INTERNALIZED_STRING_TYPE)                                   \
  V(SHORT_EXTERNAL_ONE_BYTE_INTERNALIZED_STRING_TYPE)                          \
  V(SHORT_EXTERNAL_INTERNALIZED_STRING_WITH_ONE_BYTE_DATA_TYPE)                \
  V(STRING_TYPE)                                                               \
  V(CONS_STRING_TYPE)                                                          \
  V(EXTERNAL_STRING_TYPE)                                                      \
  V(SLICED_STRING_TYPE)                                                        \
  V(THIN_STRING_TYPE)                                                          \
  V(ONE_BYTE_STRING_TYPE)                                                      \
  V(CONS_ONE_BYTE_STRING_TYPE)                                                 \
  V(EXTERNAL_ONE_BYTE_STRING_TYPE)                                             \
  V(SLICED_ONE_BYTE_STRING_TYPE)                                               \
  V(THIN_ONE_BYTE_STRING_TYPE)                                                 \
  V(EXTERNAL_STRING_WITH_ONE_BYTE_DATA_TYPE)                                   \
  V(SHORT_EXTERNAL_STRING_TYPE)                                                \
  V(SHORT_EXTERNAL_ONE_BYTE_STRING_TYPE)                                       \
  V(SHORT_EXTERNAL_STRING_WITH_ONE_BYTE_DATA_TYPE)                             \
                                                                               \
  V(SYMBOL_TYPE)                                                               \
  V(HEAP_NUMBER_TYPE)                                                          \
  V(ODDBALL_TYPE)                                                              \
                                                                               \
  V(MAP_TYPE)                                                                  \
  V(CODE_TYPE)                                                                 \
  V(MUTABLE_HEAP_NUMBER_TYPE)                                                  \
  V(FOREIGN_TYPE)                                                              \
  V(BYTE_ARRAY_TYPE)                                                           \
  V(BYTECODE_ARRAY_TYPE)                                                       \
  V(FREE_SPACE_TYPE)                                                           \
                                                                               \
  V(FIXED_INT8_ARRAY_TYPE)                                                     \
  V(FIXED_UINT8_ARRAY_TYPE)                                                    \
  V(FIXED_INT16_ARRAY_TYPE)                                                    \
  V(FIXED_UINT16_ARRAY_TYPE)                                                   \
  V(FIXED_INT32_ARRAY_TYPE)                                                    \
  V(FIXED_UINT32_ARRAY_TYPE)                                                   \
  V(FIXED_FLOAT32_ARRAY_TYPE)                                                  \
  V(FIXED_FLOAT64_ARRAY_TYPE)                                                  \
  V(FIXED_UINT8_CLAMPED_ARRAY_TYPE)                                            \
                                                                               \
  V(FIXED_DOUBLE_ARRAY_TYPE)                                                   \
  V(FILLER_TYPE)                                                               \
                                                                               \
  V(ACCESSOR_INFO_TYPE)                                                        \
  V(ACCESSOR_PAIR_TYPE)                                                        \
  V(ACCESS_CHECK_INFO_TYPE)                                                    \
  V(INTERCEPTOR_INFO_TYPE)                                                     \
  V(FUNCTION_TEMPLATE_INFO_TYPE)                                               \
  V(OBJECT_TEMPLATE_INFO_TYPE)                                                 \
  V(ALLOCATION_SITE_TYPE)                                                      \
  V(ALLOCATION_MEMENTO_TYPE)                                                   \
  V(SCRIPT_TYPE)                                                               \
  V(ALIASED_ARGUMENTS_ENTRY_TYPE)                                              \
  V(PROMISE_RESOLVE_THENABLE_JOB_INFO_TYPE)                                    \
  V(PROMISE_REACTION_JOB_INFO_TYPE)                                            \
  V(DEBUG_INFO_TYPE)                                                           \
  V(STACK_FRAME_INFO_TYPE)                                                     \
  V(PROTOTYPE_INFO_TYPE)                                                       \
  V(TUPLE2_TYPE)                                                               \
  V(TUPLE3_TYPE)                                                               \
  V(CONTEXT_EXTENSION_TYPE)                                                    \
  V(MODULE_TYPE)                                                               \
  V(MODULE_INFO_ENTRY_TYPE)                                                    \
  V(ASYNC_GENERATOR_REQUEST_TYPE)                                              \
  V(FIXED_ARRAY_TYPE)                                                          \
  V(TRANSITION_ARRAY_TYPE)                                                     \
  V(SHARED_FUNCTION_INFO_TYPE)                                                 \
  V(CELL_TYPE)                                                                 \
  V(WEAK_CELL_TYPE)                                                            \
  V(PROPERTY_CELL_TYPE)                                                        \
  V(SMALL_ORDERED_HASH_SET_TYPE)                                               \
  /* TODO(yangguo): these padding types are for ABI stability. Remove after*/  \
  /* version 6.0 branch, or replace them when there is demand for new types.*/ \
  V(PADDING_TYPE_1)                                                            \
  V(PADDING_TYPE_2)                                                            \
  V(PADDING_TYPE_3)                                                            \
  V(PADDING_TYPE_4)                                                            \
                                                                               \
  V(JS_PROXY_TYPE)                                                             \
  V(JS_GLOBAL_OBJECT_TYPE)                                                     \
  V(JS_GLOBAL_PROXY_TYPE)                                                      \
  V(JS_SPECIAL_API_OBJECT_TYPE)                                                \
  V(JS_VALUE_TYPE)                                                             \
  V(JS_MESSAGE_OBJECT_TYPE)                                                    \
  V(JS_DATE_TYPE)                                                              \
  V(JS_API_OBJECT_TYPE)                                                        \
  V(JS_OBJECT_TYPE)                                                            \
  V(JS_ARGUMENTS_TYPE)                                                         \
  V(JS_CONTEXT_EXTENSION_OBJECT_TYPE)                                          \
  V(JS_GENERATOR_OBJECT_TYPE)                                                  \
  V(JS_ASYNC_GENERATOR_OBJECT_TYPE)                                            \
  V(JS_MODULE_NAMESPACE_TYPE)                                                  \
  V(JS_ARRAY_TYPE)                                                             \
  V(JS_ARRAY_BUFFER_TYPE)                                                      \
  V(JS_TYPED_ARRAY_TYPE)                                                       \
  V(JS_DATA_VIEW_TYPE)                                                         \
  V(JS_SET_TYPE)                                                               \
  V(JS_MAP_TYPE)                                                               \
  V(JS_SET_ITERATOR_TYPE)                                                      \
  V(JS_MAP_ITERATOR_TYPE)                                                      \
  V(JS_WEAK_MAP_TYPE)                                                          \
  V(JS_WEAK_SET_TYPE)                                                          \
  V(JS_PROMISE_CAPABILITY_TYPE)                                                \
  V(JS_PROMISE_TYPE)                                                           \
  V(JS_REGEXP_TYPE)                                                            \
  V(JS_ERROR_TYPE)                                                             \
  V(JS_ASYNC_FROM_SYNC_ITERATOR_TYPE)                                          \
  V(JS_STRING_ITERATOR_TYPE)                                                   \
                                                                               \
  V(JS_TYPED_ARRAY_KEY_ITERATOR_TYPE)                                          \
  V(JS_FAST_ARRAY_KEY_ITERATOR_TYPE)                                           \
  V(JS_GENERIC_ARRAY_KEY_ITERATOR_TYPE)                                        \
                                                                               \
  V(JS_UINT8_ARRAY_KEY_VALUE_ITERATOR_TYPE)                                    \
  V(JS_INT8_ARRAY_KEY_VALUE_ITERATOR_TYPE)                                     \
  V(JS_UINT16_ARRAY_KEY_VALUE_ITERATOR_TYPE)                                   \
  V(JS_INT16_ARRAY_KEY_VALUE_ITERATOR_TYPE)                                    \
  V(JS_UINT32_ARRAY_KEY_VALUE_ITERATOR_TYPE)                                   \
  V(JS_INT32_ARRAY_KEY_VALUE_ITERATOR_TYPE)                                    \
  V(JS_FLOAT32_ARRAY_KEY_VALUE_ITERATOR_TYPE)                                  \
  V(JS_FLOAT64_ARRAY_KEY_VALUE_ITERATOR_TYPE)                                  \
  V(JS_UINT8_CLAMPED_ARRAY_KEY_VALUE_ITERATOR_TYPE)                            \
                                                                               \
  V(JS_FAST_SMI_ARRAY_KEY_VALUE_ITERATOR_TYPE)                                 \
  V(JS_FAST_HOLEY_SMI_ARRAY_KEY_VALUE_ITERATOR_TYPE)                           \
  V(JS_FAST_ARRAY_KEY_VALUE_ITERATOR_TYPE)                                     \
  V(JS_FAST_HOLEY_ARRAY_KEY_VALUE_ITERATOR_TYPE)                               \
  V(JS_FAST_DOUBLE_ARRAY_KEY_VALUE_ITERATOR_TYPE)                              \
  V(JS_FAST_HOLEY_DOUBLE_ARRAY_KEY_VALUE_ITERATOR_TYPE)                        \
  V(JS_GENERIC_ARRAY_KEY_VALUE_ITERATOR_TYPE)                                  \
                                                                               \
  V(JS_UINT8_ARRAY_VALUE_ITERATOR_TYPE)                                        \
  V(JS_INT8_ARRAY_VALUE_ITERATOR_TYPE)                                         \
  V(JS_UINT16_ARRAY_VALUE_ITERATOR_TYPE)                                       \
  V(JS_INT16_ARRAY_VALUE_ITERATOR_TYPE)                                        \
  V(JS_UINT32_ARRAY_VALUE_ITERATOR_TYPE)                                       \
  V(JS_INT32_ARRAY_VALUE_ITERATOR_TYPE)                                        \
  V(JS_FLOAT32_ARRAY_VALUE_ITERATOR_TYPE)                                      \
  V(JS_FLOAT64_ARRAY_VALUE_ITERATOR_TYPE)                                      \
  V(JS_UINT8_CLAMPED_ARRAY_VALUE_ITERATOR_TYPE)                                \
                                                                               \
  V(JS_FAST_SMI_ARRAY_VALUE_ITERATOR_TYPE)                                     \
  V(JS_FAST_HOLEY_SMI_ARRAY_VALUE_ITERATOR_TYPE)                               \
  V(JS_FAST_ARRAY_VALUE_ITERATOR_TYPE)                                         \
  V(JS_FAST_HOLEY_ARRAY_VALUE_ITERATOR_TYPE)                                   \
  V(JS_FAST_DOUBLE_ARRAY_VALUE_ITERATOR_TYPE)                                  \
  V(JS_FAST_HOLEY_DOUBLE_ARRAY_VALUE_ITERATOR_TYPE)                            \
  V(JS_GENERIC_ARRAY_VALUE_ITERATOR_TYPE)                                      \
                                                                               \
  V(JS_BOUND_FUNCTION_TYPE)                                                    \
  V(JS_FUNCTION_TYPE)

// Since string types are not consecutive, this macro is used to
// iterate over them.
#define STRING_TYPE_LIST(V)                                                   \
  V(STRING_TYPE, kVariableSizeSentinel, string, String)                       \
  V(ONE_BYTE_STRING_TYPE, kVariableSizeSentinel, one_byte_string,             \
    OneByteString)                                                            \
  V(CONS_STRING_TYPE, ConsString::kSize, cons_string, ConsString)             \
  V(CONS_ONE_BYTE_STRING_TYPE, ConsString::kSize, cons_one_byte_string,       \
    ConsOneByteString)                                                        \
  V(SLICED_STRING_TYPE, SlicedString::kSize, sliced_string, SlicedString)     \
  V(SLICED_ONE_BYTE_STRING_TYPE, SlicedString::kSize, sliced_one_byte_string, \
    SlicedOneByteString)                                                      \
  V(EXTERNAL_STRING_TYPE, ExternalTwoByteString::kSize, external_string,      \
    ExternalString)                                                           \
  V(EXTERNAL_ONE_BYTE_STRING_TYPE, ExternalOneByteString::kSize,              \
    external_one_byte_string, ExternalOneByteString)                          \
  V(EXTERNAL_STRING_WITH_ONE_BYTE_DATA_TYPE, ExternalTwoByteString::kSize,    \
    external_string_with_one_byte_data, ExternalStringWithOneByteData)        \
  V(SHORT_EXTERNAL_STRING_TYPE, ExternalTwoByteString::kShortSize,            \
    short_external_string, ShortExternalString)                               \
  V(SHORT_EXTERNAL_ONE_BYTE_STRING_TYPE, ExternalOneByteString::kShortSize,   \
    short_external_one_byte_string, ShortExternalOneByteString)               \
  V(SHORT_EXTERNAL_STRING_WITH_ONE_BYTE_DATA_TYPE,                            \
    ExternalTwoByteString::kShortSize,                                        \
    short_external_string_with_one_byte_data,                                 \
    ShortExternalStringWithOneByteData)                                       \
                                                                              \
  V(INTERNALIZED_STRING_TYPE, kVariableSizeSentinel, internalized_string,     \
    InternalizedString)                                                       \
  V(ONE_BYTE_INTERNALIZED_STRING_TYPE, kVariableSizeSentinel,                 \
    one_byte_internalized_string, OneByteInternalizedString)                  \
  V(EXTERNAL_INTERNALIZED_STRING_TYPE, ExternalTwoByteString::kSize,          \
    external_internalized_string, ExternalInternalizedString)                 \
  V(EXTERNAL_ONE_BYTE_INTERNALIZED_STRING_TYPE, ExternalOneByteString::kSize, \
    external_one_byte_internalized_string, ExternalOneByteInternalizedString) \
  V(EXTERNAL_INTERNALIZED_STRING_WITH_ONE_BYTE_DATA_TYPE,                     \
    ExternalTwoByteString::kSize,                                             \
    external_internalized_string_with_one_byte_data,                          \
    ExternalInternalizedStringWithOneByteData)                                \
  V(SHORT_EXTERNAL_INTERNALIZED_STRING_TYPE,                                  \
    ExternalTwoByteString::kShortSize, short_external_internalized_string,    \
    ShortExternalInternalizedString)                                          \
  V(SHORT_EXTERNAL_ONE_BYTE_INTERNALIZED_STRING_TYPE,                         \
    ExternalOneByteString::kShortSize,                                        \
    short_external_one_byte_internalized_string,                              \
    ShortExternalOneByteInternalizedString)                                   \
  V(SHORT_EXTERNAL_INTERNALIZED_STRING_WITH_ONE_BYTE_DATA_TYPE,               \
    ExternalTwoByteString::kShortSize,                                        \
    short_external_internalized_string_with_one_byte_data,                    \
    ShortExternalInternalizedStringWithOneByteData)                           \
  V(THIN_STRING_TYPE, ThinString::kSize, thin_string, ThinString)             \
  V(THIN_ONE_BYTE_STRING_TYPE, ThinString::kSize, thin_one_byte_string,       \
    ThinOneByteString)

// A struct is a simple object a set of object-valued fields.  Including an
// object type in this causes the compiler to generate most of the boilerplate
// code for the class including allocation and garbage collection routines,
// casts and predicates.  All you need to define is the class, methods and
// object verification routines.  Easy, no?
//
// Note that for subtle reasons related to the ordering or numerical values of
// type tags, elements in this list have to be added to the INSTANCE_TYPE_LIST
// manually.
#define STRUCT_LIST(V)                                                       \
  V(ACCESSOR_INFO, AccessorInfo, accessor_info)                              \
  V(ACCESSOR_PAIR, AccessorPair, accessor_pair)                              \
  V(ACCESS_CHECK_INFO, AccessCheckInfo, access_check_info)                   \
  V(INTERCEPTOR_INFO, InterceptorInfo, interceptor_info)                     \
  V(FUNCTION_TEMPLATE_INFO, FunctionTemplateInfo, function_template_info)    \
  V(OBJECT_TEMPLATE_INFO, ObjectTemplateInfo, object_template_info)          \
  V(ALLOCATION_SITE, AllocationSite, allocation_site)                        \
  V(ALLOCATION_MEMENTO, AllocationMemento, allocation_memento)               \
  V(SCRIPT, Script, script)                                                  \
  V(ALIASED_ARGUMENTS_ENTRY, AliasedArgumentsEntry, aliased_arguments_entry) \
  V(PROMISE_RESOLVE_THENABLE_JOB_INFO, PromiseResolveThenableJobInfo,        \
    promise_resolve_thenable_job_info)                                       \
  V(PROMISE_REACTION_JOB_INFO, PromiseReactionJobInfo,                       \
    promise_reaction_job_info)                                               \
  V(DEBUG_INFO, DebugInfo, debug_info)                                       \
  V(STACK_FRAME_INFO, StackFrameInfo, stack_frame_info)                      \
  V(PROTOTYPE_INFO, PrototypeInfo, prototype_info)                           \
  V(TUPLE2, Tuple2, tuple2)                                                  \
  V(TUPLE3, Tuple3, tuple3)                                                  \
  V(CONTEXT_EXTENSION, ContextExtension, context_extension)                  \
  V(MODULE, Module, module)                                                  \
  V(MODULE_INFO_ENTRY, ModuleInfoEntry, module_info_entry)                   \
  V(ASYNC_GENERATOR_REQUEST, AsyncGeneratorRequest, async_generator_request)

// We use the full 8 bits of the instance_type field to encode heap object
// instance types.  The high-order bit (bit 7) is set if the object is not a
// string, and cleared if it is a string.
const uint32_t kIsNotStringMask = 0x80;
const uint32_t kStringTag = 0x0;
const uint32_t kNotStringTag = 0x80;

// Bit 6 indicates that the object is an internalized string (if set) or not.
// Bit 7 has to be clear as well.
const uint32_t kIsNotInternalizedMask = 0x40;
const uint32_t kNotInternalizedTag = 0x40;
const uint32_t kInternalizedTag = 0x0;

// If bit 7 is clear then bit 3 indicates whether the string consists of
// two-byte characters or one-byte characters.
const uint32_t kStringEncodingMask = 0x8;
const uint32_t kTwoByteStringTag = 0x0;
const uint32_t kOneByteStringTag = 0x8;

// If bit 7 is clear, the low-order 3 bits indicate the representation
// of the string.
const uint32_t kStringRepresentationMask = 0x07;
enum StringRepresentationTag {
  kSeqStringTag = 0x0,
  kConsStringTag = 0x1,
  kExternalStringTag = 0x2,
  kSlicedStringTag = 0x3,
  kThinStringTag = 0x5
};
const uint32_t kIsIndirectStringMask = 0x1;
const uint32_t kIsIndirectStringTag = 0x1;
STATIC_ASSERT((kSeqStringTag & kIsIndirectStringMask) == 0);  // NOLINT
STATIC_ASSERT((kExternalStringTag & kIsIndirectStringMask) == 0);  // NOLINT
STATIC_ASSERT((kConsStringTag &
               kIsIndirectStringMask) == kIsIndirectStringTag);  // NOLINT
STATIC_ASSERT((kSlicedStringTag &
               kIsIndirectStringMask) == kIsIndirectStringTag);  // NOLINT
STATIC_ASSERT((kThinStringTag & kIsIndirectStringMask) == kIsIndirectStringTag);

// If bit 7 is clear, then bit 4 indicates whether this two-byte
// string actually contains one byte data.
const uint32_t kOneByteDataHintMask = 0x10;
const uint32_t kOneByteDataHintTag = 0x10;

// If bit 7 is clear and string representation indicates an external string,
// then bit 5 indicates whether the data pointer is cached.
const uint32_t kShortExternalStringMask = 0x20;
const uint32_t kShortExternalStringTag = 0x20;

// A ConsString with an empty string as the right side is a candidate
// for being shortcut by the garbage collector. We don't allocate any
// non-flat internalized strings, so we do not shortcut them thereby
// avoiding turning internalized strings into strings. The bit-masks
// below contain the internalized bit as additional safety.
// See heap.cc, mark-compact.cc and objects-visiting.cc.
const uint32_t kShortcutTypeMask =
    kIsNotStringMask |
    kIsNotInternalizedMask |
    kStringRepresentationMask;
const uint32_t kShortcutTypeTag = kConsStringTag | kNotInternalizedTag;

static inline bool IsShortcutCandidate(int type) {
  return ((type & kShortcutTypeMask) == kShortcutTypeTag);
}

enum InstanceType {
  // String types.
  INTERNALIZED_STRING_TYPE = kTwoByteStringTag | kSeqStringTag |
                             kInternalizedTag,  // FIRST_PRIMITIVE_TYPE
  ONE_BYTE_INTERNALIZED_STRING_TYPE =
      kOneByteStringTag | kSeqStringTag | kInternalizedTag,
  EXTERNAL_INTERNALIZED_STRING_TYPE =
      kTwoByteStringTag | kExternalStringTag | kInternalizedTag,
  EXTERNAL_ONE_BYTE_INTERNALIZED_STRING_TYPE =
      kOneByteStringTag | kExternalStringTag | kInternalizedTag,
  EXTERNAL_INTERNALIZED_STRING_WITH_ONE_BYTE_DATA_TYPE =
      EXTERNAL_INTERNALIZED_STRING_TYPE | kOneByteDataHintTag |
      kInternalizedTag,
  SHORT_EXTERNAL_INTERNALIZED_STRING_TYPE = EXTERNAL_INTERNALIZED_STRING_TYPE |
                                            kShortExternalStringTag |
                                            kInternalizedTag,
  SHORT_EXTERNAL_ONE_BYTE_INTERNALIZED_STRING_TYPE =
      EXTERNAL_ONE_BYTE_INTERNALIZED_STRING_TYPE | kShortExternalStringTag |
      kInternalizedTag,
  SHORT_EXTERNAL_INTERNALIZED_STRING_WITH_ONE_BYTE_DATA_TYPE =
      EXTERNAL_INTERNALIZED_STRING_WITH_ONE_BYTE_DATA_TYPE |
      kShortExternalStringTag | kInternalizedTag,
  STRING_TYPE = INTERNALIZED_STRING_TYPE | kNotInternalizedTag,
  ONE_BYTE_STRING_TYPE =
      ONE_BYTE_INTERNALIZED_STRING_TYPE | kNotInternalizedTag,
  CONS_STRING_TYPE = kTwoByteStringTag | kConsStringTag | kNotInternalizedTag,
  CONS_ONE_BYTE_STRING_TYPE =
      kOneByteStringTag | kConsStringTag | kNotInternalizedTag,
  SLICED_STRING_TYPE =
      kTwoByteStringTag | kSlicedStringTag | kNotInternalizedTag,
  SLICED_ONE_BYTE_STRING_TYPE =
      kOneByteStringTag | kSlicedStringTag | kNotInternalizedTag,
  EXTERNAL_STRING_TYPE =
      EXTERNAL_INTERNALIZED_STRING_TYPE | kNotInternalizedTag,
  EXTERNAL_ONE_BYTE_STRING_TYPE =
      EXTERNAL_ONE_BYTE_INTERNALIZED_STRING_TYPE | kNotInternalizedTag,
  EXTERNAL_STRING_WITH_ONE_BYTE_DATA_TYPE =
      EXTERNAL_INTERNALIZED_STRING_WITH_ONE_BYTE_DATA_TYPE |
      kNotInternalizedTag,
  SHORT_EXTERNAL_STRING_TYPE =
      SHORT_EXTERNAL_INTERNALIZED_STRING_TYPE | kNotInternalizedTag,
  SHORT_EXTERNAL_ONE_BYTE_STRING_TYPE =
      SHORT_EXTERNAL_ONE_BYTE_INTERNALIZED_STRING_TYPE | kNotInternalizedTag,
  SHORT_EXTERNAL_STRING_WITH_ONE_BYTE_DATA_TYPE =
      SHORT_EXTERNAL_INTERNALIZED_STRING_WITH_ONE_BYTE_DATA_TYPE |
      kNotInternalizedTag,
  THIN_STRING_TYPE = kTwoByteStringTag | kThinStringTag | kNotInternalizedTag,
  THIN_ONE_BYTE_STRING_TYPE =
      kOneByteStringTag | kThinStringTag | kNotInternalizedTag,

  // Non-string names
  SYMBOL_TYPE = kNotStringTag,  // FIRST_NONSTRING_TYPE, LAST_NAME_TYPE

  // Other primitives (cannot contain non-map-word pointers to heap objects).
  HEAP_NUMBER_TYPE,
  ODDBALL_TYPE,  // LAST_PRIMITIVE_TYPE

  // Objects allocated in their own spaces (never in new space).
  MAP_TYPE,
  CODE_TYPE,

  // "Data", objects that cannot contain non-map-word pointers to heap
  // objects.
  MUTABLE_HEAP_NUMBER_TYPE,
  FOREIGN_TYPE,
  BYTE_ARRAY_TYPE,
  BYTECODE_ARRAY_TYPE,
  FREE_SPACE_TYPE,
  FIXED_INT8_ARRAY_TYPE,  // FIRST_FIXED_TYPED_ARRAY_TYPE
  FIXED_UINT8_ARRAY_TYPE,
  FIXED_INT16_ARRAY_TYPE,
  FIXED_UINT16_ARRAY_TYPE,
  FIXED_INT32_ARRAY_TYPE,
  FIXED_UINT32_ARRAY_TYPE,
  FIXED_FLOAT32_ARRAY_TYPE,
  FIXED_FLOAT64_ARRAY_TYPE,
  FIXED_UINT8_CLAMPED_ARRAY_TYPE,  // LAST_FIXED_TYPED_ARRAY_TYPE
  FIXED_DOUBLE_ARRAY_TYPE,
  FILLER_TYPE,  // LAST_DATA_TYPE

  // Structs.
  ACCESSOR_INFO_TYPE,
  ACCESSOR_PAIR_TYPE,
  ACCESS_CHECK_INFO_TYPE,
  INTERCEPTOR_INFO_TYPE,
  FUNCTION_TEMPLATE_INFO_TYPE,
  OBJECT_TEMPLATE_INFO_TYPE,
  ALLOCATION_SITE_TYPE,
  ALLOCATION_MEMENTO_TYPE,
  SCRIPT_TYPE,
  ALIASED_ARGUMENTS_ENTRY_TYPE,
  PROMISE_RESOLVE_THENABLE_JOB_INFO_TYPE,
  PROMISE_REACTION_JOB_INFO_TYPE,
  DEBUG_INFO_TYPE,
  STACK_FRAME_INFO_TYPE,
  PROTOTYPE_INFO_TYPE,
  TUPLE2_TYPE,
  TUPLE3_TYPE,
  CONTEXT_EXTENSION_TYPE,
  MODULE_TYPE,
  MODULE_INFO_ENTRY_TYPE,
  ASYNC_GENERATOR_REQUEST_TYPE,
  FIXED_ARRAY_TYPE,
  TRANSITION_ARRAY_TYPE,
  SHARED_FUNCTION_INFO_TYPE,
  CELL_TYPE,
  WEAK_CELL_TYPE,
  PROPERTY_CELL_TYPE,
  SMALL_ORDERED_HASH_SET_TYPE,

  // TODO(yangguo): these padding types are for ABI stability. Remove after
  // version 6.0 branch, or replace them when there is demand for new types.
  PADDING_TYPE_1,
  PADDING_TYPE_2,
  PADDING_TYPE_3,
  PADDING_TYPE_4,

  // All the following types are subtypes of JSReceiver, which corresponds to
  // objects in the JS sense. The first and the last type in this range are
  // the two forms of function. This organization enables using the same
  // compares for checking the JS_RECEIVER and the NONCALLABLE_JS_OBJECT range.
  JS_PROXY_TYPE,          // FIRST_JS_RECEIVER_TYPE
  JS_GLOBAL_OBJECT_TYPE,  // FIRST_JS_OBJECT_TYPE
  JS_GLOBAL_PROXY_TYPE,
  // Like JS_API_OBJECT_TYPE, but requires access checks and/or has
  // interceptors.
  JS_SPECIAL_API_OBJECT_TYPE,  // LAST_SPECIAL_RECEIVER_TYPE
  JS_VALUE_TYPE,               // LAST_CUSTOM_ELEMENTS_RECEIVER
  JS_MESSAGE_OBJECT_TYPE,
  JS_DATE_TYPE,
  // Like JS_OBJECT_TYPE, but created from API function.
  JS_API_OBJECT_TYPE,
  JS_OBJECT_TYPE,
  JS_ARGUMENTS_TYPE,
  JS_CONTEXT_EXTENSION_OBJECT_TYPE,
  JS_GENERATOR_OBJECT_TYPE,
  JS_ASYNC_GENERATOR_OBJECT_TYPE,
  JS_MODULE_NAMESPACE_TYPE,
  JS_ARRAY_TYPE,
  JS_ARRAY_BUFFER_TYPE,
  JS_TYPED_ARRAY_TYPE,
  JS_DATA_VIEW_TYPE,
  JS_SET_TYPE,
  JS_MAP_TYPE,
  JS_SET_ITERATOR_TYPE,
  JS_MAP_ITERATOR_TYPE,
  JS_WEAK_MAP_TYPE,
  JS_WEAK_SET_TYPE,
  JS_PROMISE_CAPABILITY_TYPE,
  JS_PROMISE_TYPE,
  JS_REGEXP_TYPE,
  JS_ERROR_TYPE,
  JS_ASYNC_FROM_SYNC_ITERATOR_TYPE,
  JS_STRING_ITERATOR_TYPE,

  JS_TYPED_ARRAY_KEY_ITERATOR_TYPE,
  JS_FAST_ARRAY_KEY_ITERATOR_TYPE,
  JS_GENERIC_ARRAY_KEY_ITERATOR_TYPE,

  JS_UINT8_ARRAY_KEY_VALUE_ITERATOR_TYPE,
  JS_INT8_ARRAY_KEY_VALUE_ITERATOR_TYPE,
  JS_UINT16_ARRAY_KEY_VALUE_ITERATOR_TYPE,
  JS_INT16_ARRAY_KEY_VALUE_ITERATOR_TYPE,
  JS_UINT32_ARRAY_KEY_VALUE_ITERATOR_TYPE,
  JS_INT32_ARRAY_KEY_VALUE_ITERATOR_TYPE,
  JS_FLOAT32_ARRAY_KEY_VALUE_ITERATOR_TYPE,
  JS_FLOAT64_ARRAY_KEY_VALUE_ITERATOR_TYPE,
  JS_UINT8_CLAMPED_ARRAY_KEY_VALUE_ITERATOR_TYPE,

  JS_FAST_SMI_ARRAY_KEY_VALUE_ITERATOR_TYPE,
  JS_FAST_HOLEY_SMI_ARRAY_KEY_VALUE_ITERATOR_TYPE,
  JS_FAST_ARRAY_KEY_VALUE_ITERATOR_TYPE,
  JS_FAST_HOLEY_ARRAY_KEY_VALUE_ITERATOR_TYPE,
  JS_FAST_DOUBLE_ARRAY_KEY_VALUE_ITERATOR_TYPE,
  JS_FAST_HOLEY_DOUBLE_ARRAY_KEY_VALUE_ITERATOR_TYPE,
  JS_GENERIC_ARRAY_KEY_VALUE_ITERATOR_TYPE,

  JS_UINT8_ARRAY_VALUE_ITERATOR_TYPE,
  JS_INT8_ARRAY_VALUE_ITERATOR_TYPE,
  JS_UINT16_ARRAY_VALUE_ITERATOR_TYPE,
  JS_INT16_ARRAY_VALUE_ITERATOR_TYPE,
  JS_UINT32_ARRAY_VALUE_ITERATOR_TYPE,
  JS_INT32_ARRAY_VALUE_ITERATOR_TYPE,
  JS_FLOAT32_ARRAY_VALUE_ITERATOR_TYPE,
  JS_FLOAT64_ARRAY_VALUE_ITERATOR_TYPE,
  JS_UINT8_CLAMPED_ARRAY_VALUE_ITERATOR_TYPE,

  JS_FAST_SMI_ARRAY_VALUE_ITERATOR_TYPE,
  JS_FAST_HOLEY_SMI_ARRAY_VALUE_ITERATOR_TYPE,
  JS_FAST_ARRAY_VALUE_ITERATOR_TYPE,
  JS_FAST_HOLEY_ARRAY_VALUE_ITERATOR_TYPE,
  JS_FAST_DOUBLE_ARRAY_VALUE_ITERATOR_TYPE,
  JS_FAST_HOLEY_DOUBLE_ARRAY_VALUE_ITERATOR_TYPE,
  JS_GENERIC_ARRAY_VALUE_ITERATOR_TYPE,

  JS_BOUND_FUNCTION_TYPE,
  JS_FUNCTION_TYPE,  // LAST_JS_OBJECT_TYPE, LAST_JS_RECEIVER_TYPE

  // Pseudo-types
  FIRST_TYPE = 0x0,
  LAST_TYPE = JS_FUNCTION_TYPE,
  FIRST_NAME_TYPE = FIRST_TYPE,
  LAST_NAME_TYPE = SYMBOL_TYPE,
  FIRST_UNIQUE_NAME_TYPE = INTERNALIZED_STRING_TYPE,
  LAST_UNIQUE_NAME_TYPE = SYMBOL_TYPE,
  FIRST_NONSTRING_TYPE = SYMBOL_TYPE,
  FIRST_PRIMITIVE_TYPE = FIRST_NAME_TYPE,
  LAST_PRIMITIVE_TYPE = ODDBALL_TYPE,
  FIRST_FUNCTION_TYPE = JS_BOUND_FUNCTION_TYPE,
  LAST_FUNCTION_TYPE = JS_FUNCTION_TYPE,
  // Boundaries for testing for a fixed typed array.
  FIRST_FIXED_TYPED_ARRAY_TYPE = FIXED_INT8_ARRAY_TYPE,
  LAST_FIXED_TYPED_ARRAY_TYPE = FIXED_UINT8_CLAMPED_ARRAY_TYPE,
  // Boundary for promotion to old space.
  LAST_DATA_TYPE = FILLER_TYPE,
  // Boundary for objects represented as JSReceiver (i.e. JSObject or JSProxy).
  // Note that there is no range for JSObject or JSProxy, since their subtypes
  // are not continuous in this enum! The enum ranges instead reflect the
  // external class names, where proxies are treated as either ordinary objects,
  // or functions.
  FIRST_JS_RECEIVER_TYPE = JS_PROXY_TYPE,
  LAST_JS_RECEIVER_TYPE = LAST_TYPE,
  // Boundaries for testing the types represented as JSObject
  FIRST_JS_OBJECT_TYPE = JS_GLOBAL_OBJECT_TYPE,
  LAST_JS_OBJECT_TYPE = LAST_TYPE,
  // Boundary for testing JSReceivers that need special property lookup handling
  LAST_SPECIAL_RECEIVER_TYPE = JS_SPECIAL_API_OBJECT_TYPE,
  // Boundary case for testing JSReceivers that may have elements while having
  // an empty fixed array as elements backing store. This is true for string
  // wrappers.
  LAST_CUSTOM_ELEMENTS_RECEIVER = JS_VALUE_TYPE,

  FIRST_ARRAY_KEY_ITERATOR_TYPE = JS_TYPED_ARRAY_KEY_ITERATOR_TYPE,
  LAST_ARRAY_KEY_ITERATOR_TYPE = JS_GENERIC_ARRAY_KEY_ITERATOR_TYPE,

  FIRST_ARRAY_KEY_VALUE_ITERATOR_TYPE = JS_UINT8_ARRAY_KEY_VALUE_ITERATOR_TYPE,
  LAST_ARRAY_KEY_VALUE_ITERATOR_TYPE = JS_GENERIC_ARRAY_KEY_VALUE_ITERATOR_TYPE,

  FIRST_ARRAY_VALUE_ITERATOR_TYPE = JS_UINT8_ARRAY_VALUE_ITERATOR_TYPE,
  LAST_ARRAY_VALUE_ITERATOR_TYPE = JS_GENERIC_ARRAY_VALUE_ITERATOR_TYPE,

  FIRST_ARRAY_ITERATOR_TYPE = FIRST_ARRAY_KEY_ITERATOR_TYPE,
  LAST_ARRAY_ITERATOR_TYPE = LAST_ARRAY_VALUE_ITERATOR_TYPE,
};

STATIC_ASSERT(JS_OBJECT_TYPE == Internals::kJSObjectType);
STATIC_ASSERT(JS_API_OBJECT_TYPE == Internals::kJSApiObjectType);
STATIC_ASSERT(FIRST_NONSTRING_TYPE == Internals::kFirstNonstringType);
STATIC_ASSERT(ODDBALL_TYPE == Internals::kOddballType);
STATIC_ASSERT(FOREIGN_TYPE == Internals::kForeignType);

V8_EXPORT_PRIVATE std::ostream& operator<<(std::ostream& os,
                                           InstanceType instance_type);

#define FIXED_ARRAY_SUB_INSTANCE_TYPE_LIST(V)    \
  V(BYTECODE_ARRAY_CONSTANT_POOL_SUB_TYPE)       \
  V(BYTECODE_ARRAY_HANDLER_TABLE_SUB_TYPE)       \
  V(CODE_STUBS_TABLE_SUB_TYPE)                   \
  V(COMPILATION_CACHE_TABLE_SUB_TYPE)            \
  V(CONTEXT_SUB_TYPE)                            \
  V(COPY_ON_WRITE_SUB_TYPE)                      \
  V(DEOPTIMIZATION_DATA_SUB_TYPE)                \
  V(DESCRIPTOR_ARRAY_SUB_TYPE)                   \
  V(EMBEDDED_OBJECT_SUB_TYPE)                    \
  V(ENUM_CACHE_SUB_TYPE)                         \
  V(ENUM_INDICES_CACHE_SUB_TYPE)                 \
  V(DEPENDENT_CODE_SUB_TYPE)                     \
  V(DICTIONARY_ELEMENTS_SUB_TYPE)                \
  V(DICTIONARY_PROPERTIES_SUB_TYPE)              \
  V(EMPTY_PROPERTIES_DICTIONARY_SUB_TYPE)        \
  V(FAST_ELEMENTS_SUB_TYPE)                      \
  V(FAST_PROPERTIES_SUB_TYPE)                    \
  V(FAST_TEMPLATE_INSTANTIATIONS_CACHE_SUB_TYPE) \
  V(HANDLER_TABLE_SUB_TYPE)                      \
  V(JS_COLLECTION_SUB_TYPE)                      \
  V(JS_WEAK_COLLECTION_SUB_TYPE)                 \
  V(MAP_CODE_CACHE_SUB_TYPE)                     \
  V(NOSCRIPT_SHARED_FUNCTION_INFOS_SUB_TYPE)     \
  V(NUMBER_STRING_CACHE_SUB_TYPE)                \
  V(OBJECT_TO_CODE_SUB_TYPE)                     \
  V(OPTIMIZED_CODE_LITERALS_SUB_TYPE)            \
  V(OPTIMIZED_CODE_MAP_SUB_TYPE)                 \
  V(PROTOTYPE_USERS_SUB_TYPE)                    \
  V(REGEXP_MULTIPLE_CACHE_SUB_TYPE)              \
  V(RETAINED_MAPS_SUB_TYPE)                      \
  V(SCOPE_INFO_SUB_TYPE)                         \
  V(SCRIPT_LIST_SUB_TYPE)                        \
  V(SERIALIZED_TEMPLATES_SUB_TYPE)               \
  V(SHARED_FUNCTION_INFOS_SUB_TYPE)              \
  V(SINGLE_CHARACTER_STRING_CACHE_SUB_TYPE)      \
  V(SLOW_TEMPLATE_INSTANTIATIONS_CACHE_SUB_TYPE) \
  V(STRING_SPLIT_CACHE_SUB_TYPE)                 \
  V(STRING_TABLE_SUB_TYPE)                       \
  V(TEMPLATE_INFO_SUB_TYPE)                      \
  V(FEEDBACK_VECTOR_SUB_TYPE)                    \
  V(FEEDBACK_METADATA_SUB_TYPE)                  \
  V(WEAK_NEW_SPACE_OBJECT_TO_CODE_SUB_TYPE)

enum FixedArraySubInstanceType {
#define DEFINE_FIXED_ARRAY_SUB_INSTANCE_TYPE(name) name,
  FIXED_ARRAY_SUB_INSTANCE_TYPE_LIST(DEFINE_FIXED_ARRAY_SUB_INSTANCE_TYPE)
#undef DEFINE_FIXED_ARRAY_SUB_INSTANCE_TYPE
      LAST_FIXED_ARRAY_SUB_TYPE = WEAK_NEW_SPACE_OBJECT_TO_CODE_SUB_TYPE
};


// TODO(bmeurer): Remove this in favor of the ComparisonResult below.
enum CompareResult {
  LESS      = -1,
  EQUAL     =  0,
  GREATER   =  1,

  NOT_EQUAL = GREATER
};


// Result of an abstract relational comparison of x and y, implemented according
// to ES6 section 7.2.11 Abstract Relational Comparison.
enum class ComparisonResult {
  kLessThan,     // x < y
  kEqual,        // x = y
  kGreaterThan,  // x > y
  kUndefined     // at least one of x or y was undefined or NaN
};


class AbstractCode;
class AccessorPair;
class AllocationSite;
class AllocationSiteCreationContext;
class AllocationSiteUsageContext;
class Cell;
class ConsString;
class ElementsAccessor;
class FindAndReplacePattern;
class FixedArrayBase;
class FunctionLiteral;
class JSGlobalObject;
class KeyAccumulator;
class LayoutDescriptor;
class LookupIterator;
class FieldType;
class Module;
class ModuleDescriptor;
class ModuleInfoEntry;
class ModuleInfo;
class ObjectHashTable;
class ObjectVisitor;
class PropertyCell;
class PropertyDescriptor;
class RootVisitor;
class SafepointEntry;
class SharedFunctionInfo;
class StringStream;
class TypeFeedbackInfo;
class FeedbackMetadata;
class FeedbackVector;
class WeakCell;
class TransitionArray;
class TemplateList;

// A template-ized version of the IsXXX functions.
template <class C> inline bool Is(Object* obj);

#ifdef OBJECT_PRINT
#define DECLARE_PRINTER(Name) void Name##Print(std::ostream& os);  // NOLINT
#else
#define DECLARE_PRINTER(Name)
#endif

#define OBJECT_TYPE_LIST(V) \
  V(Smi)                    \
  V(LayoutDescriptor)       \
  V(HeapObject)             \
  V(Primitive)              \
  V(Number)

#define HEAP_OBJECT_TYPE_LIST(V)       \
  V(AbstractCode)                      \
  V(AccessCheckNeeded)                 \
  V(ArrayList)                         \
  V(BoilerplateDescription)            \
  V(Boolean)                           \
  V(BreakPointInfo)                    \
  V(ByteArray)                         \
  V(BytecodeArray)                     \
  V(Callable)                          \
  V(CallHandlerInfo)                   \
  V(Cell)                              \
  V(Code)                              \
  V(CodeCacheHashTable)                \
  V(CompilationCacheTable)             \
  V(ConsString)                        \
  V(ConstantElementsPair)              \
  V(Constructor)                       \
  V(Context)                           \
  V(DeoptimizationInputData)           \
  V(DeoptimizationOutputData)          \
  V(DependentCode)                     \
  V(DescriptorArray)                   \
  V(Dictionary)                        \
  V(External)                          \
  V(ExternalOneByteString)             \
  V(ExternalString)                    \
  V(ExternalTwoByteString)             \
  V(FeedbackMetadata)                  \
  V(FeedbackVector)                    \
  V(Filler)                            \
  V(FixedArray)                        \
  V(FixedArrayBase)                    \
  V(FixedDoubleArray)                  \
  V(FixedFloat32Array)                 \
  V(FixedFloat64Array)                 \
  V(FixedInt16Array)                   \
  V(FixedInt32Array)                   \
  V(FixedInt8Array)                    \
  V(FixedTypedArrayBase)               \
  V(FixedUint16Array)                  \
  V(FixedUint32Array)                  \
  V(FixedUint8Array)                   \
  V(FixedUint8ClampedArray)            \
  V(Foreign)                           \
  V(FrameArray)                        \
  V(FreeSpace)                         \
  V(Function)                          \
  V(HandlerTable)                      \
  V(HashTable)                         \
  V(HeapNumber)                        \
  V(InternalizedString)                \
  V(JSArgumentsObject)                 \
  V(JSArray)                           \
  V(JSArrayBuffer)                     \
  V(JSArrayBufferView)                 \
  V(JSArrayIterator)                   \
  V(JSAsyncFromSyncIterator)           \
  V(JSAsyncGeneratorObject)            \
  V(JSBoundFunction)                   \
  V(JSCollection)                      \
  V(JSContextExtensionObject)          \
  V(JSDataView)                        \
  V(JSDate)                            \
  V(JSError)                           \
  V(JSFunction)                        \
  V(JSGeneratorObject)                 \
  V(JSGlobalObject)                    \
  V(JSGlobalProxy)                     \
  V(JSMap)                             \
  V(JSMapIterator)                     \
  V(JSMessageObject)                   \
  V(JSModuleNamespace)                 \
  V(JSObject)                          \
  V(JSPromise)                         \
  V(JSPromiseCapability)               \
  V(JSProxy)                           \
  V(JSReceiver)                        \
  V(JSRegExp)                          \
  V(JSSet)                             \
  V(JSSetIterator)                     \
  V(JSSloppyArgumentsObject)           \
  V(JSStringIterator)                  \
  V(JSTypedArray)                      \
  V(JSValue)                           \
  V(JSWeakCollection)                  \
  V(JSWeakMap)                         \
  V(JSWeakSet)                         \
  V(Map)                               \
  V(MapCache)                          \
  V(ModuleInfo)                        \
  V(MutableHeapNumber)                 \
  V(Name)                              \
  V(NativeContext)                     \
  V(NormalizedMapCache)                \
  V(ObjectHashSet)                     \
  V(ObjectHashTable)                   \
  V(Oddball)                           \
  V(OrderedHashTable)                  \
  V(PropertyCell)                      \
  V(RegExpMatchInfo)                   \
  V(ScopeInfo)                         \
  V(ScriptContextTable)                \
  V(SeqOneByteString)                  \
  V(SeqString)                         \
  V(SeqTwoByteString)                  \
  V(SharedFunctionInfo)                \
  V(SlicedString)                      \
  V(SloppyArgumentsElements)           \
  V(SmallOrderedHashSet)               \
  V(SourcePositionTableWithFrameCache) \
  V(String)                            \
  V(StringSet)                         \
  V(StringTable)                       \
  V(StringWrapper)                     \
  V(Struct)                            \
  V(Symbol)                            \
  V(TemplateInfo)                      \
  V(TemplateList)                      \
  V(ThinString)                        \
  V(TransitionArray)                   \
  V(TypeFeedbackInfo)                  \
  V(Undetectable)                      \
  V(UniqueName)                        \
  V(UnseededNumberDictionary)          \
  V(WeakCell)                          \
  V(WeakFixedArray)                    \
  V(WeakHashTable)

#define ODDBALL_LIST(V)                 \
  V(Undefined, undefined_value)         \
  V(Null, null_value)                   \
  V(TheHole, the_hole_value)            \
  V(Exception, exception)               \
  V(Uninitialized, uninitialized_value) \
  V(True, true_value)                   \
  V(False, false_value)                 \
  V(ArgumentsMarker, arguments_marker)  \
  V(OptimizedOut, optimized_out)        \
  V(StaleRegister, stale_register)

// The element types selection for CreateListFromArrayLike.
enum class ElementTypes { kAll, kStringAndSymbol };

// Object is the abstract superclass for all classes in the
// object hierarchy.
// Object does not use any virtual functions to avoid the
// allocation of the C++ vtable.
// Since both Smi and HeapObject are subclasses of Object no
// data members can be present in Object.
class Object {
 public:
  // Type testing.
  bool IsObject() const { return true; }

#define IS_TYPE_FUNCTION_DECL(Type) INLINE(bool Is##Type() const);
  OBJECT_TYPE_LIST(IS_TYPE_FUNCTION_DECL)
  HEAP_OBJECT_TYPE_LIST(IS_TYPE_FUNCTION_DECL)
#undef IS_TYPE_FUNCTION_DECL

#define IS_TYPE_FUNCTION_DECL(Type, Value) \
  INLINE(bool Is##Type(Isolate* isolate) const);
  ODDBALL_LIST(IS_TYPE_FUNCTION_DECL)
#undef IS_TYPE_FUNCTION_DECL

  INLINE(bool IsNullOrUndefined(Isolate* isolate) const);

  // A non-keyed store is of the form a.x = foo or a["x"] = foo whereas
  // a keyed store is of the form a[expression] = foo.
  enum StoreFromKeyed {
    MAY_BE_STORE_FROM_KEYED,
    CERTAINLY_NOT_STORE_FROM_KEYED
  };

  enum ShouldThrow { THROW_ON_ERROR, DONT_THROW };

#define RETURN_FAILURE(isolate, should_throw, call) \
  do {                                              \
    if ((should_throw) == DONT_THROW) {             \
      return Just(false);                           \
    } else {                                        \
      isolate->Throw(*isolate->factory()->call);    \
      return Nothing<bool>();                       \
    }                                               \
  } while (false)

#define MAYBE_RETURN(call, value)         \
  do {                                    \
    if ((call).IsNothing()) return value; \
  } while (false)

#define MAYBE_RETURN_NULL(call) MAYBE_RETURN(call, MaybeHandle<Object>())

#define DECLARE_STRUCT_PREDICATE(NAME, Name, name) \
  INLINE(bool Is##Name() const);
  STRUCT_LIST(DECLARE_STRUCT_PREDICATE)
#undef DECLARE_STRUCT_PREDICATE

  // ES6, section 7.2.2 IsArray.  NOT to be confused with %_IsArray.
  MUST_USE_RESULT static Maybe<bool> IsArray(Handle<Object> object);

  INLINE(bool IsNameDictionary() const);
  INLINE(bool IsGlobalDictionary() const);
  INLINE(bool IsSeededNumberDictionary() const);
  INLINE(bool IsOrderedHashSet() const);
  INLINE(bool IsOrderedHashMap() const);

  // Extract the number.
  inline double Number() const;
  INLINE(bool IsNaN() const);
  INLINE(bool IsMinusZero() const);
  V8_EXPORT_PRIVATE bool ToInt32(int32_t* value);
  inline bool ToUint32(uint32_t* value);

  inline Representation OptimalRepresentation();

  inline ElementsKind OptimalElementsKind();

  inline bool FitsRepresentation(Representation representation);

  // Checks whether two valid primitive encodings of a property name resolve to
  // the same logical property. E.g., the smi 1, the string "1" and the double
  // 1 all refer to the same property, so this helper will return true.
  inline bool KeyEquals(Object* other);

  inline bool FilterKey(PropertyFilter filter);

  Handle<FieldType> OptimalType(Isolate* isolate,
                                Representation representation);

  inline static Handle<Object> NewStorageFor(Isolate* isolate,
                                             Handle<Object> object,
                                             Representation representation);

  inline static Handle<Object> WrapForRead(Isolate* isolate,
                                           Handle<Object> object,
                                           Representation representation);

  // Returns true if the object is of the correct type to be used as a
  // implementation of a JSObject's elements.
  inline bool HasValidElements();

  inline bool HasSpecificClassOf(String* name);

  bool BooleanValue();                                      // ECMA-262 9.2.

  // ES6 section 7.2.11 Abstract Relational Comparison
  MUST_USE_RESULT static Maybe<ComparisonResult> Compare(Handle<Object> x,
                                                         Handle<Object> y);

  // ES6 section 7.2.12 Abstract Equality Comparison
  MUST_USE_RESULT static Maybe<bool> Equals(Handle<Object> x, Handle<Object> y);

  // ES6 section 7.2.13 Strict Equality Comparison
  bool StrictEquals(Object* that);

  // ES6 section 7.1.13 ToObject
  // Convert to a JSObject if needed.
  // native_context is used when creating wrapper object.
  //
  // Passing a non-null method_name allows us to give a more informative
  // error message for those cases where ToObject is being called on
  // the receiver of a built-in method.
  MUST_USE_RESULT static inline MaybeHandle<JSReceiver> ToObject(
      Isolate* isolate, Handle<Object> object,
      const char* method_name = nullptr);
  MUST_USE_RESULT static MaybeHandle<JSReceiver> ToObject(
      Isolate* isolate, Handle<Object> object, Handle<Context> native_context,
      const char* method_name = nullptr);

  // ES6 section 9.2.1.2, OrdinaryCallBindThis for sloppy callee.
  MUST_USE_RESULT static MaybeHandle<JSReceiver> ConvertReceiver(
      Isolate* isolate, Handle<Object> object);

  // ES6 section 7.1.14 ToPropertyKey
  MUST_USE_RESULT static inline MaybeHandle<Name> ToName(Isolate* isolate,
                                                         Handle<Object> input);

  // ES6 section 7.1.1 ToPrimitive
  MUST_USE_RESULT static inline MaybeHandle<Object> ToPrimitive(
      Handle<Object> input, ToPrimitiveHint hint = ToPrimitiveHint::kDefault);

  // ES6 section 7.1.3 ToNumber
  MUST_USE_RESULT static inline MaybeHandle<Object> ToNumber(
      Handle<Object> input);

  // ES6 section 7.1.4 ToInteger
  MUST_USE_RESULT static inline MaybeHandle<Object> ToInteger(
      Isolate* isolate, Handle<Object> input);

  // ES6 section 7.1.5 ToInt32
  MUST_USE_RESULT static inline MaybeHandle<Object> ToInt32(
      Isolate* isolate, Handle<Object> input);

  // ES6 section 7.1.6 ToUint32
  MUST_USE_RESULT inline static MaybeHandle<Object> ToUint32(
      Isolate* isolate, Handle<Object> input);

  // ES6 section 7.1.12 ToString
  MUST_USE_RESULT static inline MaybeHandle<String> ToString(
      Isolate* isolate, Handle<Object> input);

  static Handle<String> NoSideEffectsToString(Isolate* isolate,
                                              Handle<Object> input);

  // ES6 section 7.1.14 ToPropertyKey
  MUST_USE_RESULT static inline MaybeHandle<Object> ToPropertyKey(
      Isolate* isolate, Handle<Object> value);

  // ES6 section 7.1.15 ToLength
  MUST_USE_RESULT static inline MaybeHandle<Object> ToLength(
      Isolate* isolate, Handle<Object> input);

  // ES6 section 7.1.17 ToIndex
  MUST_USE_RESULT static inline MaybeHandle<Object> ToIndex(
      Isolate* isolate, Handle<Object> input,
      MessageTemplate::Template error_index);

  // ES6 section 7.3.9 GetMethod
  MUST_USE_RESULT static MaybeHandle<Object> GetMethod(
      Handle<JSReceiver> receiver, Handle<Name> name);

  // ES6 section 7.3.17 CreateListFromArrayLike
  MUST_USE_RESULT static MaybeHandle<FixedArray> CreateListFromArrayLike(
      Isolate* isolate, Handle<Object> object, ElementTypes element_types);

  // Get length property and apply ToLength.
  MUST_USE_RESULT static MaybeHandle<Object> GetLengthFromArrayLike(
      Isolate* isolate, Handle<Object> object);

  // ES6 section 12.5.6 The typeof Operator
  static Handle<String> TypeOf(Isolate* isolate, Handle<Object> object);

  // ES6 section 12.6 Multiplicative Operators
  MUST_USE_RESULT static MaybeHandle<Object> Multiply(Isolate* isolate,
                                                      Handle<Object> lhs,
                                                      Handle<Object> rhs);
  MUST_USE_RESULT static MaybeHandle<Object> Divide(Isolate* isolate,
                                                    Handle<Object> lhs,
                                                    Handle<Object> rhs);
  MUST_USE_RESULT static MaybeHandle<Object> Modulus(Isolate* isolate,
                                                     Handle<Object> lhs,
                                                     Handle<Object> rhs);

  // ES6 section 12.7 Additive Operators
  MUST_USE_RESULT static MaybeHandle<Object> Add(Isolate* isolate,
                                                 Handle<Object> lhs,
                                                 Handle<Object> rhs);
  MUST_USE_RESULT static MaybeHandle<Object> Subtract(Isolate* isolate,
                                                      Handle<Object> lhs,
                                                      Handle<Object> rhs);

  // ES6 section 12.8 Bitwise Shift Operators
  MUST_USE_RESULT static MaybeHandle<Object> ShiftLeft(Isolate* isolate,
                                                       Handle<Object> lhs,
                                                       Handle<Object> rhs);
  MUST_USE_RESULT static MaybeHandle<Object> ShiftRight(Isolate* isolate,
                                                        Handle<Object> lhs,
                                                        Handle<Object> rhs);
  MUST_USE_RESULT static MaybeHandle<Object> ShiftRightLogical(
      Isolate* isolate, Handle<Object> lhs, Handle<Object> rhs);

  // ES6 section 12.9 Relational Operators
  MUST_USE_RESULT static inline Maybe<bool> GreaterThan(Handle<Object> x,
                                                        Handle<Object> y);
  MUST_USE_RESULT static inline Maybe<bool> GreaterThanOrEqual(
      Handle<Object> x, Handle<Object> y);
  MUST_USE_RESULT static inline Maybe<bool> LessThan(Handle<Object> x,
                                                     Handle<Object> y);
  MUST_USE_RESULT static inline Maybe<bool> LessThanOrEqual(Handle<Object> x,
                                                            Handle<Object> y);

  // ES6 section 12.11 Binary Bitwise Operators
  MUST_USE_RESULT static MaybeHandle<Object> BitwiseAnd(Isolate* isolate,
                                                        Handle<Object> lhs,
                                                        Handle<Object> rhs);
  MUST_USE_RESULT static MaybeHandle<Object> BitwiseOr(Isolate* isolate,
                                                       Handle<Object> lhs,
                                                       Handle<Object> rhs);
  MUST_USE_RESULT static MaybeHandle<Object> BitwiseXor(Isolate* isolate,
                                                        Handle<Object> lhs,
                                                        Handle<Object> rhs);

  // ES6 section 7.3.19 OrdinaryHasInstance (C, O).
  MUST_USE_RESULT static MaybeHandle<Object> OrdinaryHasInstance(
      Isolate* isolate, Handle<Object> callable, Handle<Object> object);

  // ES6 section 12.10.4 Runtime Semantics: InstanceofOperator(O, C)
  MUST_USE_RESULT static MaybeHandle<Object> InstanceOf(
      Isolate* isolate, Handle<Object> object, Handle<Object> callable);

  V8_EXPORT_PRIVATE MUST_USE_RESULT static MaybeHandle<Object> GetProperty(
      LookupIterator* it);

  // ES6 [[Set]] (when passed DONT_THROW)
  // Invariants for this and related functions (unless stated otherwise):
  // 1) When the result is Nothing, an exception is pending.
  // 2) When passed THROW_ON_ERROR, the result is never Just(false).
  // In some cases, an exception is thrown regardless of the ShouldThrow
  // argument.  These cases are either in accordance with the spec or not
  // covered by it (eg., concerning API callbacks).
  MUST_USE_RESULT static Maybe<bool> SetProperty(LookupIterator* it,
                                                 Handle<Object> value,
                                                 LanguageMode language_mode,
                                                 StoreFromKeyed store_mode);
  MUST_USE_RESULT static MaybeHandle<Object> SetProperty(
      Handle<Object> object, Handle<Name> name, Handle<Object> value,
      LanguageMode language_mode,
      StoreFromKeyed store_mode = MAY_BE_STORE_FROM_KEYED);
  MUST_USE_RESULT static inline MaybeHandle<Object> SetPropertyOrElement(
      Handle<Object> object, Handle<Name> name, Handle<Object> value,
      LanguageMode language_mode,
      StoreFromKeyed store_mode = MAY_BE_STORE_FROM_KEYED);

  MUST_USE_RESULT static Maybe<bool> SetSuperProperty(
      LookupIterator* it, Handle<Object> value, LanguageMode language_mode,
      StoreFromKeyed store_mode);

  MUST_USE_RESULT static Maybe<bool> CannotCreateProperty(
      Isolate* isolate, Handle<Object> receiver, Handle<Object> name,
      Handle<Object> value, ShouldThrow should_throw);
  MUST_USE_RESULT static Maybe<bool> WriteToReadOnlyProperty(
      LookupIterator* it, Handle<Object> value, ShouldThrow should_throw);
  MUST_USE_RESULT static Maybe<bool> WriteToReadOnlyProperty(
      Isolate* isolate, Handle<Object> receiver, Handle<Object> name,
      Handle<Object> value, ShouldThrow should_throw);
  MUST_USE_RESULT static Maybe<bool> RedefineIncompatibleProperty(
      Isolate* isolate, Handle<Object> name, Handle<Object> value,
      ShouldThrow should_throw);
  MUST_USE_RESULT static Maybe<bool> SetDataProperty(LookupIterator* it,
                                                     Handle<Object> value);
  MUST_USE_RESULT static Maybe<bool> AddDataProperty(
      LookupIterator* it, Handle<Object> value, PropertyAttributes attributes,
      ShouldThrow should_throw, StoreFromKeyed store_mode);
  MUST_USE_RESULT static inline MaybeHandle<Object> GetPropertyOrElement(
      Handle<Object> object, Handle<Name> name);
  MUST_USE_RESULT static inline MaybeHandle<Object> GetPropertyOrElement(
      Handle<Object> receiver, Handle<Name> name, Handle<JSReceiver> holder);
  MUST_USE_RESULT static inline MaybeHandle<Object> GetProperty(
      Handle<Object> object, Handle<Name> name);

  MUST_USE_RESULT static MaybeHandle<Object> GetPropertyWithAccessor(
      LookupIterator* it);
  MUST_USE_RESULT static Maybe<bool> SetPropertyWithAccessor(
      LookupIterator* it, Handle<Object> value, ShouldThrow should_throw);

  MUST_USE_RESULT static MaybeHandle<Object> GetPropertyWithDefinedGetter(
      Handle<Object> receiver,
      Handle<JSReceiver> getter);
  MUST_USE_RESULT static Maybe<bool> SetPropertyWithDefinedSetter(
      Handle<Object> receiver, Handle<JSReceiver> setter, Handle<Object> value,
      ShouldThrow should_throw);

  MUST_USE_RESULT static inline MaybeHandle<Object> GetElement(
      Isolate* isolate, Handle<Object> object, uint32_t index);

  MUST_USE_RESULT static inline MaybeHandle<Object> SetElement(
      Isolate* isolate, Handle<Object> object, uint32_t index,
      Handle<Object> value, LanguageMode language_mode);

  // Returns the permanent hash code associated with this object. May return
  // undefined if not yet created.
  Object* GetHash();

  // Returns the permanent hash code associated with this object depending on
  // the actual object type. May create and store a hash code if needed and none
  // exists.
  static Smi* GetOrCreateHash(Isolate* isolate, Handle<Object> object);

  // Checks whether this object has the same value as the given one.  This
  // function is implemented according to ES5, section 9.12 and can be used
  // to implement the Harmony "egal" function.
  V8_EXPORT_PRIVATE bool SameValue(Object* other);

  // Checks whether this object has the same value as the given one.
  // +0 and -0 are treated equal. Everything else is the same as SameValue.
  // This function is implemented according to ES6, section 7.2.4 and is used
  // by ES6 Map and Set.
  bool SameValueZero(Object* other);

  // ES6 section 9.4.2.3 ArraySpeciesCreate (part of it)
  MUST_USE_RESULT static MaybeHandle<Object> ArraySpeciesConstructor(
      Isolate* isolate, Handle<Object> original_array);

  // ES6 section 7.3.20 SpeciesConstructor ( O, defaultConstructor )
  MUST_USE_RESULT static MaybeHandle<Object> SpeciesConstructor(
      Isolate* isolate, Handle<JSReceiver> recv,
      Handle<JSFunction> default_ctor);

  // Tries to convert an object to an array length. Returns true and sets the
  // output parameter if it succeeds.
  inline bool ToArrayLength(uint32_t* index);

  // Tries to convert an object to an array index. Returns true and sets the
  // output parameter if it succeeds. Equivalent to ToArrayLength, but does not
  // allow kMaxUInt32.
  inline bool ToArrayIndex(uint32_t* index);

  // Returns true if the result of iterating over the object is the same
  // (including observable effects) as simply accessing the properties between 0
  // and length.
  bool IterationHasObservableEffects();

  DECLARE_VERIFIER(Object)
#ifdef VERIFY_HEAP
  // Verify a pointer is a valid object pointer.
  static void VerifyPointer(Object* p);
#endif

  inline void VerifyApiCallResultType();

  // Prints this object without details.
  void ShortPrint(FILE* out = stdout);

  // Prints this object without details to a message accumulator.
  void ShortPrint(StringStream* accumulator);

  void ShortPrint(std::ostream& os);  // NOLINT

  DECLARE_CAST(Object)

  // Layout description.
  static const int kHeaderSize = 0;  // Object does not take up any space.

#ifdef OBJECT_PRINT
  // For our gdb macros, we should perhaps change these in the future.
  void Print();

  // Prints this object with details.
  void Print(std::ostream& os);  // NOLINT
#else
  void Print() { ShortPrint(); }
  void Print(std::ostream& os) { ShortPrint(os); }  // NOLINT
#endif

 private:
  friend class LookupIterator;
  friend class StringStream;

  // Return the map of the root of object's prototype chain.
  Map* GetPrototypeChainRootMap(Isolate* isolate);

  // Helper for SetProperty and SetSuperProperty.
  // Return value is only meaningful if [found] is set to true on return.
  MUST_USE_RESULT static Maybe<bool> SetPropertyInternal(
      LookupIterator* it, Handle<Object> value, LanguageMode language_mode,
      StoreFromKeyed store_mode, bool* found);

  MUST_USE_RESULT static MaybeHandle<Name> ConvertToName(Isolate* isolate,
                                                         Handle<Object> input);
  MUST_USE_RESULT static MaybeHandle<Object> ConvertToPropertyKey(
      Isolate* isolate, Handle<Object> value);
  MUST_USE_RESULT static MaybeHandle<String> ConvertToString(
      Isolate* isolate, Handle<Object> input);
  MUST_USE_RESULT static MaybeHandle<Object> ConvertToNumber(
      Isolate* isolate, Handle<Object> input);
  MUST_USE_RESULT static MaybeHandle<Object> ConvertToInteger(
      Isolate* isolate, Handle<Object> input);
  MUST_USE_RESULT static MaybeHandle<Object> ConvertToInt32(
      Isolate* isolate, Handle<Object> input);
  MUST_USE_RESULT static MaybeHandle<Object> ConvertToUint32(
      Isolate* isolate, Handle<Object> input);
  MUST_USE_RESULT static MaybeHandle<Object> ConvertToLength(
      Isolate* isolate, Handle<Object> input);
  MUST_USE_RESULT static MaybeHandle<Object> ConvertToIndex(
      Isolate* isolate, Handle<Object> input,
      MessageTemplate::Template error_index);

  DISALLOW_IMPLICIT_CONSTRUCTORS(Object);
};


// In objects.h to be usable without objects-inl.h inclusion.
bool Object::IsSmi() const { return HAS_SMI_TAG(this); }
bool Object::IsHeapObject() const {
  DCHECK_EQ(!IsSmi(), Internals::HasHeapObjectTag(this));
  return !IsSmi();
}

struct Brief {
  explicit Brief(const Object* const v) : value(v) {}
  const Object* value;
};

V8_EXPORT_PRIVATE std::ostream& operator<<(std::ostream& os, const Brief& v);

// Smi represents integer Numbers that can be stored in 31 bits.
// Smis are immediate which means they are NOT allocated in the heap.
// The this pointer has the following format: [31 bit signed int] 0
// For long smis it has the following format:
//     [32 bit signed int] [31 bits zero padding] 0
// Smi stands for small integer.
class Smi: public Object {
 public:
  // Returns the integer value.
  inline int value() const { return Internals::SmiValue(this); }
  inline Smi* ToUint32Smi() {
    if (value() <= 0) return Smi::kZero;
    return Smi::FromInt(static_cast<uint32_t>(value()));
  }

  // Convert a value to a Smi object.
  static inline Smi* FromInt(int value) {
    DCHECK(Smi::IsValid(value));
    return reinterpret_cast<Smi*>(Internals::IntToSmi(value));
  }

  static inline Smi* FromIntptr(intptr_t value) {
    DCHECK(Smi::IsValid(value));
    int smi_shift_bits = kSmiTagSize + kSmiShiftSize;
    return reinterpret_cast<Smi*>((value << smi_shift_bits) | kSmiTag);
  }

  // Returns whether value can be represented in a Smi.
  static inline bool IsValid(intptr_t value) {
    bool result = Internals::IsValidSmi(value);
    DCHECK_EQ(result, value >= kMinValue && value <= kMaxValue);
    return result;
  }

  DECLARE_CAST(Smi)

  // Dispatched behavior.
  V8_EXPORT_PRIVATE void SmiPrint(std::ostream& os) const;  // NOLINT
  DECLARE_VERIFIER(Smi)

  static constexpr Smi* const kZero = nullptr;
  static const int kMinValue =
      (static_cast<unsigned int>(-1)) << (kSmiValueSize - 1);
  static const int kMaxValue = -(kMinValue + 1);

 private:
  DISALLOW_IMPLICIT_CONSTRUCTORS(Smi);
};


// Heap objects typically have a map pointer in their first word.  However,
// during GC other data (e.g. mark bits, forwarding addresses) is sometimes
// encoded in the first word.  The class MapWord is an abstraction of the
// value in a heap object's first word.
class MapWord BASE_EMBEDDED {
 public:
  // Normal state: the map word contains a map pointer.

  // Create a map word from a map pointer.
  static inline MapWord FromMap(const Map* map);

  // View this map word as a map pointer.
  inline Map* ToMap();


  // Scavenge collection: the map word of live objects in the from space
  // contains a forwarding address (a heap object pointer in the to space).

  // True if this map word is a forwarding address for a scavenge
  // collection.  Only valid during a scavenge collection (specifically,
  // when all map words are heap object pointers, i.e. not during a full GC).
  inline bool IsForwardingAddress() const;

  // Create a map word from a forwarding address.
  static inline MapWord FromForwardingAddress(HeapObject* object);

  // View this map word as a forwarding address.
  inline HeapObject* ToForwardingAddress();

  static inline MapWord FromRawValue(uintptr_t value) {
    return MapWord(value);
  }

  inline uintptr_t ToRawValue() {
    return value_;
  }

 private:
  // HeapObject calls the private constructor and directly reads the value.
  friend class HeapObject;

  explicit MapWord(uintptr_t value) : value_(value) {}

  uintptr_t value_;
};


// HeapObject is the superclass for all classes describing heap allocated
// objects.
class HeapObject: public Object {
 public:
  // [map]: Contains a map which contains the object's reflective
  // information.
  inline Map* map() const;
  inline void set_map(Map* value);

  inline HeapObject** map_slot();

  // The no-write-barrier version.  This is OK if the object is white and in
  // new space, or if the value is an immortal immutable object, like the maps
  // of primitive (non-JS) objects like strings, heap numbers etc.
  inline void set_map_no_write_barrier(Map* value);

  // Get the map using acquire load.
  inline Map* synchronized_map();
  inline MapWord synchronized_map_word() const;

  // Set the map using release store
  inline void synchronized_set_map(Map* value);
  inline void synchronized_set_map_word(MapWord map_word);

  // Initialize the map immediately after the object is allocated.
  // Do not use this outside Heap.
  inline void set_map_after_allocation(
      Map* value, WriteBarrierMode mode = UPDATE_WRITE_BARRIER);

  // During garbage collection, the map word of a heap object does not
  // necessarily contain a map pointer.
  inline MapWord map_word() const;
  inline void set_map_word(MapWord map_word);

  // The Heap the object was allocated in. Used also to access Isolate.
  inline Heap* GetHeap() const;

  // Convenience method to get current isolate.
  inline Isolate* GetIsolate() const;

#define IS_TYPE_FUNCTION_DECL(Type) INLINE(bool Is##Type() const);
  HEAP_OBJECT_TYPE_LIST(IS_TYPE_FUNCTION_DECL)
#undef IS_TYPE_FUNCTION_DECL

#define IS_TYPE_FUNCTION_DECL(Type, Value) \
  INLINE(bool Is##Type(Isolate* isolate) const);
  ODDBALL_LIST(IS_TYPE_FUNCTION_DECL)
#undef IS_TYPE_FUNCTION_DECL

  INLINE(bool IsNullOrUndefined(Isolate* isolate) const);

#define DECLARE_STRUCT_PREDICATE(NAME, Name, name) \
  INLINE(bool Is##Name() const);
  STRUCT_LIST(DECLARE_STRUCT_PREDICATE)
#undef DECLARE_STRUCT_PREDICATE

  // Converts an address to a HeapObject pointer.
  static inline HeapObject* FromAddress(Address address) {
    DCHECK_TAG_ALIGNED(address);
    return reinterpret_cast<HeapObject*>(address + kHeapObjectTag);
  }

  // Returns the address of this HeapObject.
  inline Address address() {
    return reinterpret_cast<Address>(this) - kHeapObjectTag;
  }

  // Iterates over pointers contained in the object (including the Map).
  // If it's not performance critical iteration use the non-templatized
  // version.
  void Iterate(ObjectVisitor* v);

  template <typename ObjectVisitor>
  inline void IterateFast(ObjectVisitor* v);

  // Iterates over all pointers contained in the object except the
  // first map pointer.  The object type is given in the first
  // parameter. This function does not access the map pointer in the
  // object, and so is safe to call while the map pointer is modified.
  // If it's not performance critical iteration use the non-templatized
  // version.
  void IterateBody(ObjectVisitor* v);
  void IterateBody(InstanceType type, int object_size, ObjectVisitor* v);

  template <typename ObjectVisitor>
  inline void IterateBodyFast(ObjectVisitor* v);

  template <typename ObjectVisitor>
  inline void IterateBodyFast(InstanceType type, int object_size,
                              ObjectVisitor* v);

  // Returns true if the object contains a tagged value at given offset.
  // It is used for invalid slots filtering. If the offset points outside
  // of the object or to the map word, the result is UNDEFINED (!!!).
  bool IsValidSlot(int offset);

  // Returns the heap object's size in bytes
  inline int Size();

  // Given a heap object's map pointer, returns the heap size in bytes
  // Useful when the map pointer field is used for other purposes.
  // GC internal.
  inline int SizeFromMap(Map* map);

  // Returns the field at offset in obj, as a read/write Object* reference.
  // Does no checking, and is safe to use during GC, while maps are invalid.
  // Does not invoke write barrier, so should only be assigned to
  // during marking GC.
  static inline Object** RawField(HeapObject* obj, int offset);

  // Adds the |code| object related to |name| to the code cache of this map. If
  // this map is a dictionary map that is shared, the map copied and installed
  // onto the object.
  static void UpdateMapCodeCache(Handle<HeapObject> object,
                                 Handle<Name> name,
                                 Handle<Code> code);

  DECLARE_CAST(HeapObject)

  // Return the write barrier mode for this. Callers of this function
  // must be able to present a reference to an DisallowHeapAllocation
  // object as a sign that they are not going to use this function
  // from code that allocates and thus invalidates the returned write
  // barrier mode.
  inline WriteBarrierMode GetWriteBarrierMode(
      const DisallowHeapAllocation& promise);

  // Dispatched behavior.
  void HeapObjectShortPrint(std::ostream& os);  // NOLINT
#ifdef OBJECT_PRINT
  void PrintHeader(std::ostream& os, const char* id);  // NOLINT
#endif
  DECLARE_PRINTER(HeapObject)
  DECLARE_VERIFIER(HeapObject)
#ifdef VERIFY_HEAP
  inline void VerifyObjectField(int offset);
  inline void VerifySmiField(int offset);

  // Verify a pointer is a valid HeapObject pointer that points to object
  // areas in the heap.
  static void VerifyHeapPointer(Object* p);
#endif

  inline AllocationAlignment RequiredAlignment();

  // Layout description.
  // First field in a heap object is map.
  static const int kMapOffset = Object::kHeaderSize;
  static const int kHeaderSize = kMapOffset + kPointerSize;

  STATIC_ASSERT(kMapOffset == Internals::kHeapObjectMapOffset);

 private:
  DISALLOW_IMPLICIT_CONSTRUCTORS(HeapObject);
};


template <int start_offset, int end_offset, int size>
class FixedBodyDescriptor;


template <int start_offset>
class FlexibleBodyDescriptor;


// The HeapNumber class describes heap allocated numbers that cannot be
// represented in a Smi (small integer)
class HeapNumber: public HeapObject {
 public:
  // [value]: number value.
  inline double value() const;
  inline void set_value(double value);

  inline uint64_t value_as_bits() const;
  inline void set_value_as_bits(uint64_t bits);

  DECLARE_CAST(HeapNumber)

  // Dispatched behavior.
  bool HeapNumberBooleanValue();

  V8_EXPORT_PRIVATE void HeapNumberPrint(std::ostream& os);  // NOLINT
  DECLARE_VERIFIER(HeapNumber)

  inline int get_exponent();
  inline int get_sign();

  // Layout description.
  static const int kValueOffset = HeapObject::kHeaderSize;
  // IEEE doubles are two 32 bit words.  The first is just mantissa, the second
  // is a mixture of sign, exponent and mantissa. The offsets of two 32 bit
  // words within double numbers are endian dependent and they are set
  // accordingly.
#if defined(V8_TARGET_LITTLE_ENDIAN)
  static const int kMantissaOffset = kValueOffset;
  static const int kExponentOffset = kValueOffset + 4;
#elif defined(V8_TARGET_BIG_ENDIAN)
  static const int kMantissaOffset = kValueOffset + 4;
  static const int kExponentOffset = kValueOffset;
#else
#error Unknown byte ordering
#endif

  static const int kSize = kValueOffset + kDoubleSize;
  static const uint32_t kSignMask = 0x80000000u;
  static const uint32_t kExponentMask = 0x7ff00000u;
  static const uint32_t kMantissaMask = 0xfffffu;
  static const int kMantissaBits = 52;
  static const int kExponentBits = 11;
  static const int kExponentBias = 1023;
  static const int kExponentShift = 20;
  static const int kInfinityOrNanExponent =
      (kExponentMask >> kExponentShift) - kExponentBias;
  static const int kMantissaBitsInTopWord = 20;
  static const int kNonMantissaBitsInTopWord = 12;

 private:
  DISALLOW_IMPLICIT_CONSTRUCTORS(HeapNumber);
};

enum EnsureElementsMode {
  DONT_ALLOW_DOUBLE_ELEMENTS,
  ALLOW_COPIED_DOUBLE_ELEMENTS,
  ALLOW_CONVERTED_DOUBLE_ELEMENTS
};


// Indicator for one component of an AccessorPair.
enum AccessorComponent {
  ACCESSOR_GETTER,
  ACCESSOR_SETTER
};

enum class GetKeysConversion { kKeepNumbers, kConvertToString };

enum class KeyCollectionMode {
  kOwnOnly = static_cast<int>(v8::KeyCollectionMode::kOwnOnly),
  kIncludePrototypes =
      static_cast<int>(v8::KeyCollectionMode::kIncludePrototypes)
};

enum class AllocationSiteUpdateMode { kUpdate, kCheckOnly };

// JSReceiver includes types on which properties can be defined, i.e.,
// JSObject and JSProxy.
class JSReceiver: public HeapObject {
 public:
  // [properties]: Backing storage for properties.
  // properties is a FixedArray in the fast case and a Dictionary in the
  // slow case.
  DECL_ACCESSORS(properties, FixedArray)  // Get and set fast properties.
  inline void initialize_properties();
  inline bool HasFastProperties();
  // Gets slow properties for non-global objects.
  inline NameDictionary* property_dictionary();

  // Deletes an existing named property in a normalized object.
  static void DeleteNormalizedProperty(Handle<JSReceiver> object,
                                       Handle<Name> name, int entry);

  DECLARE_CAST(JSReceiver)

  // ES6 section 7.1.1 ToPrimitive
  MUST_USE_RESULT static MaybeHandle<Object> ToPrimitive(
      Handle<JSReceiver> receiver,
      ToPrimitiveHint hint = ToPrimitiveHint::kDefault);

  // ES6 section 7.1.1.1 OrdinaryToPrimitive
  MUST_USE_RESULT static MaybeHandle<Object> OrdinaryToPrimitive(
      Handle<JSReceiver> receiver, OrdinaryToPrimitiveHint hint);

  static MaybeHandle<Context> GetFunctionRealm(Handle<JSReceiver> receiver);

  // Get the first non-hidden prototype.
  static inline MaybeHandle<Object> GetPrototype(Isolate* isolate,
                                                 Handle<JSReceiver> receiver);

  MUST_USE_RESULT static Maybe<bool> HasInPrototypeChain(
      Isolate* isolate, Handle<JSReceiver> object, Handle<Object> proto);

  // Reads all enumerable own properties of source and adds them to
  // target, using either Set or CreateDataProperty depending on the
  // use_set argument. This only copies values not present in the
  // maybe_excluded_properties list.
  MUST_USE_RESULT static Maybe<bool> SetOrCopyDataProperties(
      Isolate* isolate, Handle<JSReceiver> target, Handle<Object> source,
      const ScopedVector<Handle<Object>>* excluded_properties = nullptr,
      bool use_set = true);

  // Implementation of [[HasProperty]], ECMA-262 5th edition, section 8.12.6.
  MUST_USE_RESULT static Maybe<bool> HasProperty(LookupIterator* it);
  MUST_USE_RESULT static inline Maybe<bool> HasProperty(
      Handle<JSReceiver> object, Handle<Name> name);
  MUST_USE_RESULT static inline Maybe<bool> HasElement(
      Handle<JSReceiver> object, uint32_t index);

  MUST_USE_RESULT static inline Maybe<bool> HasOwnProperty(
      Handle<JSReceiver> object, Handle<Name> name);
  MUST_USE_RESULT static inline Maybe<bool> HasOwnProperty(
      Handle<JSReceiver> object, uint32_t index);

  MUST_USE_RESULT static inline MaybeHandle<Object> GetProperty(
      Isolate* isolate, Handle<JSReceiver> receiver, const char* key);
  MUST_USE_RESULT static inline MaybeHandle<Object> GetProperty(
      Handle<JSReceiver> receiver, Handle<Name> name);
  MUST_USE_RESULT static inline MaybeHandle<Object> GetElement(
      Isolate* isolate, Handle<JSReceiver> receiver, uint32_t index);

  // Implementation of ES6 [[Delete]]
  MUST_USE_RESULT static Maybe<bool> DeletePropertyOrElement(
      Handle<JSReceiver> object, Handle<Name> name,
      LanguageMode language_mode = SLOPPY);
  MUST_USE_RESULT static Maybe<bool> DeleteProperty(
      Handle<JSReceiver> object, Handle<Name> name,
      LanguageMode language_mode = SLOPPY);
  MUST_USE_RESULT static Maybe<bool> DeleteProperty(LookupIterator* it,
                                                    LanguageMode language_mode);
  MUST_USE_RESULT static Maybe<bool> DeleteElement(
      Handle<JSReceiver> object, uint32_t index,
      LanguageMode language_mode = SLOPPY);

  MUST_USE_RESULT static Object* DefineProperty(Isolate* isolate,
                                                Handle<Object> object,
                                                Handle<Object> name,
                                                Handle<Object> attributes);
  MUST_USE_RESULT static MaybeHandle<Object> DefineProperties(
      Isolate* isolate, Handle<Object> object, Handle<Object> properties);

  // "virtual" dispatcher to the correct [[DefineOwnProperty]] implementation.
  MUST_USE_RESULT static Maybe<bool> DefineOwnProperty(
      Isolate* isolate, Handle<JSReceiver> object, Handle<Object> key,
      PropertyDescriptor* desc, ShouldThrow should_throw);

  // ES6 7.3.4 (when passed DONT_THROW)
  MUST_USE_RESULT static Maybe<bool> CreateDataProperty(
      LookupIterator* it, Handle<Object> value, ShouldThrow should_throw);

  // ES6 9.1.6.1
  MUST_USE_RESULT static Maybe<bool> OrdinaryDefineOwnProperty(
      Isolate* isolate, Handle<JSObject> object, Handle<Object> key,
      PropertyDescriptor* desc, ShouldThrow should_throw);
  MUST_USE_RESULT static Maybe<bool> OrdinaryDefineOwnProperty(
      LookupIterator* it, PropertyDescriptor* desc, ShouldThrow should_throw);
  // ES6 9.1.6.2
  MUST_USE_RESULT static Maybe<bool> IsCompatiblePropertyDescriptor(
      Isolate* isolate, bool extensible, PropertyDescriptor* desc,
      PropertyDescriptor* current, Handle<Name> property_name,
      ShouldThrow should_throw);
  // ES6 9.1.6.3
  // |it| can be NULL in cases where the ES spec passes |undefined| as the
  // receiver. Exactly one of |it| and |property_name| must be provided.
  MUST_USE_RESULT static Maybe<bool> ValidateAndApplyPropertyDescriptor(
      Isolate* isolate, LookupIterator* it, bool extensible,
      PropertyDescriptor* desc, PropertyDescriptor* current,
      ShouldThrow should_throw, Handle<Name> property_name = Handle<Name>());

  V8_EXPORT_PRIVATE MUST_USE_RESULT static Maybe<bool> GetOwnPropertyDescriptor(
      Isolate* isolate, Handle<JSReceiver> object, Handle<Object> key,
      PropertyDescriptor* desc);
  MUST_USE_RESULT static Maybe<bool> GetOwnPropertyDescriptor(
      LookupIterator* it, PropertyDescriptor* desc);

  typedef PropertyAttributes IntegrityLevel;

  // ES6 7.3.14 (when passed DONT_THROW)
  // 'level' must be SEALED or FROZEN.
  MUST_USE_RESULT static Maybe<bool> SetIntegrityLevel(
      Handle<JSReceiver> object, IntegrityLevel lvl, ShouldThrow should_throw);

  // ES6 7.3.15
  // 'level' must be SEALED or FROZEN.
  MUST_USE_RESULT static Maybe<bool> TestIntegrityLevel(
      Handle<JSReceiver> object, IntegrityLevel lvl);

  // ES6 [[PreventExtensions]] (when passed DONT_THROW)
  MUST_USE_RESULT static Maybe<bool> PreventExtensions(
      Handle<JSReceiver> object, ShouldThrow should_throw);

  MUST_USE_RESULT static Maybe<bool> IsExtensible(Handle<JSReceiver> object);

  // Returns the class name ([[Class]] property in the specification).
  V8_EXPORT_PRIVATE String* class_name();

  // Returns the constructor name (the name (possibly, inferred name) of the
  // function that was used to instantiate the object).
  static Handle<String> GetConstructorName(Handle<JSReceiver> receiver);

  Handle<Context> GetCreationContext();

  MUST_USE_RESULT static inline Maybe<PropertyAttributes> GetPropertyAttributes(
      Handle<JSReceiver> object, Handle<Name> name);
  MUST_USE_RESULT static inline Maybe<PropertyAttributes>
  GetOwnPropertyAttributes(Handle<JSReceiver> object, Handle<Name> name);
  MUST_USE_RESULT static inline Maybe<PropertyAttributes>
  GetOwnPropertyAttributes(Handle<JSReceiver> object, uint32_t index);

  MUST_USE_RESULT static inline Maybe<PropertyAttributes> GetElementAttributes(
      Handle<JSReceiver> object, uint32_t index);
  MUST_USE_RESULT static inline Maybe<PropertyAttributes>
  GetOwnElementAttributes(Handle<JSReceiver> object, uint32_t index);

  MUST_USE_RESULT static Maybe<PropertyAttributes> GetPropertyAttributes(
      LookupIterator* it);

  // Set the object's prototype (only JSReceiver and null are allowed values).
  MUST_USE_RESULT static Maybe<bool> SetPrototype(Handle<JSReceiver> object,
                                                  Handle<Object> value,
                                                  bool from_javascript,
                                                  ShouldThrow should_throw);

  inline static Handle<Object> GetDataProperty(Handle<JSReceiver> object,
                                               Handle<Name> name);
  static Handle<Object> GetDataProperty(LookupIterator* it);


  // Retrieves a permanent object identity hash code. The undefined value might
  // be returned in case no hash was created yet.
  static inline Object* GetIdentityHash(Isolate* isolate,
                                        Handle<JSReceiver> object);

  // Retrieves a permanent object identity hash code. May create and store a
  // hash code if needed and none exists.
  inline static Smi* GetOrCreateIdentityHash(Isolate* isolate,
                                             Handle<JSReceiver> object);

  // ES6 [[OwnPropertyKeys]] (modulo return type)
  MUST_USE_RESULT static inline MaybeHandle<FixedArray> OwnPropertyKeys(
      Handle<JSReceiver> object);

  MUST_USE_RESULT static MaybeHandle<FixedArray> GetOwnValues(
      Handle<JSReceiver> object, PropertyFilter filter);

  MUST_USE_RESULT static MaybeHandle<FixedArray> GetOwnEntries(
      Handle<JSReceiver> object, PropertyFilter filter);

  // Layout description.
  static const int kPropertiesOffset = HeapObject::kHeaderSize;
  static const int kHeaderSize = HeapObject::kHeaderSize + kPointerSize;

  bool HasProxyInPrototype(Isolate* isolate);

 private:
  DISALLOW_IMPLICIT_CONSTRUCTORS(JSReceiver);
};


// The JSObject describes real heap allocated JavaScript objects with
// properties.
// Note that the map of JSObject changes during execution to enable inline
// caching.
class JSObject: public JSReceiver {
 public:
  static bool IsUnmodifiedApiObject(Object** o);

  static MUST_USE_RESULT MaybeHandle<JSObject> New(
      Handle<JSFunction> constructor, Handle<JSReceiver> new_target,
      Handle<AllocationSite> site = Handle<AllocationSite>::null());

  // Gets global object properties.
  inline GlobalDictionary* global_dictionary();

  static MaybeHandle<Context> GetFunctionRealm(Handle<JSObject> object);

  // [elements]: The elements (properties with names that are integers).
  //
  // Elements can be in two general modes: fast and slow. Each mode
  // corresponds to a set of object representations of elements that
  // have something in common.
  //
  // In the fast mode elements is a FixedArray and so each element can
  // be quickly accessed. This fact is used in the generated code. The
  // elements array can have one of three maps in this mode:
  // fixed_array_map, sloppy_arguments_elements_map or
  // fixed_cow_array_map (for copy-on-write arrays). In the latter case
  // the elements array may be shared by a few objects and so before
  // writing to any element the array must be copied. Use
  // EnsureWritableFastElements in this case.
  //
  // In the slow mode the elements is either a NumberDictionary, a
  // FixedArray parameter map for a (sloppy) arguments object.
  DECL_ACCESSORS(elements, FixedArrayBase)
  inline void initialize_elements();
  static void ResetElements(Handle<JSObject> object);
  static inline void SetMapAndElements(Handle<JSObject> object,
                                       Handle<Map> map,
                                       Handle<FixedArrayBase> elements);
  inline ElementsKind GetElementsKind();
  ElementsAccessor* GetElementsAccessor();
  // Returns true if an object has elements of FAST_SMI_ELEMENTS ElementsKind.
  inline bool HasFastSmiElements();
  // Returns true if an object has elements of FAST_ELEMENTS ElementsKind.
  inline bool HasFastObjectElements();
  // Returns true if an object has elements of FAST_ELEMENTS or
  // FAST_SMI_ONLY_ELEMENTS.
  inline bool HasFastSmiOrObjectElements();
  // Returns true if an object has any of the fast elements kinds.
  inline bool HasFastElements();
  // Returns true if an object has elements of FAST_DOUBLE_ELEMENTS
  // ElementsKind.
  inline bool HasFastDoubleElements();
  // Returns true if an object has elements of FAST_HOLEY_*_ELEMENTS
  // ElementsKind.
  inline bool HasFastHoleyElements();
  inline bool HasSloppyArgumentsElements();
  inline bool HasStringWrapperElements();
  inline bool HasDictionaryElements();

  inline bool HasFixedTypedArrayElements();

  inline bool HasFixedUint8ClampedElements();
  inline bool HasFixedArrayElements();
  inline bool HasFixedInt8Elements();
  inline bool HasFixedUint8Elements();
  inline bool HasFixedInt16Elements();
  inline bool HasFixedUint16Elements();
  inline bool HasFixedInt32Elements();
  inline bool HasFixedUint32Elements();
  inline bool HasFixedFloat32Elements();
  inline bool HasFixedFloat64Elements();

  inline bool HasFastArgumentsElements();
  inline bool HasSlowArgumentsElements();
  inline bool HasFastStringWrapperElements();
  inline bool HasSlowStringWrapperElements();
  bool HasEnumerableElements();

  inline SeededNumberDictionary* element_dictionary();  // Gets slow elements.

  // Requires: HasFastElements().
  static void EnsureWritableFastElements(Handle<JSObject> object);

  // Collects elements starting at index 0.
  // Undefined values are placed after non-undefined values.
  // Returns the number of non-undefined values.
  static Handle<Object> PrepareElementsForSort(Handle<JSObject> object,
                                               uint32_t limit);
  // As PrepareElementsForSort, but only on objects where elements is
  // a dictionary, and it will stay a dictionary.  Collates undefined and
  // unexisting elements below limit from position zero of the elements.
  static Handle<Object> PrepareSlowElementsForSort(Handle<JSObject> object,
                                                   uint32_t limit);

  MUST_USE_RESULT static Maybe<bool> SetPropertyWithInterceptor(
      LookupIterator* it, ShouldThrow should_throw, Handle<Object> value);

  // The API currently still wants DefineOwnPropertyIgnoreAttributes to convert
  // AccessorInfo objects to data fields. We allow FORCE_FIELD as an exception
  // to the default behavior that calls the setter.
  enum AccessorInfoHandling { FORCE_FIELD, DONT_FORCE_FIELD };

  MUST_USE_RESULT static MaybeHandle<Object> DefineOwnPropertyIgnoreAttributes(
      LookupIterator* it, Handle<Object> value, PropertyAttributes attributes,
      AccessorInfoHandling handling = DONT_FORCE_FIELD);

  MUST_USE_RESULT static Maybe<bool> DefineOwnPropertyIgnoreAttributes(
      LookupIterator* it, Handle<Object> value, PropertyAttributes attributes,
      ShouldThrow should_throw,
      AccessorInfoHandling handling = DONT_FORCE_FIELD);

  MUST_USE_RESULT static MaybeHandle<Object> SetOwnPropertyIgnoreAttributes(
      Handle<JSObject> object, Handle<Name> name, Handle<Object> value,
      PropertyAttributes attributes);

  MUST_USE_RESULT static MaybeHandle<Object> SetOwnElementIgnoreAttributes(
      Handle<JSObject> object, uint32_t index, Handle<Object> value,
      PropertyAttributes attributes);

  // Equivalent to one of the above depending on whether |name| can be converted
  // to an array index.
  MUST_USE_RESULT static MaybeHandle<Object>
  DefinePropertyOrElementIgnoreAttributes(Handle<JSObject> object,
                                          Handle<Name> name,
                                          Handle<Object> value,
                                          PropertyAttributes attributes = NONE);

  // Adds or reconfigures a property to attributes NONE. It will fail when it
  // cannot.
  MUST_USE_RESULT static Maybe<bool> CreateDataProperty(
      LookupIterator* it, Handle<Object> value,
      ShouldThrow should_throw = DONT_THROW);

  static void AddProperty(Handle<JSObject> object, Handle<Name> name,
                          Handle<Object> value, PropertyAttributes attributes);

  MUST_USE_RESULT static Maybe<bool> AddDataElement(
      Handle<JSObject> receiver, uint32_t index, Handle<Object> value,
      PropertyAttributes attributes, ShouldThrow should_throw);
  MUST_USE_RESULT static MaybeHandle<Object> AddDataElement(
      Handle<JSObject> receiver, uint32_t index, Handle<Object> value,
      PropertyAttributes attributes);

  // Extend the receiver with a single fast property appeared first in the
  // passed map. This also extends the property backing store if necessary.
  static void AllocateStorageForMap(Handle<JSObject> object, Handle<Map> map);

  // Migrates the given object to a map whose field representations are the
  // lowest upper bound of all known representations for that field.
  static void MigrateInstance(Handle<JSObject> instance);

  // Migrates the given object only if the target map is already available,
  // or returns false if such a map is not yet available.
  static bool TryMigrateInstance(Handle<JSObject> instance);

  // Sets the property value in a normalized object given (key, value, details).
  // Handles the special representation of JS global objects.
  static void SetNormalizedProperty(Handle<JSObject> object, Handle<Name> name,
                                    Handle<Object> value,
                                    PropertyDetails details);
  static void SetDictionaryElement(Handle<JSObject> object, uint32_t index,
                                   Handle<Object> value,
                                   PropertyAttributes attributes);
  static void SetDictionaryArgumentsElement(Handle<JSObject> object,
                                            uint32_t index,
                                            Handle<Object> value,
                                            PropertyAttributes attributes);

  static void OptimizeAsPrototype(Handle<JSObject> object,
                                  PrototypeOptimizationMode mode);
  static void ReoptimizeIfPrototype(Handle<JSObject> object);
  static void MakePrototypesFast(Handle<Object> receiver,
                                 WhereToStart where_to_start, Isolate* isolate);
  static void LazyRegisterPrototypeUser(Handle<Map> user, Isolate* isolate);
  static void UpdatePrototypeUserRegistration(Handle<Map> old_map,
                                              Handle<Map> new_map,
                                              Isolate* isolate);
  static bool UnregisterPrototypeUser(Handle<Map> user, Isolate* isolate);
  static void InvalidatePrototypeChains(Map* map);

  // Updates prototype chain tracking information when an object changes its
  // map from |old_map| to |new_map|.
  static void NotifyMapChange(Handle<Map> old_map, Handle<Map> new_map,
                              Isolate* isolate);

  // Utility used by many Array builtins and runtime functions
  static inline bool PrototypeHasNoElements(Isolate* isolate, JSObject* object);

  // Alternative implementation of WeakFixedArray::NullCallback.
  class PrototypeRegistryCompactionCallback {
   public:
    static void Callback(Object* value, int old_index, int new_index);
  };

  // Retrieve interceptors.
  inline InterceptorInfo* GetNamedInterceptor();
  inline InterceptorInfo* GetIndexedInterceptor();

  // Used from JSReceiver.
  MUST_USE_RESULT static Maybe<PropertyAttributes>
  GetPropertyAttributesWithInterceptor(LookupIterator* it);
  MUST_USE_RESULT static Maybe<PropertyAttributes>
      GetPropertyAttributesWithFailedAccessCheck(LookupIterator* it);

  // Defines an AccessorPair property on the given object.
  // TODO(mstarzinger): Rename to SetAccessor().
  static MaybeHandle<Object> DefineAccessor(Handle<JSObject> object,
                                            Handle<Name> name,
                                            Handle<Object> getter,
                                            Handle<Object> setter,
                                            PropertyAttributes attributes);
  static MaybeHandle<Object> DefineAccessor(LookupIterator* it,
                                            Handle<Object> getter,
                                            Handle<Object> setter,
                                            PropertyAttributes attributes);

  // Defines an AccessorInfo property on the given object.
  MUST_USE_RESULT static MaybeHandle<Object> SetAccessor(
      Handle<JSObject> object,
      Handle<AccessorInfo> info);

  // The result must be checked first for exceptions. If there's no exception,
  // the output parameter |done| indicates whether the interceptor has a result
  // or not.
  MUST_USE_RESULT static MaybeHandle<Object> GetPropertyWithInterceptor(
      LookupIterator* it, bool* done);

  static void ValidateElements(Handle<JSObject> object);

  // Makes sure that this object can contain HeapObject as elements.
  static inline void EnsureCanContainHeapObjectElements(Handle<JSObject> obj);

  // Makes sure that this object can contain the specified elements.
  static inline void EnsureCanContainElements(
      Handle<JSObject> object,
      Object** elements,
      uint32_t count,
      EnsureElementsMode mode);
  static inline void EnsureCanContainElements(
      Handle<JSObject> object,
      Handle<FixedArrayBase> elements,
      uint32_t length,
      EnsureElementsMode mode);
  static void EnsureCanContainElements(
      Handle<JSObject> object,
      Arguments* arguments,
      uint32_t first_arg,
      uint32_t arg_count,
      EnsureElementsMode mode);

  // Would we convert a fast elements array to dictionary mode given
  // an access at key?
  bool WouldConvertToSlowElements(uint32_t index);

  static const uint32_t kMinAddedElementsCapacity = 16;

  // Computes the new capacity when expanding the elements of a JSObject.
  static uint32_t NewElementsCapacity(uint32_t old_capacity) {
    // (old_capacity + 50%) + kMinAddedElementsCapacity
    return old_capacity + (old_capacity >> 1) + kMinAddedElementsCapacity;
  }

  // These methods do not perform access checks!
  template <AllocationSiteUpdateMode update_or_check =
                AllocationSiteUpdateMode::kUpdate>
  static bool UpdateAllocationSite(Handle<JSObject> object,
                                   ElementsKind to_kind);

  // Lookup interceptors are used for handling properties controlled by host
  // objects.
  inline bool HasNamedInterceptor();
  inline bool HasIndexedInterceptor();

  // Support functions for v8 api (needed for correct interceptor behavior).
  MUST_USE_RESULT static Maybe<bool> HasRealNamedProperty(
      Handle<JSObject> object, Handle<Name> name);
  MUST_USE_RESULT static Maybe<bool> HasRealElementProperty(
      Handle<JSObject> object, uint32_t index);
  MUST_USE_RESULT static Maybe<bool> HasRealNamedCallbackProperty(
      Handle<JSObject> object, Handle<Name> name);

  // Get the header size for a JSObject.  Used to compute the index of
  // embedder fields as well as the number of embedder fields.
  static inline int GetHeaderSize(InstanceType instance_type);
  inline int GetHeaderSize();

  static inline int GetEmbedderFieldCount(Map* map);
  inline int GetEmbedderFieldCount();
  inline int GetEmbedderFieldOffset(int index);
  inline Object* GetEmbedderField(int index);
  inline void SetEmbedderField(int index, Object* value);
  inline void SetEmbedderField(int index, Smi* value);
  bool WasConstructedFromApiFunction();

  // Returns a new map with all transitions dropped from the object's current
  // map and the ElementsKind set.
  static Handle<Map> GetElementsTransitionMap(Handle<JSObject> object,
                                              ElementsKind to_kind);
  static void TransitionElementsKind(Handle<JSObject> object,
                                     ElementsKind to_kind);

  // Always use this to migrate an object to a new map.
  // |expected_additional_properties| is only used for fast-to-slow transitions
  // and ignored otherwise.
  static void MigrateToMap(Handle<JSObject> object, Handle<Map> new_map,
                           int expected_additional_properties = 0);

  // Forces a prototype without any of the checks that the regular SetPrototype
  // would do.
  static void ForceSetPrototype(Handle<JSObject> object, Handle<Object> proto);

  // Convert the object to use the canonical dictionary
  // representation. If the object is expected to have additional properties
  // added this number can be indicated to have the backing store allocated to
  // an initial capacity for holding these properties.
  static void NormalizeProperties(Handle<JSObject> object,
                                  PropertyNormalizationMode mode,
                                  int expected_additional_properties,
                                  const char* reason);

  // Convert and update the elements backing store to be a
  // SeededNumberDictionary dictionary.  Returns the backing after conversion.
  static Handle<SeededNumberDictionary> NormalizeElements(
      Handle<JSObject> object);

  void RequireSlowElements(SeededNumberDictionary* dictionary);

  // Transform slow named properties to fast variants.
  static void MigrateSlowToFast(Handle<JSObject> object,
                                int unused_property_fields, const char* reason);

  inline bool IsUnboxedDoubleField(FieldIndex index);

  // Access fast-case object properties at index.
  static Handle<Object> FastPropertyAt(Handle<JSObject> object,
                                       Representation representation,
                                       FieldIndex index);
  inline Object* RawFastPropertyAt(FieldIndex index);
  inline double RawFastDoublePropertyAt(FieldIndex index);
  inline uint64_t RawFastDoublePropertyAsBitsAt(FieldIndex index);

  inline void FastPropertyAtPut(FieldIndex index, Object* value);
  inline void RawFastPropertyAtPut(FieldIndex index, Object* value);
  inline void RawFastDoublePropertyAsBitsAtPut(FieldIndex index, uint64_t bits);
  inline void WriteToField(int descriptor, PropertyDetails details,
                           Object* value);

  // Access to in object properties.
  inline int GetInObjectPropertyOffset(int index);
  inline Object* InObjectPropertyAt(int index);
  inline Object* InObjectPropertyAtPut(int index,
                                       Object* value,
                                       WriteBarrierMode mode
                                       = UPDATE_WRITE_BARRIER);

  // Set the object's prototype (only JSReceiver and null are allowed values).
  MUST_USE_RESULT static Maybe<bool> SetPrototype(Handle<JSObject> object,
                                                  Handle<Object> value,
                                                  bool from_javascript,
                                                  ShouldThrow should_throw);

  // Makes the object prototype immutable
  // Never called from JavaScript
  static void SetImmutableProto(Handle<JSObject> object);

  // Initializes the body starting at |start_offset|. It is responsibility of
  // the caller to initialize object header. Fill the pre-allocated fields with
  // pre_allocated_value and the rest with filler_value.
  // Note: this call does not update write barrier, the caller is responsible
  // to ensure that |filler_value| can be collected without WB here.
  inline void InitializeBody(Map* map, int start_offset,
                             Object* pre_allocated_value, Object* filler_value);

  // Check whether this object references another object
  bool ReferencesObject(Object* obj);

  MUST_USE_RESULT static Maybe<bool> PreventExtensions(
      Handle<JSObject> object, ShouldThrow should_throw);

  static bool IsExtensible(Handle<JSObject> object);

  // Copy object.
  enum DeepCopyHints { kNoHints = 0, kObjectIsShallow = 1 };

  MUST_USE_RESULT static MaybeHandle<JSObject> DeepCopy(
      Handle<JSObject> object,
      AllocationSiteUsageContext* site_context,
      DeepCopyHints hints = kNoHints);
  MUST_USE_RESULT static MaybeHandle<JSObject> DeepWalk(
      Handle<JSObject> object,
      AllocationSiteCreationContext* site_context);

  DECLARE_CAST(JSObject)

  // Dispatched behavior.
  void JSObjectShortPrint(StringStream* accumulator);
  DECLARE_PRINTER(JSObject)
  DECLARE_VERIFIER(JSObject)
#ifdef OBJECT_PRINT
  bool PrintProperties(std::ostream& os);  // NOLINT
  void PrintElements(std::ostream& os);    // NOLINT
#endif
#if defined(DEBUG) || defined(OBJECT_PRINT)
  void PrintTransitions(std::ostream& os);  // NOLINT
#endif

  static void PrintElementsTransition(
      FILE* file, Handle<JSObject> object,
      ElementsKind from_kind, Handle<FixedArrayBase> from_elements,
      ElementsKind to_kind, Handle<FixedArrayBase> to_elements);

  void PrintInstanceMigration(FILE* file, Map* original_map, Map* new_map);

#ifdef DEBUG
  // Structure for collecting spill information about JSObjects.
  class SpillInformation {
   public:
    void Clear();
    void Print();
    int number_of_objects_;
    int number_of_objects_with_fast_properties_;
    int number_of_objects_with_fast_elements_;
    int number_of_fast_used_fields_;
    int number_of_fast_unused_fields_;
    int number_of_slow_used_properties_;
    int number_of_slow_unused_properties_;
    int number_of_fast_used_elements_;
    int number_of_fast_unused_elements_;
    int number_of_slow_used_elements_;
    int number_of_slow_unused_elements_;
  };

  void IncrementSpillStatistics(SpillInformation* info);
#endif

#ifdef VERIFY_HEAP
  // If a GC was caused while constructing this object, the elements pointer
  // may point to a one pointer filler map. The object won't be rooted, but
  // our heap verification code could stumble across it.
  bool ElementsAreSafeToExamine();
#endif

  Object* SlowReverseLookup(Object* value);

  // Maximal number of elements (numbered 0 .. kMaxElementCount - 1).
  // Also maximal value of JSArray's length property.
  static const uint32_t kMaxElementCount = 0xffffffffu;

  // Constants for heuristics controlling conversion of fast elements
  // to slow elements.

  // Maximal gap that can be introduced by adding an element beyond
  // the current elements length.
  static const uint32_t kMaxGap = 1024;

  // Maximal length of fast elements array that won't be checked for
  // being dense enough on expansion.
  static const int kMaxUncheckedFastElementsLength = 5000;

  // Same as above but for old arrays. This limit is more strict. We
  // don't want to be wasteful with long lived objects.
  static const int kMaxUncheckedOldFastElementsLength = 500;

  // This constant applies only to the initial map of "global.Object" and
  // not to arbitrary other JSObject maps.
  static const int kInitialGlobalObjectUnusedPropertiesCount = 4;

  static const int kMaxInstanceSize = 255 * kPointerSize;

  // When extending the backing storage for property values, we increase
  // its size by more than the 1 entry necessary, so sequentially adding fields
  // to the same object requires fewer allocations and copies.
  static const int kFieldsAdded = 3;

  // Layout description.
  static const int kElementsOffset = JSReceiver::kHeaderSize;
  static const int kHeaderSize = kElementsOffset + kPointerSize;

  STATIC_ASSERT(kHeaderSize == Internals::kJSObjectHeaderSize);
  static const int kMaxInObjectProperties =
      (kMaxInstanceSize - kHeaderSize) >> kPointerSizeLog2;

  class BodyDescriptor;
  class FastBodyDescriptor;

  // Gets the number of currently used elements.
  int GetFastElementsUsage();

  static bool AllCanRead(LookupIterator* it);
  static bool AllCanWrite(LookupIterator* it);

 private:
  friend class JSReceiver;
  friend class Object;

  // Used from Object::GetProperty().
  MUST_USE_RESULT static MaybeHandle<Object> GetPropertyWithFailedAccessCheck(
      LookupIterator* it);

  MUST_USE_RESULT static Maybe<bool> SetPropertyWithFailedAccessCheck(
      LookupIterator* it, Handle<Object> value, ShouldThrow should_throw);

  MUST_USE_RESULT static Maybe<bool> DeletePropertyWithInterceptor(
      LookupIterator* it, ShouldThrow should_throw);

  bool ReferencesObjectFromElements(FixedArray* elements,
                                    ElementsKind kind,
                                    Object* object);

  static Object* GetIdentityHash(Isolate* isolate, Handle<JSObject> object);

  static Smi* GetOrCreateIdentityHash(Isolate* isolate,
                                      Handle<JSObject> object);

  // Helper for fast versions of preventExtensions, seal, and freeze.
  // attrs is one of NONE, SEALED, or FROZEN (depending on the operation).
  template <PropertyAttributes attrs>
  MUST_USE_RESULT static Maybe<bool> PreventExtensionsWithTransition(
      Handle<JSObject> object, ShouldThrow should_throw);

  DISALLOW_IMPLICIT_CONSTRUCTORS(JSObject);
};


// JSAccessorPropertyDescriptor is just a JSObject with a specific initial
// map. This initial map adds in-object properties for "get", "set",
// "enumerable" and "configurable" properties, as assigned by the
// FromPropertyDescriptor function for regular accessor properties.
class JSAccessorPropertyDescriptor: public JSObject {
 public:
  // Offsets of object fields.
  static const int kGetOffset = JSObject::kHeaderSize;
  static const int kSetOffset = kGetOffset + kPointerSize;
  static const int kEnumerableOffset = kSetOffset + kPointerSize;
  static const int kConfigurableOffset = kEnumerableOffset + kPointerSize;
  static const int kSize = kConfigurableOffset + kPointerSize;
  // Indices of in-object properties.
  static const int kGetIndex = 0;
  static const int kSetIndex = 1;
  static const int kEnumerableIndex = 2;
  static const int kConfigurableIndex = 3;

 private:
  DISALLOW_IMPLICIT_CONSTRUCTORS(JSAccessorPropertyDescriptor);
};


// JSDataPropertyDescriptor is just a JSObject with a specific initial map.
// This initial map adds in-object properties for "value", "writable",
// "enumerable" and "configurable" properties, as assigned by the
// FromPropertyDescriptor function for regular data properties.
class JSDataPropertyDescriptor: public JSObject {
 public:
  // Offsets of object fields.
  static const int kValueOffset = JSObject::kHeaderSize;
  static const int kWritableOffset = kValueOffset + kPointerSize;
  static const int kEnumerableOffset = kWritableOffset + kPointerSize;
  static const int kConfigurableOffset = kEnumerableOffset + kPointerSize;
  static const int kSize = kConfigurableOffset + kPointerSize;
  // Indices of in-object properties.
  static const int kValueIndex = 0;
  static const int kWritableIndex = 1;
  static const int kEnumerableIndex = 2;
  static const int kConfigurableIndex = 3;

 private:
  DISALLOW_IMPLICIT_CONSTRUCTORS(JSDataPropertyDescriptor);
};


// JSIteratorResult is just a JSObject with a specific initial map.
// This initial map adds in-object properties for "done" and "value",
// as specified by ES6 section 25.1.1.3 The IteratorResult Interface
class JSIteratorResult: public JSObject {
 public:
  DECL_ACCESSORS(value, Object)

  DECL_ACCESSORS(done, Object)

  // Offsets of object fields.
  static const int kValueOffset = JSObject::kHeaderSize;
  static const int kDoneOffset = kValueOffset + kPointerSize;
  static const int kSize = kDoneOffset + kPointerSize;
  // Indices of in-object properties.
  static const int kValueIndex = 0;
  static const int kDoneIndex = 1;

 private:
  DISALLOW_IMPLICIT_CONSTRUCTORS(JSIteratorResult);
};


// Common superclass for JSSloppyArgumentsObject and JSStrictArgumentsObject.
class JSArgumentsObject: public JSObject {
 public:
  // Offsets of object fields.
  static const int kLengthOffset = JSObject::kHeaderSize;
  static const int kHeaderSize = kLengthOffset + kPointerSize;
  // Indices of in-object properties.
  static const int kLengthIndex = 0;

  DECL_ACCESSORS(length, Object)

  DECLARE_VERIFIER(JSArgumentsObject)
  DECLARE_CAST(JSArgumentsObject)

 private:
  DISALLOW_IMPLICIT_CONSTRUCTORS(JSArgumentsObject);
};


// JSSloppyArgumentsObject is just a JSObject with specific initial map.
// This initial map adds in-object properties for "length" and "callee".
class JSSloppyArgumentsObject: public JSArgumentsObject {
 public:
  // Offsets of object fields.
  static const int kCalleeOffset = JSArgumentsObject::kHeaderSize;
  static const int kSize = kCalleeOffset + kPointerSize;
  // Indices of in-object properties.
  static const int kCalleeIndex = kLengthIndex + 1;

  DECL_ACCESSORS(callee, Object)

  DECLARE_VERIFIER(JSSloppyArgumentsObject)
  DECLARE_CAST(JSSloppyArgumentsObject)

 private:
  DISALLOW_IMPLICIT_CONSTRUCTORS(JSSloppyArgumentsObject);
};


// JSStrictArgumentsObject is just a JSObject with specific initial map.
// This initial map adds an in-object property for "length".
class JSStrictArgumentsObject: public JSArgumentsObject {
 public:
  // Offsets of object fields.
  static const int kSize = JSArgumentsObject::kHeaderSize;

  DECLARE_CAST(JSStrictArgumentsObject)

 private:
  DISALLOW_IMPLICIT_CONSTRUCTORS(JSStrictArgumentsObject);
};


// Common superclass for FixedArrays that allow implementations to share
// common accessors and some code paths.
class FixedArrayBase: public HeapObject {
 public:
  // [length]: length of the array.
  inline int length() const;
  inline void set_length(int value);

  // Get and set the length using acquire loads and release stores.
  inline int synchronized_length() const;
  inline void synchronized_set_length(int value);

  DECLARE_CAST(FixedArrayBase)

  static int GetMaxLengthForNewSpaceAllocation(ElementsKind kind);

  // Layout description.
  // Length is smi tagged when it is stored.
  static const int kLengthOffset = HeapObject::kHeaderSize;
  static const int kHeaderSize = kLengthOffset + kPointerSize;
};


class FixedDoubleArray;
class IncrementalMarking;


// FixedArray describes fixed-sized arrays with element type Object*.
class FixedArray: public FixedArrayBase {
 public:
  // Setter and getter for elements.
  inline Object* get(int index) const;
  static inline Handle<Object> get(FixedArray* array, int index,
                                   Isolate* isolate);
  template <class T>
  MaybeHandle<T> GetValue(Isolate* isolate, int index) const;

  template <class T>
  Handle<T> GetValueChecked(Isolate* isolate, int index) const;

  // Return a grown copy if the index is bigger than the array's length.
  static Handle<FixedArray> SetAndGrow(Handle<FixedArray> array, int index,
                                       Handle<Object> value);

  // Setter that uses write barrier.
  inline void set(int index, Object* value);
  inline bool is_the_hole(Isolate* isolate, int index);

  // Setter that doesn't need write barrier.
  inline void set(int index, Smi* value);
  // Setter with explicit barrier mode.
  inline void set(int index, Object* value, WriteBarrierMode mode);

  // Setters for frequently used oddballs located in old space.
  inline void set_undefined(int index);
  inline void set_undefined(Isolate* isolate, int index);
  inline void set_null(int index);
  inline void set_null(Isolate* isolate, int index);
  inline void set_the_hole(int index);
  inline void set_the_hole(Isolate* isolate, int index);

  inline Object** GetFirstElementAddress();
  inline bool ContainsOnlySmisOrHoles();

  // Gives access to raw memory which stores the array's data.
  inline Object** data_start();

  inline void FillWithHoles(int from, int to);

  // Shrink length and insert filler objects.
  void Shrink(int length);

  // Copy a sub array from the receiver to dest.
  void CopyTo(int pos, FixedArray* dest, int dest_pos, int len) const;

  // Garbage collection support.
  static constexpr int SizeFor(int length) {
    return kHeaderSize + length * kPointerSize;
  }

  // Code Generation support.
  static constexpr int OffsetOfElementAt(int index) { return SizeFor(index); }

  // Garbage collection support.
  inline Object** RawFieldOfElementAt(int index);

  DECLARE_CAST(FixedArray)

  // Maximal allowed size, in bytes, of a single FixedArray.
  // Prevents overflowing size computations, as well as extreme memory
  // consumption.
  static const int kMaxSize = 128 * MB * kPointerSize;
  // Maximally allowed length of a FixedArray.
  static const int kMaxLength = (kMaxSize - kHeaderSize) / kPointerSize;
  // Maximally allowed length for regular (non large object space) object.
  STATIC_ASSERT(kMaxRegularHeapObjectSize < kMaxSize);
  static const int kMaxRegularLength =
      (kMaxRegularHeapObjectSize - kHeaderSize) / kPointerSize;

  // Dispatched behavior.
  DECLARE_PRINTER(FixedArray)
  DECLARE_VERIFIER(FixedArray)
#ifdef DEBUG
  // Checks if two FixedArrays have identical contents.
  bool IsEqualTo(FixedArray* other);
#endif

  typedef FlexibleBodyDescriptor<kHeaderSize> BodyDescriptor;

 protected:
  // Set operation on FixedArray without using write barriers. Can
  // only be used for storing old space objects or smis.
  static inline void NoWriteBarrierSet(FixedArray* array,
                                       int index,
                                       Object* value);

 private:
  STATIC_ASSERT(kHeaderSize == Internals::kFixedArrayHeaderSize);

  DISALLOW_IMPLICIT_CONSTRUCTORS(FixedArray);
};

// FixedDoubleArray describes fixed-sized arrays with element type double.
class FixedDoubleArray: public FixedArrayBase {
 public:
  // Setter and getter for elements.
  inline double get_scalar(int index);
  inline uint64_t get_representation(int index);
  static inline Handle<Object> get(FixedDoubleArray* array, int index,
                                   Isolate* isolate);
  inline void set(int index, double value);
  inline void set_the_hole(Isolate* isolate, int index);
  inline void set_the_hole(int index);

  // Checking for the hole.
  inline bool is_the_hole(Isolate* isolate, int index);
  inline bool is_the_hole(int index);

  // Garbage collection support.
  inline static int SizeFor(int length) {
    return kHeaderSize + length * kDoubleSize;
  }

  // Gives access to raw memory which stores the array's data.
  inline double* data_start();

  inline void FillWithHoles(int from, int to);

  // Code Generation support.
  static int OffsetOfElementAt(int index) { return SizeFor(index); }

  DECLARE_CAST(FixedDoubleArray)

  // Maximal allowed size, in bytes, of a single FixedDoubleArray.
  // Prevents overflowing size computations, as well as extreme memory
  // consumption.
  static const int kMaxSize = 512 * MB;
  // Maximally allowed length of a FixedArray.
  static const int kMaxLength = (kMaxSize - kHeaderSize) / kDoubleSize;

  // Dispatched behavior.
  DECLARE_PRINTER(FixedDoubleArray)
  DECLARE_VERIFIER(FixedDoubleArray)

  class BodyDescriptor;

 private:
  DISALLOW_IMPLICIT_CONSTRUCTORS(FixedDoubleArray);
};

// Helper class to access FAST_ and SLOW_SLOPPY_ARGUMENTS_ELEMENTS
//
// +---+-----------------------+
// | 0 | Context* context      |
// +---------------------------+
// | 1 | FixedArray* arguments +----+ FAST_HOLEY_ELEMENTS
// +---------------------------+    v-----+-----------+
// | 2 | Object* param_1_map   |    |  0  | the_hole  |
// |...| ...                   |    | ... | ...       |
// |n+1| Object* param_n_map   |    | n-1 | the_hole  |
// +---------------------------+    |  n  | element_1 |
//                                  | ... | ...       |
//                                  |n+m-1| element_m |
//                                  +-----------------+
//
// Parameter maps give the index into the provided context. If a map entry is
// the_hole it means that the given entry has been deleted from the arguments
// object.
// The arguments backing store kind depends on the ElementsKind of the outer
// JSArgumentsObject:
// - FAST_SLOPPY_ARGUMENTS_ELEMENTS: FAST_HOLEY_ELEMENTS
// - SLOW_SLOPPY_ARGUMENTS_ELEMENTS: DICTIONARY_ELEMENTS
class SloppyArgumentsElements : public FixedArray {
 public:
  static const int kContextIndex = 0;
  static const int kArgumentsIndex = 1;
  static const uint32_t kParameterMapStart = 2;

  inline Context* context();
  inline FixedArray* arguments();
  inline void set_arguments(FixedArray* arguments);
  inline uint32_t parameter_map_length();
  inline Object* get_mapped_entry(uint32_t entry);
  inline void set_mapped_entry(uint32_t entry, Object* object);

  DECLARE_CAST(SloppyArgumentsElements)
#ifdef VERIFY_HEAP
  void SloppyArgumentsElementsVerify(JSSloppyArgumentsObject* holder);
#endif

 private:
  DISALLOW_IMPLICIT_CONSTRUCTORS(SloppyArgumentsElements);
};

class WeakFixedArray : public FixedArray {
 public:
  // If |maybe_array| is not a WeakFixedArray, a fresh one will be allocated.
  // This function does not check if the value exists already, callers must
  // ensure this themselves if necessary.
  static Handle<WeakFixedArray> Add(Handle<Object> maybe_array,
                                    Handle<HeapObject> value,
                                    int* assigned_index = NULL);

  // Returns true if an entry was found and removed.
  bool Remove(Handle<HeapObject> value);

  class NullCallback {
   public:
    static void Callback(Object* value, int old_index, int new_index) {}
  };

  template <class CompactionCallback>
  void Compact();

  inline Object* Get(int index) const;
  inline void Clear(int index);
  inline int Length() const;

  inline bool IsEmptySlot(int index) const;
  static Object* Empty() { return Smi::kZero; }

  class Iterator {
   public:
    explicit Iterator(Object* maybe_array) : list_(NULL) { Reset(maybe_array); }
    void Reset(Object* maybe_array);

    template <class T>
    inline T* Next();

   private:
    int index_;
    WeakFixedArray* list_;
#ifdef DEBUG
    int last_used_index_;
    DisallowHeapAllocation no_gc_;
#endif  // DEBUG
    DISALLOW_COPY_AND_ASSIGN(Iterator);
  };

  DECLARE_CAST(WeakFixedArray)

 private:
  static const int kLastUsedIndexIndex = 0;
  static const int kFirstIndex = 1;

  static Handle<WeakFixedArray> Allocate(
      Isolate* isolate, int size, Handle<WeakFixedArray> initialize_from);

  static void Set(Handle<WeakFixedArray> array, int index,
                  Handle<HeapObject> value);
  inline void clear(int index);

  inline int last_used_index() const;
  inline void set_last_used_index(int index);

  // Disallow inherited setters.
  void set(int index, Smi* value);
  void set(int index, Object* value);
  void set(int index, Object* value, WriteBarrierMode mode);
  DISALLOW_IMPLICIT_CONSTRUCTORS(WeakFixedArray);
};

// Generic array grows dynamically with O(1) amortized insertion.
//
// ArrayList is a FixedArray with static convenience methods for adding more
// elements. The Length() method returns the number of elements in the list, not
// the allocated size. The number of elements is stored at kLengthIndex and is
// updated with every insertion. The elements of the ArrayList are stored in the
// underlying FixedArray starting at kFirstIndex.
class ArrayList : public FixedArray {
 public:
  enum AddMode {
    kNone,
    // Use this if GC can delete elements from the array.
    kReloadLengthAfterAllocation,
  };
  static Handle<ArrayList> Add(Handle<ArrayList> array, Handle<Object> obj,
                               AddMode mode = kNone);
  static Handle<ArrayList> Add(Handle<ArrayList> array, Handle<Object> obj1,
                               Handle<Object> obj2, AddMode = kNone);
  static Handle<ArrayList> New(Isolate* isolate, int size);

  // Returns the number of elements in the list, not the allocated size, which
  // is length(). Lower and upper case length() return different results!
  inline int Length() const;

  // Sets the Length() as used by Elements(). Does not change the underlying
  // storage capacity, i.e., length().
  inline void SetLength(int length);
  inline Object* Get(int index) const;
  inline Object** Slot(int index);

  // Set the element at index to obj. The underlying array must be large enough.
  // If you need to grow the ArrayList, use the static Add() methods instead.
  inline void Set(int index, Object* obj,
                  WriteBarrierMode mode = UPDATE_WRITE_BARRIER);

  // Set the element at index to undefined. This does not change the Length().
  inline void Clear(int index, Object* undefined);

  // Return a copy of the list of size Length() without the first entry. The
  // number returned by Length() is stored in the first entry.
  Handle<FixedArray> Elements() const;
  bool IsFull();
  DECLARE_CAST(ArrayList)

 private:
  static Handle<ArrayList> EnsureSpace(Handle<ArrayList> array, int length);
  static const int kLengthIndex = 0;
  static const int kFirstIndex = 1;
  DISALLOW_IMPLICIT_CONSTRUCTORS(ArrayList);
};

enum SearchMode { ALL_ENTRIES, VALID_ENTRIES };

template <SearchMode search_mode, typename T>
inline int Search(T* array, Name* name, int valid_entries = 0,
                  int* out_insertion_index = NULL);

// The cache for maps used by normalized (dictionary mode) objects.
// Such maps do not have property descriptors, so a typical program
// needs very limited number of distinct normalized maps.
//    handler. Layout looks as follows:
//      [ range-start , range-end , handler-offset , handler-data ]
// 2) Based on return addresses: Used for turbofanned code. Contains one entry
//    per call-site that could throw an exception. Layout looks as follows:
//      [ return-address-offset , handler-offset ]
class HandlerTable : public FixedArray {
 public:
  // Conservative prediction whether a given handler will locally catch an
  // exception or cause a re-throw to outside the code boundary. Since this is
  // undecidable it is merely an approximation (e.g. useful for debugger).
  enum CatchPrediction {
    UNCAUGHT,    // The handler will (likely) rethrow the exception.
    CAUGHT,      // The exception will be caught by the handler.
    PROMISE,     // The exception will be caught and cause a promise rejection.
    DESUGARING,  // The exception will be caught, but both the exception and the
                 // catching are part of a desugaring and should therefore not
                 // be visible to the user (we won't notify the debugger of such
                 // exceptions).
    ASYNC_AWAIT,  // The exception will be caught and cause a promise rejection
                  // in the desugaring of an async function, so special
                  // async/await handling in the debugger can take place.
  };

  // Getters for handler table based on ranges.
  inline int GetRangeStart(int index) const;
  inline int GetRangeEnd(int index) const;
  inline int GetRangeHandler(int index) const;
  inline int GetRangeData(int index) const;

  // Setters for handler table based on ranges.
  inline void SetRangeStart(int index, int value);
  inline void SetRangeEnd(int index, int value);
  inline void SetRangeHandler(int index, int offset, CatchPrediction pred);
  inline void SetRangeData(int index, int value);

  // Setters for handler table based on return addresses.
  inline void SetReturnOffset(int index, int value);
  inline void SetReturnHandler(int index, int offset);

  // Lookup handler in a table based on ranges. The {pc_offset} is an offset to
  // the start of the potentially throwing instruction (using return addresses
  // for this value would be invalid).
  int LookupRange(int pc_offset, int* data, CatchPrediction* prediction);

  // Lookup handler in a table based on return addresses.
  int LookupReturn(int pc_offset);

  // Returns the number of entries in the table.
  inline int NumberOfRangeEntries() const;

  // Returns the required length of the underlying fixed array.
  static int LengthForRange(int entries) { return entries * kRangeEntrySize; }
  static int LengthForReturn(int entries) { return entries * kReturnEntrySize; }

  DECLARE_CAST(HandlerTable)

#ifdef ENABLE_DISASSEMBLER
  void HandlerTableRangePrint(std::ostream& os);   // NOLINT
  void HandlerTableReturnPrint(std::ostream& os);  // NOLINT
#endif

 private:
  // Layout description for handler table based on ranges.
  static const int kRangeStartIndex = 0;
  static const int kRangeEndIndex = 1;
  static const int kRangeHandlerIndex = 2;
  static const int kRangeDataIndex = 3;
  static const int kRangeEntrySize = 4;

  // Layout description for handler table based on return addresses.
  static const int kReturnOffsetIndex = 0;
  static const int kReturnHandlerIndex = 1;
  static const int kReturnEntrySize = 2;

  // Encoding of the {handler} field.
  class HandlerPredictionField : public BitField<CatchPrediction, 0, 3> {};
  class HandlerOffsetField : public BitField<int, 3, 29> {};
};

// ByteArray represents fixed sized byte arrays.  Used for the relocation info
// that is attached to code objects.
class ByteArray: public FixedArrayBase {
 public:
  inline int Size();

  // Setter and getter.
  inline byte get(int index) const;
  inline void set(int index, byte value);

  // Copy in / copy out whole byte slices.
  inline void copy_out(int index, byte* buffer, int length);
  inline void copy_in(int index, const byte* buffer, int length);

  // Treat contents as an int array.
  inline int get_int(int index) const;
  inline void set_int(int index, int value);

  inline uint32_t get_uint32(int index) const;
  inline void set_uint32(int index, uint32_t value);

  static int SizeFor(int length) {
    return OBJECT_POINTER_ALIGN(kHeaderSize + length);
  }
  // We use byte arrays for free blocks in the heap.  Given a desired size in
  // bytes that is a multiple of the word size and big enough to hold a byte
  // array, this function returns the number of elements a byte array should
  // have.
  static int LengthFor(int size_in_bytes) {
    DCHECK(IsAligned(size_in_bytes, kPointerSize));
    DCHECK(size_in_bytes >= kHeaderSize);
    return size_in_bytes - kHeaderSize;
  }

  // Returns data start address.
  inline Address GetDataStartAddress();

  inline int DataSize() const;

  // Returns a pointer to the ByteArray object for a given data start address.
  static inline ByteArray* FromDataStartAddress(Address address);

  DECLARE_CAST(ByteArray)

  // Dispatched behavior.
  inline int ByteArraySize();
  DECLARE_PRINTER(ByteArray)
  DECLARE_VERIFIER(ByteArray)

  // Layout description.
  static const int kAlignedSize = OBJECT_POINTER_ALIGN(kHeaderSize);

  // Maximal memory consumption for a single ByteArray.
  static const int kMaxSize = 512 * MB;
  // Maximal length of a single ByteArray.
  static const int kMaxLength = kMaxSize - kHeaderSize;

  class BodyDescriptor;

 private:
  DISALLOW_IMPLICIT_CONSTRUCTORS(ByteArray);
};

// Wrapper class for ByteArray which can store arbitrary C++ classes, as long
// as they can be copied with memcpy.
template <class T>
class PodArray : public ByteArray {
 public:
  static Handle<PodArray<T>> New(Isolate* isolate, int length,
                                 PretenureFlag pretenure = NOT_TENURED);
  void copy_out(int index, T* result) {
    ByteArray::copy_out(index * sizeof(T), reinterpret_cast<byte*>(result),
                        sizeof(T));
  }
  T get(int index) {
    T result;
    copy_out(index, &result);
    return result;
  }
  void set(int index, const T& value) {
    copy_in(index * sizeof(T), reinterpret_cast<const byte*>(&value),
            sizeof(T));
  }
  int length() { return ByteArray::length() / sizeof(T); }
  DECLARE_CAST(PodArray<T>)

 private:
  DISALLOW_IMPLICIT_CONSTRUCTORS(PodArray<T>);
};

// BytecodeArray represents a sequence of interpreter bytecodes.
class BytecodeArray : public FixedArrayBase {
 public:
#define DECLARE_BYTECODE_AGE_ENUM(X) k##X##BytecodeAge,
  enum Age {
    kNoAgeBytecodeAge = 0,
    CODE_AGE_LIST(DECLARE_BYTECODE_AGE_ENUM) kAfterLastBytecodeAge,
    kFirstBytecodeAge = kNoAgeBytecodeAge,
    kLastBytecodeAge = kAfterLastBytecodeAge - 1,
    kBytecodeAgeCount = kAfterLastBytecodeAge - kFirstBytecodeAge - 1,
    kIsOldBytecodeAge = kSexagenarianBytecodeAge
  };
#undef DECLARE_BYTECODE_AGE_ENUM

  static int SizeFor(int length) {
    return OBJECT_POINTER_ALIGN(kHeaderSize + length);
  }

  // Setter and getter
  inline byte get(int index);
  inline void set(int index, byte value);

  // Returns data start address.
  inline Address GetFirstBytecodeAddress();

  // Accessors for frame size.
  inline int frame_size() const;
  inline void set_frame_size(int frame_size);

  // Accessor for register count (derived from frame_size).
  inline int register_count() const;

  // Accessors for parameter count (including implicit 'this' receiver).
  inline int parameter_count() const;
  inline void set_parameter_count(int number_of_parameters);

  // Accessors for profiling count.
  inline int interrupt_budget() const;
  inline void set_interrupt_budget(int interrupt_budget);

  // Accessors for OSR loop nesting level.
  inline int osr_loop_nesting_level() const;
  inline void set_osr_loop_nesting_level(int depth);

  // Accessors for bytecode's code age.
  inline Age bytecode_age() const;
  inline void set_bytecode_age(Age age);

  // Accessors for the constant pool.
  DECL_ACCESSORS(constant_pool, FixedArray)

  // Accessors for handler table containing offsets of exception handlers.
  DECL_ACCESSORS(handler_table, FixedArray)

  // Accessors for source position table containing mappings between byte code
  // offset and source position or SourcePositionTableWithFrameCache.
  DECL_ACCESSORS(source_position_table, Object)

  inline ByteArray* SourcePositionTable();

  DECLARE_CAST(BytecodeArray)

  // Dispatched behavior.
  inline int BytecodeArraySize();

  inline int instruction_size();

  // Returns the size of bytecode and its metadata. This includes the size of
  // bytecode, constant pool, source position table, and handler table.
  inline int SizeIncludingMetadata();

  int SourcePosition(int offset);
  int SourceStatementPosition(int offset);

  DECLARE_PRINTER(BytecodeArray)
  DECLARE_VERIFIER(BytecodeArray)

  void Disassemble(std::ostream& os);

  void CopyBytecodesTo(BytecodeArray* to);

  // Bytecode aging
  bool IsOld() const;
  void MakeOlder();

  // Layout description.
  static const int kConstantPoolOffset = FixedArrayBase::kHeaderSize;
  static const int kHandlerTableOffset = kConstantPoolOffset + kPointerSize;
  static const int kSourcePositionTableOffset =
      kHandlerTableOffset + kPointerSize;
  static const int kFrameSizeOffset = kSourcePositionTableOffset + kPointerSize;
  static const int kParameterSizeOffset = kFrameSizeOffset + kIntSize;
  static const int kInterruptBudgetOffset = kParameterSizeOffset + kIntSize;
  static const int kOSRNestingLevelOffset = kInterruptBudgetOffset + kIntSize;
  static const int kBytecodeAgeOffset = kOSRNestingLevelOffset + kCharSize;
  static const int kHeaderSize = kBytecodeAgeOffset + kCharSize;

  // Maximal memory consumption for a single BytecodeArray.
  static const int kMaxSize = 512 * MB;
  // Maximal length of a single BytecodeArray.
  static const int kMaxLength = kMaxSize - kHeaderSize;

  static const int kPointerFieldsBeginOffset = kConstantPoolOffset;
  static const int kPointerFieldsEndOffset = kFrameSizeOffset;

  typedef FixedBodyDescriptor<kPointerFieldsBeginOffset,
                              kPointerFieldsEndOffset, kHeaderSize>
      MarkingBodyDescriptor;

  class BodyDescriptor;

 private:
  DISALLOW_IMPLICIT_CONSTRUCTORS(BytecodeArray);
};


// FreeSpace are fixed-size free memory blocks used by the heap and GC.
// They look like heap objects (are heap object tagged and have a map) so that
// the heap remains iterable.  They have a size and a next pointer.
// The next pointer is the raw address of the next FreeSpace object (or NULL)
// in the free list.
class FreeSpace: public HeapObject {
 public:
  // [size]: size of the free space including the header.
  inline int size() const;
  inline void set_size(int value);

  inline int relaxed_read_size() const;
  inline void relaxed_write_size(int value);

  inline int Size();

  // Accessors for the next field.
  inline FreeSpace* next();
  inline void set_next(FreeSpace* next);

  inline static FreeSpace* cast(HeapObject* obj);

  // Dispatched behavior.
  DECLARE_PRINTER(FreeSpace)
  DECLARE_VERIFIER(FreeSpace)

  // Layout description.
  // Size is smi tagged when it is stored.
  static const int kSizeOffset = HeapObject::kHeaderSize;
  static const int kNextOffset = POINTER_SIZE_ALIGN(kSizeOffset + kPointerSize);
  static const int kSize = kNextOffset + kPointerSize;

 private:
  DISALLOW_IMPLICIT_CONSTRUCTORS(FreeSpace);
};


// V has parameters (Type, type, TYPE, C type, element_size)
#define TYPED_ARRAYS(V) \
  V(Uint8, uint8, UINT8, uint8_t, 1)                                           \
  V(Int8, int8, INT8, int8_t, 1)                                               \
  V(Uint16, uint16, UINT16, uint16_t, 2)                                       \
  V(Int16, int16, INT16, int16_t, 2)                                           \
  V(Uint32, uint32, UINT32, uint32_t, 4)                                       \
  V(Int32, int32, INT32, int32_t, 4)                                           \
  V(Float32, float32, FLOAT32, float, 4)                                       \
  V(Float64, float64, FLOAT64, double, 8)                                      \
  V(Uint8Clamped, uint8_clamped, UINT8_CLAMPED, uint8_t, 1)


class FixedTypedArrayBase: public FixedArrayBase {
 public:
  // [base_pointer]: Either points to the FixedTypedArrayBase itself or nullptr.
  DECL_ACCESSORS(base_pointer, Object)

  // [external_pointer]: Contains the offset between base_pointer and the start
  // of the data. If the base_pointer is a nullptr, the external_pointer
  // therefore points to the actual backing store.
  DECL_ACCESSORS(external_pointer, void)

  // Dispatched behavior.
  DECLARE_CAST(FixedTypedArrayBase)

  static const int kBasePointerOffset = FixedArrayBase::kHeaderSize;
  static const int kExternalPointerOffset = kBasePointerOffset + kPointerSize;
  static const int kHeaderSize =
      DOUBLE_POINTER_ALIGN(kExternalPointerOffset + kPointerSize);

  static const int kDataOffset = kHeaderSize;

  static const int kMaxElementSize = 8;

#ifdef V8_HOST_ARCH_32_BIT
  static const size_t kMaxByteLength = std::numeric_limits<size_t>::max();
#else
  static const size_t kMaxByteLength =
      static_cast<size_t>(Smi::kMaxValue) * kMaxElementSize;
#endif  // V8_HOST_ARCH_32_BIT

  static const size_t kMaxLength = Smi::kMaxValue;

  class BodyDescriptor;

  inline int size();

  static inline int TypedArraySize(InstanceType type, int length);
  inline int TypedArraySize(InstanceType type);

  // Use with care: returns raw pointer into heap.
  inline void* DataPtr();

  inline int DataSize();

 private:
  static inline int ElementSize(InstanceType type);

  inline int DataSize(InstanceType type);

  DISALLOW_IMPLICIT_CONSTRUCTORS(FixedTypedArrayBase);
};


template <class Traits>
class FixedTypedArray: public FixedTypedArrayBase {
 public:
  typedef typename Traits::ElementType ElementType;
  static const InstanceType kInstanceType = Traits::kInstanceType;

  DECLARE_CAST(FixedTypedArray<Traits>)

  inline ElementType get_scalar(int index);
  static inline Handle<Object> get(FixedTypedArray* array, int index);
  inline void set(int index, ElementType value);

  static inline ElementType from(int value);
  static inline ElementType from(uint32_t value);
  static inline ElementType from(double value);

  // This accessor applies the correct conversion from Smi, HeapNumber
  // and undefined.
  inline void SetValue(uint32_t index, Object* value);

  DECLARE_PRINTER(FixedTypedArray)
  DECLARE_VERIFIER(FixedTypedArray)

 private:
  DISALLOW_IMPLICIT_CONSTRUCTORS(FixedTypedArray);
};

#define FIXED_TYPED_ARRAY_TRAITS(Type, type, TYPE, elementType, size)    \
  STATIC_ASSERT(size <= FixedTypedArrayBase::kMaxElementSize);           \
  class Type##ArrayTraits {                                              \
   public: /* NOLINT */                                                  \
    typedef elementType ElementType;                                     \
    static const InstanceType kInstanceType = FIXED_##TYPE##_ARRAY_TYPE; \
    static const char* Designator() { return #type " array"; }           \
    static inline Handle<Object> ToHandle(Isolate* isolate,              \
                                          elementType scalar);           \
    static inline elementType defaultValue();                            \
  };                                                                     \
                                                                         \
  typedef FixedTypedArray<Type##ArrayTraits> Fixed##Type##Array;

TYPED_ARRAYS(FIXED_TYPED_ARRAY_TRAITS)

#undef FIXED_TYPED_ARRAY_TRAITS

// DeoptimizationInputData is a fixed array used to hold the deoptimization
// data for optimized code.  It also contains information about functions that
// were inlined.  If N different functions were inlined then first N elements of
// the literal array will contain these functions.
//
// It can be empty.
class DeoptimizationInputData: public FixedArray {
 public:
  // Layout description.  Indices in the array.
  static const int kTranslationByteArrayIndex = 0;
  static const int kInlinedFunctionCountIndex = 1;
  static const int kLiteralArrayIndex = 2;
  static const int kOsrAstIdIndex = 3;
  static const int kOsrPcOffsetIndex = 4;
  static const int kOptimizationIdIndex = 5;
  static const int kSharedFunctionInfoIndex = 6;
  static const int kWeakCellCacheIndex = 7;
  static const int kInliningPositionsIndex = 8;
  static const int kFirstDeoptEntryIndex = 9;

  // Offsets of deopt entry elements relative to the start of the entry.
  static const int kAstIdRawOffset = 0;
  static const int kTranslationIndexOffset = 1;
  static const int kArgumentsStackHeightOffset = 2;
  static const int kPcOffset = 3;
  static const int kDeoptEntrySize = 4;

  // Simple element accessors.
#define DECLARE_ELEMENT_ACCESSORS(name, type) \
  inline type* name();                        \
  inline void Set##name(type* value);

  DECLARE_ELEMENT_ACCESSORS(TranslationByteArray, ByteArray)
  DECLARE_ELEMENT_ACCESSORS(InlinedFunctionCount, Smi)
  DECLARE_ELEMENT_ACCESSORS(LiteralArray, FixedArray)
  DECLARE_ELEMENT_ACCESSORS(OsrAstId, Smi)
  DECLARE_ELEMENT_ACCESSORS(OsrPcOffset, Smi)
  DECLARE_ELEMENT_ACCESSORS(OptimizationId, Smi)
  DECLARE_ELEMENT_ACCESSORS(SharedFunctionInfo, Object)
  DECLARE_ELEMENT_ACCESSORS(WeakCellCache, Object)
  DECLARE_ELEMENT_ACCESSORS(InliningPositions, PodArray<InliningPosition>)

#undef DECLARE_ELEMENT_ACCESSORS

  // Accessors for elements of the ith deoptimization entry.
#define DECLARE_ENTRY_ACCESSORS(name, type) \
  inline type* name(int i);                 \
  inline void Set##name(int i, type* value);

  DECLARE_ENTRY_ACCESSORS(AstIdRaw, Smi)
  DECLARE_ENTRY_ACCESSORS(TranslationIndex, Smi)
  DECLARE_ENTRY_ACCESSORS(ArgumentsStackHeight, Smi)
  DECLARE_ENTRY_ACCESSORS(Pc, Smi)

#undef DECLARE_ENTRY_ACCESSORS

  inline BailoutId AstId(int i);

  inline void SetAstId(int i, BailoutId value);

  inline int DeoptCount();

  static const int kNotInlinedIndex = -1;

  // Returns the inlined function at the given position in LiteralArray, or the
  // outer function if index == kNotInlinedIndex.
  class SharedFunctionInfo* GetInlinedFunction(int index);

  // Allocates a DeoptimizationInputData.
  static Handle<DeoptimizationInputData> New(Isolate* isolate,
                                             int deopt_entry_count,
                                             PretenureFlag pretenure);

  DECLARE_CAST(DeoptimizationInputData)

#ifdef ENABLE_DISASSEMBLER
  void DeoptimizationInputDataPrint(std::ostream& os);  // NOLINT
#endif

 private:
  static int IndexForEntry(int i) {
    return kFirstDeoptEntryIndex + (i * kDeoptEntrySize);
  }


  static int LengthFor(int entry_count) { return IndexForEntry(entry_count); }
};

// DeoptimizationOutputData is a fixed array used to hold the deoptimization
// data for code generated by the full compiler.
// The format of the these objects is
//   [i * 2]: Ast ID for ith deoptimization.
//   [i * 2 + 1]: PC and state of ith deoptimization
class DeoptimizationOutputData: public FixedArray {
 public:
  inline int DeoptPoints();

  inline BailoutId AstId(int index);

  inline void SetAstId(int index, BailoutId id);

  inline Smi* PcAndState(int index);
  inline void SetPcAndState(int index, Smi* offset);

  static int LengthOfFixedArray(int deopt_points) {
    return deopt_points * 2;
  }

  // Allocates a DeoptimizationOutputData.
  static Handle<DeoptimizationOutputData> New(Isolate* isolate,
                                              int number_of_deopt_points,
                                              PretenureFlag pretenure);

  DECLARE_CAST(DeoptimizationOutputData)

#ifdef ENABLE_DISASSEMBLER
  void DeoptimizationOutputDataPrint(std::ostream& os);  // NOLINT
#endif
};

class TemplateList : public FixedArray {
 public:
  static Handle<TemplateList> New(Isolate* isolate, int size);
  inline int length() const;
  inline Object* get(int index) const;
  inline void set(int index, Object* value);
  static Handle<TemplateList> Add(Isolate* isolate, Handle<TemplateList> list,
                                  Handle<Object> value);
  DECLARE_CAST(TemplateList)
 private:
  static const int kLengthIndex = 0;
  static const int kFirstElementIndex = kLengthIndex + 1;
  DISALLOW_IMPLICIT_CONSTRUCTORS(TemplateList);
};

// Code describes objects with on-the-fly generated machine code.
class Code: public HeapObject {
 public:
  // Opaque data type for encapsulating code flags like kind, inline
  // cache state, and arguments count.
  typedef uint32_t Flags;

#define NON_IC_KIND_LIST(V) \
  V(FUNCTION)               \
  V(OPTIMIZED_FUNCTION)     \
  V(BYTECODE_HANDLER)       \
  V(STUB)                   \
  V(HANDLER)                \
  V(BUILTIN)                \
  V(REGEXP)                 \
  V(WASM_FUNCTION)          \
  V(WASM_TO_JS_FUNCTION)    \
  V(JS_TO_WASM_FUNCTION)    \
  V(WASM_INTERPRETER_ENTRY)

#define IC_KIND_LIST(V) \
  V(LOAD_IC)            \
  V(LOAD_GLOBAL_IC)     \
  V(KEYED_LOAD_IC)      \
  V(STORE_IC)           \
  V(STORE_GLOBAL_IC)    \
  V(KEYED_STORE_IC)     \
  V(BINARY_OP_IC)       \
  V(COMPARE_IC)         \
  V(TO_BOOLEAN_IC)

#define CODE_KIND_LIST(V) \
  NON_IC_KIND_LIST(V)     \
  IC_KIND_LIST(V)

  enum Kind {
#define DEFINE_CODE_KIND_ENUM(name) name,
    CODE_KIND_LIST(DEFINE_CODE_KIND_ENUM)
#undef DEFINE_CODE_KIND_ENUM
    NUMBER_OF_KINDS
  };

  static const char* Kind2String(Kind kind);

  static const int kPrologueOffsetNotSet = -1;

#if defined(OBJECT_PRINT) || defined(ENABLE_DISASSEMBLER)
  // Printing
  static const char* ICState2String(InlineCacheState state);
  static void PrintExtraICState(std::ostream& os,  // NOLINT
                                Kind kind, ExtraICState extra);
#endif  // defined(OBJECT_PRINT) || defined(ENABLE_DISASSEMBLER)

#ifdef ENABLE_DISASSEMBLER
  void Disassemble(const char* name, std::ostream& os);  // NOLINT
#endif  // ENABLE_DISASSEMBLER

  // [instruction_size]: Size of the native instructions
  inline int instruction_size() const;
  inline void set_instruction_size(int value);

  // [relocation_info]: Code relocation information
  DECL_ACCESSORS(relocation_info, ByteArray)
  void InvalidateRelocation();
  void InvalidateEmbeddedObjects();

  // [handler_table]: Fixed array containing offsets of exception handlers.
  DECL_ACCESSORS(handler_table, FixedArray)

  // [deoptimization_data]: Array containing data for deopt.
  DECL_ACCESSORS(deoptimization_data, FixedArray)

  // [source_position_table]: ByteArray for the source positions table or
  // SourcePositionTableWithFrameCache.
  DECL_ACCESSORS(source_position_table, Object)

  inline ByteArray* SourcePositionTable();

  // [trap_handler_index]: An index into the trap handler's master list of code
  // objects.
  DECL_ACCESSORS(trap_handler_index, Smi)

  // [raw_type_feedback_info]: This field stores various things, depending on
  // the kind of the code object.
  //   FUNCTION           => type feedback information.
  //   STUB and ICs       => major/minor key as Smi.
  DECL_ACCESSORS(raw_type_feedback_info, Object)
  inline Object* type_feedback_info();
  inline void set_type_feedback_info(
      Object* value, WriteBarrierMode mode = UPDATE_WRITE_BARRIER);
  inline uint32_t stub_key();
  inline void set_stub_key(uint32_t key);

  // [next_code_link]: Link for lists of optimized or deoptimized code.
  // Note that storage for this field is overlapped with typefeedback_info.
  DECL_ACCESSORS(next_code_link, Object)

  // [ic_age]: Inline caching age: the value of the Heap::global_ic_age
  // at the moment when this object was created.
  inline void set_ic_age(int count);
  inline int ic_age() const;

  // [prologue_offset]: Offset of the function prologue, used for aging
  // FUNCTIONs and OPTIMIZED_FUNCTIONs.
  inline int prologue_offset() const;
  inline void set_prologue_offset(int offset);

  // [constant_pool offset]: Offset of the constant pool.
  // Valid for FLAG_enable_embedded_constant_pool only
  inline int constant_pool_offset() const;
  inline void set_constant_pool_offset(int offset);

  // Unchecked accessors to be used during GC.
  inline ByteArray* unchecked_relocation_info();

  inline int relocation_size();

  // [flags]: Various code flags.
  inline Flags flags();
  inline void set_flags(Flags flags);

  // [flags]: Access to specific code flags.
  inline Kind kind();
  inline ExtraICState extra_ic_state();  // Only valid for IC stubs.

  // Testers for IC stub kinds.
  inline bool is_inline_cache_stub();
  inline bool is_debug_stub();
  inline bool is_handler();
  inline bool is_stub();
  inline bool is_binary_op_stub();
  inline bool is_compare_ic_stub();
  inline bool is_to_boolean_ic_stub();
  inline bool is_optimized_code();
  inline bool is_wasm_code();

  inline bool IsCodeStubOrIC();

  inline void set_raw_kind_specific_flags1(int value);
  inline void set_raw_kind_specific_flags2(int value);

  // Testers for interpreter builtins.
  inline bool is_interpreter_trampoline_builtin();

  // [is_crankshafted]: For kind STUB or ICs, tells whether or not a code
  // object was generated by either the hydrogen or the TurboFan optimizing
  // compiler (but it may not be an optimized function).
  inline bool is_crankshafted();
  inline bool is_hydrogen_stub();  // Crankshafted, but not a function.
  inline void set_is_crankshafted(bool value);

  // [has_tagged_params]: For compiled code or builtins: Tells whether the
  // outgoing parameters of this code are tagged pointers. True for other kinds.
  inline bool has_tagged_params();
  inline void set_has_tagged_params(bool value);

  // [is_turbofanned]: For kind STUB or OPTIMIZED_FUNCTION, tells whether the
  // code object was generated by the TurboFan optimizing compiler.
  inline bool is_turbofanned();
  inline void set_is_turbofanned(bool value);

  // [can_have_weak_objects]: For kind OPTIMIZED_FUNCTION, tells whether the
  // embedded objects in code should be treated weakly.
  inline bool can_have_weak_objects();
  inline void set_can_have_weak_objects(bool value);

  // [is_construct_stub]: For kind BUILTIN, tells whether the code object
  // represents a hand-written construct stub
  // (e.g., NumberConstructor_ConstructStub).
  inline bool is_construct_stub();
  inline void set_is_construct_stub(bool value);

  // [has_deoptimization_support]: For FUNCTION kind, tells if it has
  // deoptimization support.
  inline bool has_deoptimization_support();
  inline void set_has_deoptimization_support(bool value);

  // [has_debug_break_slots]: For FUNCTION kind, tells if it has
  // been compiled with debug break slots.
  inline bool has_debug_break_slots();
  inline void set_has_debug_break_slots(bool value);

  // [has_reloc_info_for_serialization]: For FUNCTION kind, tells if its
  // reloc info includes runtime and external references to support
  // serialization/deserialization.
  inline bool has_reloc_info_for_serialization();
  inline void set_has_reloc_info_for_serialization(bool value);

  // [allow_osr_at_loop_nesting_level]: For FUNCTION kind, tells for
  // how long the function has been marked for OSR and therefore which
  // level of loop nesting we are willing to do on-stack replacement
  // for.
  inline void set_allow_osr_at_loop_nesting_level(int level);
  inline int allow_osr_at_loop_nesting_level();

  // [profiler_ticks]: For FUNCTION kind, tells for how many profiler ticks
  // the code object was seen on the stack with no IC patching going on.
  inline int profiler_ticks();
  inline void set_profiler_ticks(int ticks);

  // [builtin_index]: For builtins, tells which builtin index the code object
  // has. Note that builtins can have a code kind other than BUILTIN. The
  // builtin index is a non-negative integer for builtins, and -1 otherwise.
  inline int builtin_index();
  inline void set_builtin_index(int id);

  // [stack_slots]: For kind OPTIMIZED_FUNCTION, the number of stack slots
  // reserved in the code prologue.
  inline unsigned stack_slots();
  inline void set_stack_slots(unsigned slots);

  // [safepoint_table_start]: For kind OPTIMIZED_FUNCTION, the offset in
  // the instruction stream where the safepoint table starts.
  inline unsigned safepoint_table_offset();
  inline void set_safepoint_table_offset(unsigned offset);

  // [back_edge_table_start]: For kind FUNCTION, the offset in the
  // instruction stream where the back edge table starts.
  inline unsigned back_edge_table_offset();
  inline void set_back_edge_table_offset(unsigned offset);

  inline bool back_edges_patched_for_osr();

  // [to_boolean_foo]: For kind TO_BOOLEAN_IC tells what state the stub is in.
  inline uint16_t to_boolean_state();

  // [marked_for_deoptimization]: For kind OPTIMIZED_FUNCTION tells whether
  // the code is going to be deoptimized because of dead embedded maps.
  inline bool marked_for_deoptimization();
  inline void set_marked_for_deoptimization(bool flag);

  // [deopt_already_counted]: For kind OPTIMIZED_FUNCTION tells whether
  // the code was already deoptimized.
  inline bool deopt_already_counted();
  inline void set_deopt_already_counted(bool flag);

  // [is_promise_rejection]: For kind BUILTIN tells whether the
  // exception thrown by the code will lead to promise rejection or
  // uncaught if both this and is_exception_caught is set.
  // Use GetBuiltinCatchPrediction to access this.
  inline void set_is_promise_rejection(bool flag);

  // [is_exception_caught]: For kind BUILTIN tells whether the
  // exception thrown by the code will be caught internally or
  // uncaught if both this and is_promise_rejection is set.
  // Use GetBuiltinCatchPrediction to access this.
  inline void set_is_exception_caught(bool flag);

  // [constant_pool]: The constant pool for this function.
  inline Address constant_pool();

  // Get the safepoint entry for the given pc.
  SafepointEntry GetSafepointEntry(Address pc);

  // Find an object in a stub with a specified map
  Object* FindNthObject(int n, Map* match_map);

  // Find the first allocation site in an IC stub.
  AllocationSite* FindFirstAllocationSite();

  // Find the first map in an IC stub.
  Map* FindFirstMap();

  // For each (map-to-find, object-to-replace) pair in the pattern, this
  // function replaces the corresponding placeholder in the code with the
  // object-to-replace. The function assumes that pairs in the pattern come in
  // the same order as the placeholders in the code.
  // If the placeholder is a weak cell, then the value of weak cell is matched
  // against the map-to-find.
  void FindAndReplace(const FindAndReplacePattern& pattern);

  // The entire code object including its header is copied verbatim to the
  // snapshot so that it can be written in one, fast, memcpy during
  // deserialization. The deserializer will overwrite some pointers, rather
  // like a runtime linker, but the random allocation addresses used in the
  // mksnapshot process would still be present in the unlinked snapshot data,
  // which would make snapshot production non-reproducible. This method wipes
  // out the to-be-overwritten header data for reproducible snapshots.
  inline void WipeOutHeader();

  // Flags operations.
  static inline Flags ComputeFlags(
      Kind kind, ExtraICState extra_ic_state = kNoExtraICState);

  static inline Flags ComputeHandlerFlags(Kind handler_kind);

  static inline Kind ExtractKindFromFlags(Flags flags);
  static inline ExtraICState ExtractExtraICStateFromFlags(Flags flags);

  // Convert a target address into a code object.
  static inline Code* GetCodeFromTargetAddress(Address address);

  // Convert an entry address into an object.
  static inline Object* GetObjectFromEntryAddress(Address location_of_address);

  // Returns the address of the first instruction.
  inline byte* instruction_start();

  // Returns the address right after the last instruction.
  inline byte* instruction_end();

  // Returns the size of the instructions, padding, relocation and unwinding
  // information.
  inline int body_size();

  // Returns the size of code and its metadata. This includes the size of code
  // relocation information, deoptimization data and handler table.
  inline int SizeIncludingMetadata();

  // Returns the address of the first relocation info (read backwards!).
  inline byte* relocation_start();

  // [has_unwinding_info]: Whether this code object has unwinding information.
  // If it doesn't, unwinding_information_start() will point to invalid data.
  //
  // The body of all code objects has the following layout.
  //
  //  +--------------------------+  <-- instruction_start()
  //  |       instructions       |
  //  |           ...            |
  //  +--------------------------+
  //  |      relocation info     |
  //  |           ...            |
  //  +--------------------------+  <-- instruction_end()
  //
  // If has_unwinding_info() is false, instruction_end() points to the first
  // memory location after the end of the code object. Otherwise, the body
  // continues as follows:
  //
  //  +--------------------------+
  //  |    padding to the next   |
  //  |  8-byte aligned address  |
  //  +--------------------------+  <-- instruction_end()
  //  |   [unwinding_info_size]  |
  //  |        as uint64_t       |
  //  +--------------------------+  <-- unwinding_info_start()
  //  |       unwinding info     |
  //  |            ...           |
  //  +--------------------------+  <-- unwinding_info_end()
  //
  // and unwinding_info_end() points to the first memory location after the end
  // of the code object.
  //
  DECL_BOOLEAN_ACCESSORS(has_unwinding_info)

  // [unwinding_info_size]: Size of the unwinding information.
  inline int unwinding_info_size() const;
  inline void set_unwinding_info_size(int value);

  // Returns the address of the unwinding information, if any.
  inline byte* unwinding_info_start();

  // Returns the address right after the end of the unwinding information.
  inline byte* unwinding_info_end();

  // Code entry point.
  inline byte* entry();

  // Returns true if pc is inside this object's instructions.
  inline bool contains(byte* pc);

  // Relocate the code by delta bytes. Called to signal that this code
  // object has been moved by delta bytes.
  void Relocate(intptr_t delta);

  // Migrate code described by desc.
  void CopyFrom(const CodeDesc& desc);

  // Returns the object size for a given body (used for allocation).
  static int SizeFor(int body_size) {
    DCHECK_SIZE_TAG_ALIGNED(body_size);
    return RoundUp(kHeaderSize + body_size, kCodeAlignment);
  }

  // Calculate the size of the code object to report for log events. This takes
  // the layout of the code object into account.
  inline int ExecutableSize();

  DECLARE_CAST(Code)

  // Dispatched behavior.
  inline int CodeSize();

  DECLARE_PRINTER(Code)
  DECLARE_VERIFIER(Code)

  void ClearInlineCaches();

  BailoutId TranslatePcOffsetToAstId(uint32_t pc_offset);
  uint32_t TranslateAstIdToPcOffset(BailoutId ast_id);

#define DECLARE_CODE_AGE_ENUM(X) k##X##CodeAge,
  enum Age {
    kToBeExecutedOnceCodeAge = -3,
    kNotExecutedCodeAge = -2,
    kExecutedOnceCodeAge = -1,
    kNoAgeCodeAge = 0,
    CODE_AGE_LIST(DECLARE_CODE_AGE_ENUM)
    kAfterLastCodeAge,
    kFirstCodeAge = kToBeExecutedOnceCodeAge,
    kLastCodeAge = kAfterLastCodeAge - 1,
    kCodeAgeCount = kAfterLastCodeAge - kFirstCodeAge - 1,
    kIsOldCodeAge = kSexagenarianCodeAge,
    kPreAgedCodeAge = kIsOldCodeAge - 1
  };
#undef DECLARE_CODE_AGE_ENUM

  // Code aging.  Indicates how many full GCs this code has survived without
  // being entered through the prologue.  Used to determine when to flush code
  // held in the compilation cache.
  static void MakeCodeAgeSequenceYoung(byte* sequence, Isolate* isolate);
  static void MarkCodeAsExecuted(byte* sequence, Isolate* isolate);
  void MakeYoung(Isolate* isolate);
  void PreAge(Isolate* isolate);
  void MarkToBeExecutedOnce(Isolate* isolate);
  void MakeOlder();
  static bool IsYoungSequence(Isolate* isolate, byte* sequence);
  bool IsOld();
  Age GetAge();
  static inline Code* GetPreAgedCodeAgeStub(Isolate* isolate) {
    return GetCodeAgeStub(isolate, kNotExecutedCodeAge);
  }

  void PrintDeoptLocation(FILE* out, Address pc);
  bool CanDeoptAt(Address pc);

  inline HandlerTable::CatchPrediction GetBuiltinCatchPrediction();
#ifdef VERIFY_HEAP
  void VerifyEmbeddedObjectsDependency();
#endif

#ifdef DEBUG
  enum VerifyMode { kNoContextSpecificPointers, kNoContextRetainingPointers };
  void VerifyEmbeddedObjects(VerifyMode mode = kNoContextRetainingPointers);
  static void VerifyRecompiledCode(Code* old_code, Code* new_code);
#endif  // DEBUG

  inline bool CanContainWeakObjects();

  inline bool IsWeakObject(Object* object);

  static inline bool IsWeakObjectInOptimizedCode(Object* object);

  static Handle<WeakCell> WeakCellFor(Handle<Code> code);
  WeakCell* CachedWeakCell();

  static const int kConstantPoolSize =
      FLAG_enable_embedded_constant_pool ? kIntSize : 0;

  // Layout description.
  static const int kRelocationInfoOffset = HeapObject::kHeaderSize;
  static const int kHandlerTableOffset = kRelocationInfoOffset + kPointerSize;
  static const int kDeoptimizationDataOffset =
      kHandlerTableOffset + kPointerSize;
  static const int kSourcePositionTableOffset =
      kDeoptimizationDataOffset + kPointerSize;
  // For FUNCTION kind, we store the type feedback info here.
  static const int kTypeFeedbackInfoOffset =
      kSourcePositionTableOffset + kPointerSize;
  static const int kNextCodeLinkOffset = kTypeFeedbackInfoOffset + kPointerSize;
  static const int kInstructionSizeOffset = kNextCodeLinkOffset + kPointerSize;
  static const int kICAgeOffset = kInstructionSizeOffset + kIntSize;
  static const int kFlagsOffset = kICAgeOffset + kIntSize;
  static const int kKindSpecificFlags1Offset = kFlagsOffset + kIntSize;
  static const int kKindSpecificFlags2Offset =
      kKindSpecificFlags1Offset + kIntSize;
  // Note: We might be able to squeeze this into the flags above.
  static const int kPrologueOffset = kKindSpecificFlags2Offset + kIntSize;
  static const int kConstantPoolOffset = kPrologueOffset + kIntSize;
  static const int kBuiltinIndexOffset =
      kConstantPoolOffset + kConstantPoolSize;
  static const int kTrapHandlerIndex = kBuiltinIndexOffset + kIntSize;
  static const int kHeaderPaddingStart = kTrapHandlerIndex + kPointerSize;

  enum TrapFields { kTrapCodeOffset, kTrapLandingOffset, kTrapDataSize };


  // Add padding to align the instruction start following right after
  // the Code object header.
  static const int kHeaderSize =
      (kHeaderPaddingStart + kCodeAlignmentMask) & ~kCodeAlignmentMask;

  inline int GetUnwindingInfoSizeOffset() const;

  class BodyDescriptor;

  // Byte offsets within kKindSpecificFlags1Offset.
  static const int kFullCodeFlags = kKindSpecificFlags1Offset;
  class FullCodeFlagsHasDeoptimizationSupportField:
      public BitField<bool, 0, 1> {};  // NOLINT
  class FullCodeFlagsHasDebugBreakSlotsField: public BitField<bool, 1, 1> {};
  class FullCodeFlagsHasRelocInfoForSerialization
      : public BitField<bool, 2, 1> {};
  // Bit 3 in this bitfield is unused.
  class ProfilerTicksField : public BitField<int, 4, 28> {};

  // Flags layout.  BitField<type, shift, size>.
  class HasUnwindingInfoField : public BitField<bool, 0, 1> {};
  class KindField : public BitField<Kind, HasUnwindingInfoField::kNext, 5> {};
  STATIC_ASSERT(NUMBER_OF_KINDS <= KindField::kMax);
  class ExtraICStateField
      : public BitField<ExtraICState, KindField::kNext,
                        PlatformSmiTagging::kSmiValueSize - KindField::kNext> {
  };

  // KindSpecificFlags1 layout (STUB, BUILTIN and OPTIMIZED_FUNCTION)
  static const int kStackSlotsFirstBit = 0;
  static const int kStackSlotsBitCount = 24;
  static const int kMarkedForDeoptimizationBit =
      kStackSlotsFirstBit + kStackSlotsBitCount;
  static const int kDeoptAlreadyCountedBit = kMarkedForDeoptimizationBit + 1;
  static const int kIsTurbofannedBit = kDeoptAlreadyCountedBit + 1;
  static const int kCanHaveWeakObjects = kIsTurbofannedBit + 1;
  // Could be moved to overlap previous bits when we need more space.
  static const int kIsConstructStub = kCanHaveWeakObjects + 1;
  static const int kIsPromiseRejection = kIsConstructStub + 1;
  static const int kIsExceptionCaught = kIsPromiseRejection + 1;

  STATIC_ASSERT(kStackSlotsFirstBit + kStackSlotsBitCount <= 32);
  STATIC_ASSERT(kIsExceptionCaught + 1 <= 32);

  class StackSlotsField: public BitField<int,
      kStackSlotsFirstBit, kStackSlotsBitCount> {};  // NOLINT
  class MarkedForDeoptimizationField
      : public BitField<bool, kMarkedForDeoptimizationBit, 1> {};  // NOLINT
  class DeoptAlreadyCountedField
      : public BitField<bool, kDeoptAlreadyCountedBit, 1> {};  // NOLINT
  class IsTurbofannedField : public BitField<bool, kIsTurbofannedBit, 1> {
  };  // NOLINT
  class CanHaveWeakObjectsField
      : public BitField<bool, kCanHaveWeakObjects, 1> {};  // NOLINT
  class IsConstructStubField : public BitField<bool, kIsConstructStub, 1> {
  };  // NOLINT
  class IsPromiseRejectionField
      : public BitField<bool, kIsPromiseRejection, 1> {};  // NOLINT
  class IsExceptionCaughtField : public BitField<bool, kIsExceptionCaught, 1> {
  };  // NOLINT

  // KindSpecificFlags2 layout (ALL)
  static const int kIsCrankshaftedBit = 0;
  class IsCrankshaftedField : public BitField<bool, kIsCrankshaftedBit, 1> {};
  static const int kHasTaggedStackBit = kIsCrankshaftedBit + 1;
  class HasTaggedStackField : public BitField<bool, kHasTaggedStackBit, 1> {};

  // KindSpecificFlags2 layout (STUB and OPTIMIZED_FUNCTION)
  static const int kSafepointTableOffsetFirstBit = kHasTaggedStackBit + 1;
  static const int kSafepointTableOffsetBitCount = 30;

  STATIC_ASSERT(kSafepointTableOffsetFirstBit +
                kSafepointTableOffsetBitCount <= 32);
  STATIC_ASSERT(1 + kSafepointTableOffsetBitCount <= 32);

  class SafepointTableOffsetField: public BitField<int,
      kSafepointTableOffsetFirstBit,
      kSafepointTableOffsetBitCount> {};  // NOLINT

  // KindSpecificFlags2 layout (FUNCTION)
  class BackEdgeTableOffsetField: public BitField<int,
      kIsCrankshaftedBit + 1, 27> {};  // NOLINT
  class AllowOSRAtLoopNestingLevelField: public BitField<int,
      kIsCrankshaftedBit + 1 + 27, 4> {};  // NOLINT

  static const int kArgumentsBits = 16;
  static const int kMaxArguments = (1 << kArgumentsBits) - 1;

 private:
  friend class RelocIterator;
  friend class Deoptimizer;  // For FindCodeAgeSequence.

  // Code aging
  byte* FindCodeAgeSequence();
  static Age GetCodeAge(Isolate* isolate, byte* sequence);
  static Age GetAgeOfCodeAgeStub(Code* code);
  static Code* GetCodeAgeStub(Isolate* isolate, Age age);

  // Code aging -- platform-specific
  static void PatchPlatformCodeAge(Isolate* isolate, byte* sequence, Age age);

  bool is_promise_rejection();
  bool is_exception_caught();

  DISALLOW_IMPLICIT_CONSTRUCTORS(Code);
};

class AbstractCode : public HeapObject {
 public:
  // All code kinds and INTERPRETED_FUNCTION.
  enum Kind {
#define DEFINE_CODE_KIND_ENUM(name) name,
    CODE_KIND_LIST(DEFINE_CODE_KIND_ENUM)
#undef DEFINE_CODE_KIND_ENUM
        INTERPRETED_FUNCTION,
    NUMBER_OF_KINDS
  };

  static const char* Kind2String(Kind kind);

  int SourcePosition(int offset);
  int SourceStatementPosition(int offset);

  // Returns the address of the first instruction.
  inline Address instruction_start();

  // Returns the address right after the last instruction.
  inline Address instruction_end();

  // Returns the size of the code instructions.
  inline int instruction_size();

  // Return the source position table.
  inline ByteArray* source_position_table();

  // Set the source position table.
  inline void set_source_position_table(ByteArray* source_position_table);

  inline Object* stack_frame_cache();
  static void SetStackFrameCache(Handle<AbstractCode> abstract_code,
                                 Handle<UnseededNumberDictionary> cache);
  void DropStackFrameCache();

  // Returns the size of instructions and the metadata.
  inline int SizeIncludingMetadata();

  // Returns true if pc is inside this object's instructions.
  inline bool contains(byte* pc);

  // Returns the AbstractCode::Kind of the code.
  inline Kind kind();

  // Calculate the size of the code object to report for log events. This takes
  // the layout of the code object into account.
  inline int ExecutableSize();

  DECLARE_CAST(AbstractCode)
  inline Code* GetCode();
  inline BytecodeArray* GetBytecodeArray();

  // Max loop nesting marker used to postpose OSR. We don't take loop
  // nesting that is deeper than 5 levels into account.
  static const int kMaxLoopNestingMarker = 6;
  STATIC_ASSERT(Code::AllowOSRAtLoopNestingLevelField::kMax >=
                kMaxLoopNestingMarker);
};

// Dependent code is a singly linked list of fixed arrays. Each array contains
// code objects in weak cells for one dependent group. The suffix of the array
// can be filled with the undefined value if the number of codes is less than
// the length of the array.
//
// +------+-----------------+--------+--------+-----+--------+-----------+-----+
// | next | count & group 1 | code 1 | code 2 | ... | code n | undefined | ... |
// +------+-----------------+--------+--------+-----+--------+-----------+-----+
//    |
//    V
// +------+-----------------+--------+--------+-----+--------+-----------+-----+
// | next | count & group 2 | code 1 | code 2 | ... | code m | undefined | ... |
// +------+-----------------+--------+--------+-----+--------+-----------+-----+
//    |
//    V
// empty_fixed_array()
//
// The list of fixed arrays is ordered by dependency groups.

class DependentCode: public FixedArray {
 public:
  enum DependencyGroup {
    // Group of code that weakly embed this map and depend on being
    // deoptimized when the map is garbage collected.
    kWeakCodeGroup,
    // Group of code that embed a transition to this map, and depend on being
    // deoptimized when the transition is replaced by a new version.
    kTransitionGroup,
    // Group of code that omit run-time prototype checks for prototypes
    // described by this map. The group is deoptimized whenever an object
    // described by this map changes shape (and transitions to a new map),
    // possibly invalidating the assumptions embedded in the code.
    kPrototypeCheckGroup,
    // Group of code that depends on global property values in property cells
    // not being changed.
    kPropertyCellChangedGroup,
    // Group of code that omit run-time checks for field(s) introduced by
    // this map, i.e. for the field type.
    kFieldOwnerGroup,
    // Group of code that omit run-time type checks for initial maps of
    // constructors.
    kInitialMapChangedGroup,
    // Group of code that depends on tenuring information in AllocationSites
    // not being changed.
    kAllocationSiteTenuringChangedGroup,
    // Group of code that depends on element transition information in
    // AllocationSites not being changed.
    kAllocationSiteTransitionChangedGroup
  };

  static const int kGroupCount = kAllocationSiteTransitionChangedGroup + 1;
  static const int kNextLinkIndex = 0;
  static const int kFlagsIndex = 1;
  static const int kCodesStartIndex = 2;

  bool Contains(DependencyGroup group, WeakCell* code_cell);
  bool IsEmpty(DependencyGroup group);

  static Handle<DependentCode> InsertCompilationDependencies(
      Handle<DependentCode> entries, DependencyGroup group,
      Handle<Foreign> info);

  static Handle<DependentCode> InsertWeakCode(Handle<DependentCode> entries,
                                              DependencyGroup group,
                                              Handle<WeakCell> code_cell);

  void UpdateToFinishedCode(DependencyGroup group, Foreign* info,
                            WeakCell* code_cell);

  void RemoveCompilationDependencies(DependentCode::DependencyGroup group,
                                     Foreign* info);

  void DeoptimizeDependentCodeGroup(Isolate* isolate,
                                    DependentCode::DependencyGroup group);

  bool MarkCodeForDeoptimization(Isolate* isolate,
                                 DependentCode::DependencyGroup group);

  // The following low-level accessors should only be used by this class
  // and the mark compact collector.
  inline DependentCode* next_link();
  inline void set_next_link(DependentCode* next);
  inline int count();
  inline void set_count(int value);
  inline DependencyGroup group();
  inline void set_group(DependencyGroup group);
  inline Object* object_at(int i);
  inline void set_object_at(int i, Object* object);
  inline void clear_at(int i);
  inline void copy(int from, int to);
  DECLARE_CAST(DependentCode)

  static const char* DependencyGroupName(DependencyGroup group);
  static void SetMarkedForDeoptimization(Code* code, DependencyGroup group);

 private:
  static Handle<DependentCode> Insert(Handle<DependentCode> entries,
                                      DependencyGroup group,
                                      Handle<Object> object);
  static Handle<DependentCode> New(DependencyGroup group, Handle<Object> object,
                                   Handle<DependentCode> next);
  static Handle<DependentCode> EnsureSpace(Handle<DependentCode> entries);
  // Compact by removing cleared weak cells and return true if there was
  // any cleared weak cell.
  bool Compact();
  static int Grow(int number_of_entries) {
    if (number_of_entries < 5) return number_of_entries + 1;
    return number_of_entries * 5 / 4;
  }
  inline int flags();
  inline void set_flags(int flags);
  class GroupField : public BitField<int, 0, 3> {};
  class CountField : public BitField<int, 3, 27> {};
  STATIC_ASSERT(kGroupCount <= GroupField::kMax + 1);
};

class PrototypeInfo;

// An abstract superclass, a marker class really, for simple structure classes.
// It doesn't carry much functionality but allows struct classes to be
// identified in the type system.
class Struct: public HeapObject {
 public:
  inline void InitializeBody(int object_size);
  DECLARE_CAST(Struct)
};

// A container struct to hold state required for PromiseResolveThenableJob.
class PromiseResolveThenableJobInfo : public Struct {
 public:
  DECL_ACCESSORS(thenable, JSReceiver)
  DECL_ACCESSORS(then, JSReceiver)
  DECL_ACCESSORS(resolve, JSFunction)
  DECL_ACCESSORS(reject, JSFunction)

  DECL_ACCESSORS(context, Context)

  static const int kThenableOffset = Struct::kHeaderSize;
  static const int kThenOffset = kThenableOffset + kPointerSize;
  static const int kResolveOffset = kThenOffset + kPointerSize;
  static const int kRejectOffset = kResolveOffset + kPointerSize;
  static const int kContextOffset = kRejectOffset + kPointerSize;
  static const int kSize = kContextOffset + kPointerSize;

  DECLARE_CAST(PromiseResolveThenableJobInfo)
  DECLARE_PRINTER(PromiseResolveThenableJobInfo)
  DECLARE_VERIFIER(PromiseResolveThenableJobInfo)

 private:
  DISALLOW_IMPLICIT_CONSTRUCTORS(PromiseResolveThenableJobInfo);
};

class JSPromise;

// Struct to hold state required for PromiseReactionJob.
class PromiseReactionJobInfo : public Struct {
 public:
  DECL_ACCESSORS(value, Object)
  DECL_ACCESSORS(tasks, Object)

  // Check comment in JSPromise for information on what state these
  // deferred fields could be in.
  DECL_ACCESSORS(deferred_promise, Object)
  DECL_ACCESSORS(deferred_on_resolve, Object)
  DECL_ACCESSORS(deferred_on_reject, Object)

  DECL_INT_ACCESSORS(debug_id)

  DECL_ACCESSORS(context, Context)

  static const int kValueOffset = Struct::kHeaderSize;
  static const int kTasksOffset = kValueOffset + kPointerSize;
  static const int kDeferredPromiseOffset = kTasksOffset + kPointerSize;
  static const int kDeferredOnResolveOffset =
      kDeferredPromiseOffset + kPointerSize;
  static const int kDeferredOnRejectOffset =
      kDeferredOnResolveOffset + kPointerSize;
  static const int kContextOffset = kDeferredOnRejectOffset + kPointerSize;
  static const int kSize = kContextOffset + kPointerSize;

  DECLARE_CAST(PromiseReactionJobInfo)
  DECLARE_PRINTER(PromiseReactionJobInfo)
  DECLARE_VERIFIER(PromiseReactionJobInfo)

 private:
  DISALLOW_IMPLICIT_CONSTRUCTORS(PromiseReactionJobInfo);
};

class AsyncGeneratorRequest : public Struct {
 public:
  // Holds an AsyncGeneratorRequest, or Undefined.
  DECL_ACCESSORS(next, Object)
  DECL_INT_ACCESSORS(resume_mode)
  DECL_ACCESSORS(value, Object)
  DECL_ACCESSORS(promise, Object)

  static const int kNextOffset = Struct::kHeaderSize;
  static const int kResumeModeOffset = kNextOffset + kPointerSize;
  static const int kValueOffset = kResumeModeOffset + kPointerSize;
  static const int kPromiseOffset = kValueOffset + kPointerSize;
  static const int kSize = kPromiseOffset + kPointerSize;

  DECLARE_CAST(AsyncGeneratorRequest)
  DECLARE_PRINTER(AsyncGeneratorRequest)
  DECLARE_VERIFIER(AsyncGeneratorRequest)

 private:
  DISALLOW_IMPLICIT_CONSTRUCTORS(AsyncGeneratorRequest);
};

// Container for metadata stored on each prototype map.
class PrototypeInfo : public Struct {
 public:
  static const int UNREGISTERED = -1;

  // [weak_cell]: A WeakCell containing this prototype. ICs cache the cell here.
  DECL_ACCESSORS(weak_cell, Object)

  // [prototype_users]: WeakFixedArray containing maps using this prototype,
  // or Smi(0) if uninitialized.
  DECL_ACCESSORS(prototype_users, Object)

  // [object_create_map]: A field caching the map for Object.create(prototype).
  static inline void SetObjectCreateMap(Handle<PrototypeInfo> info,
                                        Handle<Map> map);
  inline Map* ObjectCreateMap();
  inline bool HasObjectCreateMap();

  // [registry_slot]: Slot in prototype's user registry where this user
  // is stored. Returns UNREGISTERED if this prototype has not been registered.
  inline int registry_slot() const;
  inline void set_registry_slot(int slot);
  // [validity_cell]: Cell containing the validity bit for prototype chains
  // going through this object, or Smi(0) if uninitialized.
  // When a prototype object changes its map, then both its own validity cell
  // and those of all "downstream" prototypes are invalidated; handlers for a
  // given receiver embed the currently valid cell for that receiver's prototype
  // during their compilation and check it on execution.
  DECL_ACCESSORS(validity_cell, Object)
  // [bit_field]
  inline int bit_field() const;
  inline void set_bit_field(int bit_field);

  DECL_BOOLEAN_ACCESSORS(should_be_fast_map)

  DECLARE_CAST(PrototypeInfo)

  // Dispatched behavior.
  DECLARE_PRINTER(PrototypeInfo)
  DECLARE_VERIFIER(PrototypeInfo)

  static const int kWeakCellOffset = HeapObject::kHeaderSize;
  static const int kPrototypeUsersOffset = kWeakCellOffset + kPointerSize;
  static const int kRegistrySlotOffset = kPrototypeUsersOffset + kPointerSize;
  static const int kValidityCellOffset = kRegistrySlotOffset + kPointerSize;
  static const int kObjectCreateMap = kValidityCellOffset + kPointerSize;
  static const int kBitFieldOffset = kObjectCreateMap + kPointerSize;
  static const int kSize = kBitFieldOffset + kPointerSize;

  // Bit field usage.
  static const int kShouldBeFastBit = 0;

 private:
  DECL_ACCESSORS(object_create_map, Object)

  DISALLOW_IMPLICIT_CONSTRUCTORS(PrototypeInfo);
};

class Tuple2 : public Struct {
 public:
  DECL_ACCESSORS(value1, Object)
  DECL_ACCESSORS(value2, Object)

  DECLARE_CAST(Tuple2)

  // Dispatched behavior.
  DECLARE_PRINTER(Tuple2)
  DECLARE_VERIFIER(Tuple2)

  static const int kValue1Offset = HeapObject::kHeaderSize;
  static const int kValue2Offset = kValue1Offset + kPointerSize;
  static const int kSize = kValue2Offset + kPointerSize;

 private:
  DISALLOW_IMPLICIT_CONSTRUCTORS(Tuple2);
};

class Tuple3 : public Tuple2 {
 public:
  DECL_ACCESSORS(value3, Object)

  DECLARE_CAST(Tuple3)

  // Dispatched behavior.
  DECLARE_PRINTER(Tuple3)
  DECLARE_VERIFIER(Tuple3)

  static const int kValue3Offset = Tuple2::kSize;
  static const int kSize = kValue3Offset + kPointerSize;

 private:
  DISALLOW_IMPLICIT_CONSTRUCTORS(Tuple3);
};

// Pair used to store both a ScopeInfo and an extension object in the extension
// slot of a block, catch, or with context. Needed in the rare case where a
// declaration block scope (a "varblock" as used to desugar parameter
// destructuring) also contains a sloppy direct eval, or for with and catch
// scopes. (In no other case both are needed at the same time.)
class ContextExtension : public Struct {
 public:
  // [scope_info]: Scope info.
  DECL_ACCESSORS(scope_info, ScopeInfo)
  // [extension]: Extension object.
  DECL_ACCESSORS(extension, Object)

  DECLARE_CAST(ContextExtension)

  // Dispatched behavior.
  DECLARE_PRINTER(ContextExtension)
  DECLARE_VERIFIER(ContextExtension)

  static const int kScopeInfoOffset = HeapObject::kHeaderSize;
  static const int kExtensionOffset = kScopeInfoOffset + kPointerSize;
  static const int kSize = kExtensionOffset + kPointerSize;

 private:
  DISALLOW_IMPLICIT_CONSTRUCTORS(ContextExtension);
};

// List of builtin functions we want to identify to improve code
// generation.
//
// Each entry has a name of a global object property holding an object
// optionally followed by ".prototype", a name of a builtin function
// on the object (the one the id is set for), and a label.
//
// Installation of ids for the selected builtin functions is handled
// by the bootstrapper.
#define FUNCTIONS_WITH_ID_LIST(V)                           \
  V(Array, isArray, ArrayIsArray)                           \
  V(Array.prototype, concat, ArrayConcat)                   \
  V(Array.prototype, every, ArrayEvery)                     \
  V(Array.prototype, fill, ArrayFill)                       \
  V(Array.prototype, filter, ArrayFilter)                   \
  V(Array.prototype, findIndex, ArrayFindIndex)             \
  V(Array.prototype, forEach, ArrayForEach)                 \
  V(Array.prototype, includes, ArrayIncludes)               \
  V(Array.prototype, indexOf, ArrayIndexOf)                 \
  V(Array.prototype, join, ArrayJoin)                       \
  V(Array.prototype, lastIndexOf, ArrayLastIndexOf)         \
  V(Array.prototype, map, ArrayMap)                         \
  V(Array.prototype, pop, ArrayPop)                         \
  V(Array.prototype, push, ArrayPush)                       \
  V(Array.prototype, reverse, ArrayReverse)                 \
  V(Array.prototype, shift, ArrayShift)                     \
  V(Array.prototype, slice, ArraySlice)                     \
  V(Array.prototype, some, ArraySome)                       \
  V(Array.prototype, splice, ArraySplice)                   \
  V(Array.prototype, unshift, ArrayUnshift)                 \
  V(Date, now, DateNow)                                     \
  V(Date.prototype, getDate, DateGetDate)                   \
  V(Date.prototype, getDay, DateGetDay)                     \
  V(Date.prototype, getFullYear, DateGetFullYear)           \
  V(Date.prototype, getHours, DateGetHours)                 \
  V(Date.prototype, getMilliseconds, DateGetMilliseconds)   \
  V(Date.prototype, getMinutes, DateGetMinutes)             \
  V(Date.prototype, getMonth, DateGetMonth)                 \
  V(Date.prototype, getSeconds, DateGetSeconds)             \
  V(Date.prototype, getTime, DateGetTime)                   \
  V(Function.prototype, apply, FunctionApply)               \
  V(Function.prototype, bind, FunctionBind)                 \
  V(Function.prototype, call, FunctionCall)                 \
  V(Object, assign, ObjectAssign)                           \
  V(Object, create, ObjectCreate)                           \
  V(Object.prototype, hasOwnProperty, ObjectHasOwnProperty) \
  V(Object.prototype, toString, ObjectToString)             \
  V(RegExp.prototype, compile, RegExpCompile)               \
  V(RegExp.prototype, exec, RegExpExec)                     \
  V(RegExp.prototype, test, RegExpTest)                     \
  V(RegExp.prototype, toString, RegExpToString)             \
  V(String.prototype, charCodeAt, StringCharCodeAt)         \
  V(String.prototype, charAt, StringCharAt)                 \
  V(String.prototype, codePointAt, StringCodePointAt)       \
  V(String.prototype, concat, StringConcat)                 \
  V(String.prototype, endsWith, StringEndsWith)             \
  V(String.prototype, includes, StringIncludes)             \
  V(String.prototype, indexOf, StringIndexOf)               \
  V(String.prototype, lastIndexOf, StringLastIndexOf)       \
  V(String.prototype, repeat, StringRepeat)                 \
  V(String.prototype, slice, StringSlice)                   \
  V(String.prototype, startsWith, StringStartsWith)         \
  V(String.prototype, substr, StringSubstr)                 \
  V(String.prototype, substring, StringSubstring)           \
  V(String.prototype, toLowerCase, StringToLowerCase)       \
  V(String.prototype, toString, StringToString)             \
  V(String.prototype, toUpperCase, StringToUpperCase)       \
  V(String.prototype, trim, StringTrim)                     \
  V(String.prototype, trimLeft, StringTrimLeft)             \
  V(String.prototype, trimRight, StringTrimRight)           \
  V(String.prototype, valueOf, StringValueOf)               \
  V(String, fromCharCode, StringFromCharCode)               \
  V(String, fromCodePoint, StringFromCodePoint)             \
  V(String, raw, StringRaw)                                 \
  V(Math, random, MathRandom)                               \
  V(Math, floor, MathFloor)                                 \
  V(Math, round, MathRound)                                 \
  V(Math, ceil, MathCeil)                                   \
  V(Math, abs, MathAbs)                                     \
  V(Math, log, MathLog)                                     \
  V(Math, log1p, MathLog1p)                                 \
  V(Math, log2, MathLog2)                                   \
  V(Math, log10, MathLog10)                                 \
  V(Math, cbrt, MathCbrt)                                   \
  V(Math, exp, MathExp)                                     \
  V(Math, expm1, MathExpm1)                                 \
  V(Math, sqrt, MathSqrt)                                   \
  V(Math, pow, MathPow)                                     \
  V(Math, max, MathMax)                                     \
  V(Math, min, MathMin)                                     \
  V(Math, cos, MathCos)                                     \
  V(Math, cosh, MathCosh)                                   \
  V(Math, sign, MathSign)                                   \
  V(Math, sin, MathSin)                                     \
  V(Math, sinh, MathSinh)                                   \
  V(Math, tan, MathTan)                                     \
  V(Math, tanh, MathTanh)                                   \
  V(Math, acos, MathAcos)                                   \
  V(Math, acosh, MathAcosh)                                 \
  V(Math, asin, MathAsin)                                   \
  V(Math, asinh, MathAsinh)                                 \
  V(Math, atan, MathAtan)                                   \
  V(Math, atan2, MathAtan2)                                 \
  V(Math, atanh, MathAtanh)                                 \
  V(Math, imul, MathImul)                                   \
  V(Math, clz32, MathClz32)                                 \
  V(Math, fround, MathFround)                               \
  V(Math, trunc, MathTrunc)                                 \
  V(Number, isFinite, NumberIsFinite)                       \
  V(Number, isInteger, NumberIsInteger)                     \
  V(Number, isNaN, NumberIsNaN)                             \
  V(Number, isSafeInteger, NumberIsSafeInteger)             \
  V(Number, parseFloat, NumberParseFloat)                   \
  V(Number, parseInt, NumberParseInt)                       \
  V(Number.prototype, toString, NumberToString)             \
  V(Map.prototype, clear, MapClear)                         \
  V(Map.prototype, delete, MapDelete)                       \
  V(Map.prototype, entries, MapEntries)                     \
  V(Map.prototype, forEach, MapForEach)                     \
  V(Map.prototype, has, MapHas)                             \
  V(Map.prototype, keys, MapKeys)                           \
  V(Map.prototype, set, MapSet)                             \
  V(Map.prototype, values, MapValues)                       \
  V(Set.prototype, add, SetAdd)                             \
  V(Set.prototype, clear, SetClear)                         \
  V(Set.prototype, delete, SetDelete)                       \
  V(Set.prototype, entries, SetEntries)                     \
  V(Set.prototype, forEach, SetForEach)                     \
  V(Set.prototype, has, SetHas)                             \
  V(Set.prototype, keys, SetKeys)                           \
  V(Set.prototype, values, SetValues)                       \
  V(WeakMap.prototype, delete, WeakMapDelete)               \
  V(WeakMap.prototype, has, WeakMapHas)                     \
  V(WeakMap.prototype, set, WeakMapSet)                     \
  V(WeakSet.prototype, add, WeakSetAdd)                     \
  V(WeakSet.prototype, delete, WeakSetDelete)               \
  V(WeakSet.prototype, has, WeakSetHas)

#define ATOMIC_FUNCTIONS_WITH_ID_LIST(V)              \
  V(Atomics, load, AtomicsLoad)                       \
  V(Atomics, store, AtomicsStore)                     \
  V(Atomics, exchange, AtomicsExchange)               \
  V(Atomics, compareExchange, AtomicsCompareExchange) \
  V(Atomics, add, AtomicsAdd)                         \
  V(Atomics, sub, AtomicsSub)                         \
  V(Atomics, and, AtomicsAnd)                         \
  V(Atomics, or, AtomicsOr)                           \
  V(Atomics, xor, AtomicsXor)

enum BuiltinFunctionId {
  kArrayCode,
#define DECLARE_FUNCTION_ID(ignored1, ignore2, name)    \
  k##name,
  FUNCTIONS_WITH_ID_LIST(DECLARE_FUNCTION_ID)
      ATOMIC_FUNCTIONS_WITH_ID_LIST(DECLARE_FUNCTION_ID)
#undef DECLARE_FUNCTION_ID
  // Fake id for a special case of Math.pow. Note, it continues the
  // list of math functions.
  kMathPowHalf,
  // These are manually assigned to special getters during bootstrapping.
  kArrayBufferByteLength,
  kArrayEntries,
  kArrayKeys,
  kArrayValues,
  kArrayIteratorNext,
  kDataViewBuffer,
  kDataViewByteLength,
  kDataViewByteOffset,
  kFunctionHasInstance,
  kGlobalDecodeURI,
  kGlobalDecodeURIComponent,
  kGlobalEncodeURI,
  kGlobalEncodeURIComponent,
  kGlobalEscape,
  kGlobalUnescape,
  kGlobalIsFinite,
  kGlobalIsNaN,
  kTypedArrayByteLength,
  kTypedArrayByteOffset,
  kTypedArrayEntries,
  kTypedArrayKeys,
  kTypedArrayLength,
  kTypedArrayValues,
  kSharedArrayBufferByteLength,
  kStringIterator,
  kStringIteratorNext,
};

<<<<<<< HEAD
// Result of searching in an optimized code map of a SharedFunctionInfo. Note
// that both {code} and {vector} can be NULL to pass search result status.
struct CodeAndVector {
  Code* code;                  // Cached optimized code.
  FeedbackVector* vector;      // Cached feedback vector.
};

// SharedFunctionInfo describes the JSFunction information that can be
// shared by multiple instances of the function.
class SharedFunctionInfo: public HeapObject {
 public:
  // [name]: Function name.
  DECL_ACCESSORS(name, Object)

  // [code]: Function code.
  DECL_ACCESSORS(code, Code)

  // Get the abstract code associated with the function, which will either be
  // a Code object or a BytecodeArray.
  inline AbstractCode* abstract_code();

  // Tells whether or not this shared function info is interpreted.
  //
  // Note: function->IsInterpreted() does not necessarily return the same value
  // as function->shared()->IsInterpreted() because the closure might have been
  // optimized.
  inline bool IsInterpreted() const;

  inline void ReplaceCode(Code* code);
  inline bool HasBaselineCode() const;

  // Set up the link between shared function info and the script. The shared
  // function info is added to the list on the script.
  V8_EXPORT_PRIVATE static void SetScript(Handle<SharedFunctionInfo> shared,
                                          Handle<Object> script_object);

  // Layout description of the optimized code map.
  static const int kEntriesStart = 0;
  static const int kContextOffset = 0;
  static const int kCachedCodeOffset = 1;
  static const int kEntryLength = 2;
  static const int kInitialLength = kEntriesStart + kEntryLength;

  static const int kNotFound = -1;
  static const int kInvalidLength = -1;

  // Helpers for assembly code that does a backwards walk of the optimized code
  // map.
  static const int kOffsetToPreviousContext =
      FixedArray::kHeaderSize + kPointerSize * (kContextOffset - kEntryLength);
  static const int kOffsetToPreviousCachedCode =
      FixedArray::kHeaderSize +
      kPointerSize * (kCachedCodeOffset - kEntryLength);

  // [scope_info]: Scope info.
  DECL_ACCESSORS(scope_info, ScopeInfo)

  // The outer scope info for the purpose of parsing this function, or the hole
  // value if it isn't yet known.
  DECL_ACCESSORS(outer_scope_info, HeapObject)

  // [construct stub]: Code stub for constructing instances of this function.
  DECL_ACCESSORS(construct_stub, Code)

  // Sets the given code as the construct stub, and marks builtin code objects
  // as a construct stub.
  void SetConstructStub(Code* code);

  // Returns if this function has been compiled to native code yet.
  inline bool is_compiled() const;

  // [length]: The function length - usually the number of declared parameters.
  // Use up to 2^30 parameters.
  // been compiled.
  inline int GetLength() const;
  inline bool HasLength() const;
  inline void set_length(int value);

  // [internal formal parameter count]: The declared number of parameters.
  // For subclass constructors, also includes new.target.
  // The size of function's frame is internal_formal_parameter_count + 1.
  inline int internal_formal_parameter_count() const;
  inline void set_internal_formal_parameter_count(int value);

  // Set the formal parameter count so the function code will be
  // called without using argument adaptor frames.
  inline void DontAdaptArguments();

  // [expected_nof_properties]: Expected number of properties for the
  // function. The value is only reliable when the function has been compiled.
  inline int expected_nof_properties() const;
  inline void set_expected_nof_properties(int value);

  // [feedback_metadata] - describes ast node feedback from full-codegen and
  // (increasingly) from crankshafted code where sufficient feedback isn't
  // available.
  DECL_ACCESSORS(feedback_metadata, FeedbackMetadata)

  // [function_literal_id] - uniquely identifies the FunctionLiteral this
  // SharedFunctionInfo represents within its script, or -1 if this
  // SharedFunctionInfo object doesn't correspond to a parsed FunctionLiteral.
  inline int function_literal_id() const;
  inline void set_function_literal_id(int value);

#if TRACE_MAPS
  // [unique_id] - For --trace-maps purposes, an identifier that's persistent
  // even if the GC moves this SharedFunctionInfo.
  inline int unique_id() const;
  inline void set_unique_id(int value);
#endif

  // [instance class name]: class name for instances.
  DECL_ACCESSORS(instance_class_name, Object)

  // [function data]: This field holds some additional data for function.
  // Currently it has one of:
  //  - a FunctionTemplateInfo to make benefit the API [IsApiFunction()].
  //  - a BytecodeArray for the interpreter [HasBytecodeArray()].
  //  - a FixedArray with Asm->Wasm conversion [HasAsmWasmData()].
  DECL_ACCESSORS(function_data, Object)

  inline bool IsApiFunction();
  inline FunctionTemplateInfo* get_api_func_data();
  inline void set_api_func_data(FunctionTemplateInfo* data);
  inline bool HasBytecodeArray() const;
  inline BytecodeArray* bytecode_array() const;
  inline void set_bytecode_array(BytecodeArray* bytecode);
  inline void ClearBytecodeArray();
  inline bool HasAsmWasmData() const;
  inline FixedArray* asm_wasm_data() const;
  inline void set_asm_wasm_data(FixedArray* data);
  inline void ClearAsmWasmData();

  // [function identifier]: This field holds an additional identifier for the
  // function.
  //  - a Smi identifying a builtin function [HasBuiltinFunctionId()].
  //  - a String identifying the function's inferred name [HasInferredName()].
  // The inferred_name is inferred from variable or property
  // assignment of this function. It is used to facilitate debugging and
  // profiling of JavaScript code written in OO style, where almost
  // all functions are anonymous but are assigned to object
  // properties.
  DECL_ACCESSORS(function_identifier, Object)

  inline bool HasBuiltinFunctionId();
  inline BuiltinFunctionId builtin_function_id();
  inline void set_builtin_function_id(BuiltinFunctionId id);
  inline bool HasInferredName();
  inline String* inferred_name();
  inline void set_inferred_name(String* inferred_name);

  // [script]: Script from which the function originates.
  DECL_ACCESSORS(script, Object)

  // [start_position_and_type]: Field used to store both the source code
  // position, whether or not the function is a function expression,
  // and whether or not the function is a toplevel function. The two
  // least significants bit indicates whether the function is an
  // expression and the rest contains the source code position.
  inline int start_position_and_type() const;
  inline void set_start_position_and_type(int value);

  // The function is subject to debugging if a debug info is attached.
  inline bool HasDebugInfo() const;
  inline DebugInfo* GetDebugInfo() const;

  // A function has debug code if the compiled code has debug break slots.
  inline bool HasDebugCode() const;

  // [debug info]: Debug information.
  DECL_ACCESSORS(debug_info, Object)

  // Bit field containing various information collected for debugging.
  // This field is either stored on the kDebugInfo slot or inside the
  // debug info struct.
  inline int debugger_hints() const;
  inline void set_debugger_hints(int value);

  // Indicates that the function was created by the Function function.
  // Though it's anonymous, toString should treat it as if it had the name
  // "anonymous".  We don't set the name itself so that the system does not
  // see a binding for it.
  DECL_BOOLEAN_ACCESSORS(name_should_print_as_anonymous)

  // Indicates that the function is either an anonymous expression
  // or an arrow function (the name field can be set through the API,
  // which does not change this flag).
  DECL_BOOLEAN_ACCESSORS(is_anonymous_expression)

  // Indicates that the the shared function info is deserialized from cache.
  DECL_BOOLEAN_ACCESSORS(deserialized)

  // Indicates that the function cannot cause side-effects.
  DECL_BOOLEAN_ACCESSORS(has_no_side_effect)

  // Indicates that |has_no_side_effect| has been computed and set.
  DECL_BOOLEAN_ACCESSORS(computed_has_no_side_effect)

  // Indicates that the function should be skipped during stepping.
  DECL_BOOLEAN_ACCESSORS(debug_is_blackboxed)

  // Indicates that |debug_is_blackboxed| has been computed and set.
  DECL_BOOLEAN_ACCESSORS(computed_debug_is_blackboxed)

  // Indicates that the function has been reported for binary code coverage.
  DECL_BOOLEAN_ACCESSORS(has_reported_binary_coverage)

  // The function's name if it is non-empty, otherwise the inferred name.
  String* DebugName();

  // The function cannot cause any side effects.
  bool HasNoSideEffect();

  // Used for flags such as --hydrogen-filter.
  bool PassesFilter(const char* raw_filter);

  // Position of the 'function' token in the script source.
  inline int function_token_position() const;
  inline void set_function_token_position(int function_token_position);

  // Position of this function in the script source.
  inline int start_position() const;
  inline void set_start_position(int start_position);

  // End position of this function in the script source.
  inline int end_position() const;
  inline void set_end_position(int end_position);

  // Is this function a named function expression in the source code.
  DECL_BOOLEAN_ACCESSORS(is_named_expression)

  // Is this function a top-level function (scripts, evals).
  DECL_BOOLEAN_ACCESSORS(is_toplevel)

  // Bit field containing various information collected by the compiler to
  // drive optimization.
  inline int compiler_hints() const;
  inline void set_compiler_hints(int value);

  inline int ast_node_count() const;
  inline void set_ast_node_count(int count);

  inline int profiler_ticks() const;
  inline void set_profiler_ticks(int ticks);

  // Inline cache age is used to infer whether the function survived a context
  // disposal or not. In the former case we reset the opt_count.
  inline int ic_age();
  inline void set_ic_age(int age);

  // Indicates if this function can be lazy compiled.
  // This is used to determine if we can safely flush code from a function
  // when doing GC if we expect that the function will no longer be used.
  DECL_BOOLEAN_ACCESSORS(allows_lazy_compilation)

  // Indicates whether optimizations have been disabled for this
  // shared function info. If a function is repeatedly optimized or if
  // we cannot optimize the function we disable optimization to avoid
  // spending time attempting to optimize it again.
  DECL_BOOLEAN_ACCESSORS(optimization_disabled)

  // Indicates the language mode.
  inline LanguageMode language_mode();
  inline void set_language_mode(LanguageMode language_mode);

  inline bool typed();
  inline void set_typed(bool typed);

  // False if the function definitely does not allocate an arguments object.
  DECL_BOOLEAN_ACCESSORS(uses_arguments)

  // Indicates that this function uses a super property (or an eval that may
  // use a super property).
  // This is needed to set up the [[HomeObject]] on the function instance.
  DECL_BOOLEAN_ACCESSORS(needs_home_object)

  // True if the function has any duplicated parameter names.
  DECL_BOOLEAN_ACCESSORS(has_duplicate_parameters)

  // Indicates whether the function is a native function.
  // These needs special treatment in .call and .apply since
  // null passed as the receiver should not be translated to the
  // global object.
  DECL_BOOLEAN_ACCESSORS(native)

  // Indicate that this function should always be inlined in optimized code.
  DECL_BOOLEAN_ACCESSORS(force_inline)

  // Indicates that code for this function must be compiled through the
  // Ignition / TurboFan pipeline, and is unsupported by
  // FullCodegen / Crankshaft.
  DECL_BOOLEAN_ACCESSORS(must_use_ignition_turbo)

  // Indicates that code for this function cannot be flushed.
  DECL_BOOLEAN_ACCESSORS(dont_flush)

  // Indicates that this function is an asm function.
  DECL_BOOLEAN_ACCESSORS(asm_function)

  // Whether this function was created from a FunctionDeclaration.
  DECL_BOOLEAN_ACCESSORS(is_declaration)

  // Whether this function was marked to be tiered up.
  DECL_BOOLEAN_ACCESSORS(marked_for_tier_up)

  // Whether this function has a concurrent compilation job running.
  DECL_BOOLEAN_ACCESSORS(has_concurrent_optimization_job)

  // Indicates that asm->wasm conversion failed and should not be re-attempted.
  DECL_BOOLEAN_ACCESSORS(is_asm_wasm_broken)

  inline FunctionKind kind() const;
  inline void set_kind(FunctionKind kind);

  // Indicates whether or not the code in the shared function support
  // deoptimization.
  inline bool has_deoptimization_support();

  // Enable deoptimization support through recompiled code.
  void EnableDeoptimizationSupport(Code* recompiled);

  // Disable (further) attempted optimization of all functions sharing this
  // shared function info.
  void DisableOptimization(BailoutReason reason);

  inline BailoutReason disable_optimization_reason();

  // Lookup the bailout ID and DCHECK that it exists in the non-optimized
  // code, returns whether it asserted (i.e., always true if assertions are
  // disabled).
  bool VerifyBailoutId(BailoutId id);

  // [source code]: Source code for the function.
  bool HasSourceCode() const;
  Handle<Object> GetSourceCode();
  Handle<Object> GetSourceCodeHarmony();

  // Number of times the function was optimized.
  inline int opt_count();
  inline void set_opt_count(int opt_count);

  // Number of times the function was deoptimized.
  inline void set_deopt_count(int value);
  inline int deopt_count();
  inline void increment_deopt_count();

  // Number of time we tried to re-enable optimization after it
  // was disabled due to high number of deoptimizations.
  inline void set_opt_reenable_tries(int value);
  inline int opt_reenable_tries();

  inline void TryReenableOptimization();

  // Stores deopt_count, opt_reenable_tries and ic_age as bit-fields.
  inline void set_counters(int value);
  inline int counters() const;

  // Stores opt_count and bailout_reason as bit-fields.
  inline void set_opt_count_and_bailout_reason(int value);
  inline int opt_count_and_bailout_reason() const;

  inline void set_disable_optimization_reason(BailoutReason reason);

  // Tells whether this function should be subject to debugging.
  inline bool IsSubjectToDebugging();

  // Whether this function is defined in user-provided JavaScript code.
  inline bool IsUserJavaScript();

  // Check whether or not this function is inlineable.
  bool IsInlineable();

  // Source size of this function.
  int SourceSize();

  // Returns `false` if formal parameters include rest parameters, optional
  // parameters, or destructuring parameters.
  // TODO(caitp): make this a flag set during parsing
  inline bool has_simple_parameters();

  // Initialize a SharedFunctionInfo from a parsed function literal.
  static void InitFromFunctionLiteral(Handle<SharedFunctionInfo> shared_info,
                                      FunctionLiteral* lit);

  // Sets the expected number of properties based on estimate from parser.
  void SetExpectedNofPropertiesFromEstimate(FunctionLiteral* literal);

  // Dispatched behavior.
  DECLARE_PRINTER(SharedFunctionInfo)
  DECLARE_VERIFIER(SharedFunctionInfo)

  void ResetForNewContext(int new_ic_age);

  // Iterate over all shared function infos in a given script.
  class ScriptIterator {
   public:
    explicit ScriptIterator(Handle<Script> script);
    ScriptIterator(Isolate* isolate, Handle<FixedArray> shared_function_infos);
    SharedFunctionInfo* Next();

    // Reset the iterator to run on |script|.
    void Reset(Handle<Script> script);

   private:
    Isolate* isolate_;
    Handle<FixedArray> shared_function_infos_;
    int index_;
    DISALLOW_COPY_AND_ASSIGN(ScriptIterator);
  };

  // Iterate over all shared function infos on the heap.
  class GlobalIterator {
   public:
    explicit GlobalIterator(Isolate* isolate);
    SharedFunctionInfo* Next();

   private:
    Script::Iterator script_iterator_;
    WeakFixedArray::Iterator noscript_sfi_iterator_;
    SharedFunctionInfo::ScriptIterator sfi_iterator_;
    DisallowHeapAllocation no_gc_;
    DISALLOW_COPY_AND_ASSIGN(GlobalIterator);
  };

  DECLARE_CAST(SharedFunctionInfo)

  // Constants.
  static const int kDontAdaptArgumentsSentinel = -1;

  // Layout description.
  // Pointer fields.
  static const int kCodeOffset = HeapObject::kHeaderSize;
  static const int kNameOffset = kCodeOffset + kPointerSize;
  static const int kScopeInfoOffset = kNameOffset + kPointerSize;
  static const int kOuterScopeInfoOffset = kScopeInfoOffset + kPointerSize;
  static const int kConstructStubOffset = kOuterScopeInfoOffset + kPointerSize;
  static const int kInstanceClassNameOffset =
      kConstructStubOffset + kPointerSize;
  static const int kFunctionDataOffset =
      kInstanceClassNameOffset + kPointerSize;
  static const int kScriptOffset = kFunctionDataOffset + kPointerSize;
  static const int kDebugInfoOffset = kScriptOffset + kPointerSize;
  static const int kFunctionIdentifierOffset = kDebugInfoOffset + kPointerSize;
  static const int kFeedbackMetadataOffset =
      kFunctionIdentifierOffset + kPointerSize;
  static const int kFunctionLiteralIdOffset =
      kFeedbackMetadataOffset + kPointerSize;
#if TRACE_MAPS
  static const int kUniqueIdOffset = kFunctionLiteralIdOffset + kPointerSize;
  static const int kLastPointerFieldOffset = kUniqueIdOffset;
#else
  // Just to not break the postmortrem support with conditional offsets
  static const int kUniqueIdOffset = kFunctionLiteralIdOffset;
  static const int kLastPointerFieldOffset = kFunctionLiteralIdOffset;
#endif

#if V8_HOST_ARCH_32_BIT
  // Smi fields.
  static const int kLengthOffset = kLastPointerFieldOffset + kPointerSize;
  static const int kFormalParameterCountOffset = kLengthOffset + kPointerSize;
  static const int kExpectedNofPropertiesOffset =
      kFormalParameterCountOffset + kPointerSize;
  static const int kNumLiteralsOffset =
      kExpectedNofPropertiesOffset + kPointerSize;
  static const int kStartPositionAndTypeOffset =
      kNumLiteralsOffset + kPointerSize;
  static const int kEndPositionOffset =
      kStartPositionAndTypeOffset + kPointerSize;
  static const int kFunctionTokenPositionOffset =
      kEndPositionOffset + kPointerSize;
  static const int kCompilerHintsOffset =
      kFunctionTokenPositionOffset + kPointerSize;
  static const int kOptCountAndBailoutReasonOffset =
      kCompilerHintsOffset + kPointerSize;
  static const int kCountersOffset =
      kOptCountAndBailoutReasonOffset + kPointerSize;
  static const int kAstNodeCountOffset =
      kCountersOffset + kPointerSize;
  static const int kProfilerTicksOffset =
      kAstNodeCountOffset + kPointerSize;

  // Total size.
  static const int kSize = kProfilerTicksOffset + kPointerSize;
#else
// The only reason to use smi fields instead of int fields is to allow
// iteration without maps decoding during garbage collections.
// To avoid wasting space on 64-bit architectures we use the following trick:
// we group integer fields into pairs
// The least significant integer in each pair is shifted left by 1.  By doing
// this we guarantee that LSB of each kPointerSize aligned word is not set and
// thus this word cannot be treated as pointer to HeapObject during old space
// traversal.
#if V8_TARGET_LITTLE_ENDIAN
  static const int kLengthOffset = kLastPointerFieldOffset + kPointerSize;
  static const int kFormalParameterCountOffset =
      kLengthOffset + kIntSize;

  static const int kExpectedNofPropertiesOffset =
      kFormalParameterCountOffset + kIntSize;
  static const int kNumLiteralsOffset =
      kExpectedNofPropertiesOffset + kIntSize;

  static const int kEndPositionOffset =
      kNumLiteralsOffset + kIntSize;
  static const int kStartPositionAndTypeOffset =
      kEndPositionOffset + kIntSize;

  static const int kFunctionTokenPositionOffset =
      kStartPositionAndTypeOffset + kIntSize;
  static const int kCompilerHintsOffset =
      kFunctionTokenPositionOffset + kIntSize;

  static const int kOptCountAndBailoutReasonOffset =
      kCompilerHintsOffset + kIntSize;
  static const int kCountersOffset =
      kOptCountAndBailoutReasonOffset + kIntSize;

  static const int kAstNodeCountOffset =
      kCountersOffset + kIntSize;
  static const int kProfilerTicksOffset =
      kAstNodeCountOffset + kIntSize;

  // Total size.
  static const int kSize = kProfilerTicksOffset + kIntSize;

#elif V8_TARGET_BIG_ENDIAN
  static const int kFormalParameterCountOffset =
      kLastPointerFieldOffset + kPointerSize;
  static const int kLengthOffset = kFormalParameterCountOffset + kIntSize;

  static const int kNumLiteralsOffset = kLengthOffset + kIntSize;
  static const int kExpectedNofPropertiesOffset = kNumLiteralsOffset + kIntSize;

  static const int kStartPositionAndTypeOffset =
      kExpectedNofPropertiesOffset + kIntSize;
  static const int kEndPositionOffset = kStartPositionAndTypeOffset + kIntSize;

  static const int kCompilerHintsOffset = kEndPositionOffset + kIntSize;
  static const int kFunctionTokenPositionOffset =
      kCompilerHintsOffset + kIntSize;

  static const int kCountersOffset = kFunctionTokenPositionOffset + kIntSize;
  static const int kOptCountAndBailoutReasonOffset = kCountersOffset + kIntSize;

  static const int kProfilerTicksOffset =
      kOptCountAndBailoutReasonOffset + kIntSize;
  static const int kAstNodeCountOffset = kProfilerTicksOffset + kIntSize;

  // Total size.
  static const int kSize = kAstNodeCountOffset + kIntSize;

#else
#error Unknown byte ordering
#endif  // Big endian
#endif  // 64-bit


  static const int kAlignedSize = POINTER_SIZE_ALIGN(kSize);

  typedef FixedBodyDescriptor<kCodeOffset,
                              kLastPointerFieldOffset + kPointerSize, kSize>
      BodyDescriptor;
  typedef FixedBodyDescriptor<kNameOffset,
                              kLastPointerFieldOffset + kPointerSize, kSize>
      BodyDescriptorWeakCode;

  // Bit positions in start_position_and_type.
  // The source code start position is in the 30 most significant bits of
  // the start_position_and_type field.
  static const int kIsNamedExpressionBit = 0;
  static const int kIsTopLevelBit = 1;
  static const int kStartPositionShift = 2;
  static const int kStartPositionMask = ~((1 << kStartPositionShift) - 1);

  // Bit positions in compiler_hints.
  enum CompilerHints {
    // byte 0
    kAllowLazyCompilation,
    kMarkedForTierUp,
    kOptimizationDisabled,
    kHasDuplicateParameters,
    kNative,
    kStrictModeFunction,
    kUsesArguments,
    kNeedsHomeObject,
    // byte 1
    kForceInline,
    kIsAsmFunction,
    kMustUseIgnitionTurbo,
    kDontFlush,
    kIsDeclaration,
    kIsAsmWasmBroken,
    kHasConcurrentOptimizationJob,

    kUnused1,  // Unused fields.

    // byte 2
    kFunctionKind,
    // rest of byte 2 and first two bits of byte 3 are used by FunctionKind
    // byte 3
    kFirstOfByte3 = kFunctionKind + 10,  // Pseudo entry
    kTypedFunction = kFirstOfByte3,
    kCompilerHintsCount,                 // Pseudo entry
  };

  // Bit positions in debugger_hints.
  enum DebuggerHints {
    kIsAnonymousExpression,
    kNameShouldPrintAsAnonymous,
    kDeserialized,
    kHasNoSideEffect,
    kComputedHasNoSideEffect,
    kDebugIsBlackboxed,
    kComputedDebugIsBlackboxed,
    kHasReportedBinaryCoverage
  };

  // kFunctionKind has to be byte-aligned
  STATIC_ASSERT((kFunctionKind % kBitsPerByte) == 0);

  class FunctionKindBits : public BitField<FunctionKind, kFunctionKind, 10> {};

  class DeoptCountBits : public BitField<int, 0, 4> {};
  class OptReenableTriesBits : public BitField<int, 4, 18> {};
  class ICAgeBits : public BitField<int, 22, 8> {};

  class OptCountBits : public BitField<int, 0, 22> {};
  class DisabledOptimizationReasonBits : public BitField<int, 22, 8> {};

 private:
  FRIEND_TEST(PreParserTest, LazyFunctionLength);

  inline int length() const;

#if V8_HOST_ARCH_32_BIT
  // On 32 bit platforms, compiler hints is a smi.
  static const int kCompilerHintsSmiTagSize = kSmiTagSize;
  static const int kCompilerHintsSize = kPointerSize;
#else
  // On 64 bit platforms, compiler hints is not a smi, see comment above.
  static const int kCompilerHintsSmiTagSize = 0;
  static const int kCompilerHintsSize = kIntSize;
#endif

  STATIC_ASSERT(SharedFunctionInfo::kCompilerHintsCount +
                    SharedFunctionInfo::kCompilerHintsSmiTagSize <=
                SharedFunctionInfo::kCompilerHintsSize * kBitsPerByte);

 public:
  // Constants for optimizing codegen for strict mode function and
  // native tests when using integer-width instructions.
  static const int kStrictModeBit =
      kStrictModeFunction + kCompilerHintsSmiTagSize;
  static const int kNativeBit = kNative + kCompilerHintsSmiTagSize;
  static const int kHasDuplicateParametersBit =
      kHasDuplicateParameters + kCompilerHintsSmiTagSize;

  static const int kFunctionKindShift =
      kFunctionKind + kCompilerHintsSmiTagSize;
  static const int kAllFunctionKindBitsMask = FunctionKindBits::kMask
                                              << kCompilerHintsSmiTagSize;

  static const int kMarkedForTierUpBit =
      kMarkedForTierUp + kCompilerHintsSmiTagSize;

  // Constants for optimizing codegen for strict mode function and
  // native tests.
  // Allows to use byte-width instructions.
  static const int kStrictModeBitWithinByte = kStrictModeBit % kBitsPerByte;
  static const int kNativeBitWithinByte = kNativeBit % kBitsPerByte;
  static const int kHasDuplicateParametersBitWithinByte =
      kHasDuplicateParametersBit % kBitsPerByte;

  static const int kClassConstructorBitsWithinByte =
      FunctionKind::kClassConstructor << kCompilerHintsSmiTagSize;
  STATIC_ASSERT(kClassConstructorBitsWithinByte < (1 << kBitsPerByte));

  static const int kDerivedConstructorBitsWithinByte =
      FunctionKind::kDerivedConstructor << kCompilerHintsSmiTagSize;
  STATIC_ASSERT(kDerivedConstructorBitsWithinByte < (1 << kBitsPerByte));

  static const int kMarkedForTierUpBitWithinByte =
      kMarkedForTierUpBit % kBitsPerByte;

#if defined(V8_TARGET_LITTLE_ENDIAN)
#define BYTE_OFFSET(compiler_hint) \
  kCompilerHintsOffset +           \
      (compiler_hint + kCompilerHintsSmiTagSize) / kBitsPerByte
#elif defined(V8_TARGET_BIG_ENDIAN)
#define BYTE_OFFSET(compiler_hint)                  \
  kCompilerHintsOffset + (kCompilerHintsSize - 1) - \
      ((compiler_hint + kCompilerHintsSmiTagSize) / kBitsPerByte)
#else
#error Unknown byte ordering
#endif
  static const int kStrictModeByteOffset = BYTE_OFFSET(kStrictModeFunction);
  static const int kNativeByteOffset = BYTE_OFFSET(kNative);
  static const int kFunctionKindByteOffset = BYTE_OFFSET(kFunctionKind);
  static const int kHasDuplicateParametersByteOffset =
      BYTE_OFFSET(kHasDuplicateParameters);
  static const int kMarkedForTierUpByteOffset = BYTE_OFFSET(kMarkedForTierUp);
#undef BYTE_OFFSET

 private:
  DISALLOW_IMPLICIT_CONSTRUCTORS(SharedFunctionInfo);
};


// Printing support.
struct SourceCodeOf {
  explicit SourceCodeOf(SharedFunctionInfo* v, int max = -1)
      : value(v), max_length(max) {}
  const SharedFunctionInfo* value;
  int max_length;
};


std::ostream& operator<<(std::ostream& os, const SourceCodeOf& v);


=======
>>>>>>> da449677
class JSGeneratorObject: public JSObject {
 public:
  // [function]: The function corresponding to this generator object.
  DECL_ACCESSORS(function, JSFunction)

  // [context]: The context of the suspended computation.
  DECL_ACCESSORS(context, Context)

  // [receiver]: The receiver of the suspended computation.
  DECL_ACCESSORS(receiver, Object)

  // [input_or_debug_pos]
  // For executing generators: the most recent input value.
  // For suspended generators: debug information (bytecode offset).
  // There is currently no need to remember the most recent input value for a
  // suspended generator.
  DECL_ACCESSORS(input_or_debug_pos, Object)

  // [resume_mode]: The most recent resume mode.
  enum ResumeMode { kNext, kReturn, kThrow };
  DECL_INT_ACCESSORS(resume_mode)

  // [continuation]
  //
  // A positive value indicates a suspended generator.  The special
  // kGeneratorExecuting and kGeneratorClosed values indicate that a generator
  // cannot be resumed.
  inline int continuation() const;
  inline void set_continuation(int continuation);
  inline bool is_closed() const;
  inline bool is_executing() const;
  inline bool is_suspended() const;

  // For suspended generators: the source position at which the generator
  // is suspended.
  int source_position() const;

  // [register_file]: Saved interpreter register file.
  DECL_ACCESSORS(register_file, FixedArray)

  DECLARE_CAST(JSGeneratorObject)

  // Dispatched behavior.
  DECLARE_VERIFIER(JSGeneratorObject)

  // Magic sentinel values for the continuation.
  static const int kGeneratorExecuting = -2;
  static const int kGeneratorClosed = -1;

  // Layout description.
  static const int kFunctionOffset = JSObject::kHeaderSize;
  static const int kContextOffset = kFunctionOffset + kPointerSize;
  static const int kReceiverOffset = kContextOffset + kPointerSize;
  static const int kInputOrDebugPosOffset = kReceiverOffset + kPointerSize;
  static const int kResumeModeOffset = kInputOrDebugPosOffset + kPointerSize;
  static const int kContinuationOffset = kResumeModeOffset + kPointerSize;
  static const int kRegisterFileOffset = kContinuationOffset + kPointerSize;
  static const int kSize = kRegisterFileOffset + kPointerSize;

 private:
  DISALLOW_IMPLICIT_CONSTRUCTORS(JSGeneratorObject);
};

class JSAsyncGeneratorObject : public JSGeneratorObject {
 public:
  DECLARE_CAST(JSAsyncGeneratorObject)

  // Dispatched behavior.
  DECLARE_VERIFIER(JSAsyncGeneratorObject)

  // [queue]
  // Pointer to the head of a singly linked list of AsyncGeneratorRequest, or
  // undefined.
  DECL_ACCESSORS(queue, HeapObject)

  // [await_input_or_debug_pos]
  // Holds the value to resume generator with after an Await(), in order to
  // avoid clobbering function.sent. If awaited_promise is not undefined, holds
  // current bytecode offset for debugging instead.
  DECL_ACCESSORS(await_input_or_debug_pos, Object)

  // [awaited_promise]
  // A reference to the Promise of an AwaitExpression.
  DECL_ACCESSORS(awaited_promise, HeapObject)

  // Layout description.
  static const int kQueueOffset = JSGeneratorObject::kSize;
  static const int kAwaitInputOrDebugPosOffset = kQueueOffset + kPointerSize;
  static const int kAwaitedPromiseOffset =
      kAwaitInputOrDebugPosOffset + kPointerSize;
  static const int kSize = kAwaitedPromiseOffset + kPointerSize;

 private:
  DISALLOW_IMPLICIT_CONSTRUCTORS(JSAsyncGeneratorObject);
};

// When importing a module namespace (import * as foo from "bar"), a
// JSModuleNamespace object (representing module "bar") is created and bound to
// the declared variable (foo).  A module can have at most one namespace object.
class JSModuleNamespace : public JSObject {
 public:
  DECLARE_CAST(JSModuleNamespace)
  DECLARE_PRINTER(JSModuleNamespace)
  DECLARE_VERIFIER(JSModuleNamespace)

  // The actual module whose namespace is being represented.
  DECL_ACCESSORS(module, Module)

  // Retrieve the value exported by [module] under the given [name]. If there is
  // no such export, return Just(undefined). If the export is uninitialized,
  // schedule an exception and return Nothing.
  MUST_USE_RESULT MaybeHandle<Object> GetExport(Handle<String> name);

  // In-object fields.
  enum {
    kToStringTagFieldIndex,
    kInObjectFieldCount,
  };

  static const int kModuleOffset = JSObject::kHeaderSize;
  static const int kHeaderSize = kModuleOffset + kPointerSize;

  static const int kSize = kHeaderSize + kPointerSize * kInObjectFieldCount;

 private:
  DISALLOW_IMPLICIT_CONSTRUCTORS(JSModuleNamespace);
};

// A Module object is a mapping from export names to cells
// This is still very much in flux.
class Module : public Struct {
 public:
  DECLARE_CAST(Module)
  DECLARE_VERIFIER(Module)
  DECLARE_PRINTER(Module)

  // The code representing this Module, or an abstraction thereof.
  // This is either a SharedFunctionInfo or a JSFunction or a ModuleInfo
  // depending on whether the module has been instantiated and evaluated.  See
  // Module::ModuleVerify() for the precise invariant.
  DECL_ACCESSORS(code, Object)

  // Arrays of cells corresponding to regular exports and regular imports.
  // A cell's position in the array is determined by the cell index of the
  // associated module entry (which coincides with the variable index of the
  // associated variable).
  DECL_ACCESSORS(regular_exports, FixedArray)
  DECL_ACCESSORS(regular_imports, FixedArray)

  // The complete export table, mapping an export name to its cell.
  // TODO(neis): We may want to remove the regular exports from the table.
  DECL_ACCESSORS(exports, ObjectHashTable)

  // Hash for this object (a random non-zero Smi).
  DECL_INT_ACCESSORS(hash)

  // Internal instantiation status.
  DECL_INT_ACCESSORS(status)
  enum InstantiationStatus { kUnprepared, kPrepared };

  // The namespace object (or undefined).
  DECL_ACCESSORS(module_namespace, HeapObject)

  // Modules imported or re-exported by this module.
  // Corresponds 1-to-1 to the module specifier strings in
  // ModuleInfo::module_requests.
  DECL_ACCESSORS(requested_modules, FixedArray)

  // Get the ModuleInfo associated with the code.
  inline ModuleInfo* info() const;

  inline bool instantiated() const;
  inline bool evaluated() const;

  // Implementation of spec operation ModuleDeclarationInstantiation.
  // Returns false if an exception occurred during instantiation, true
  // otherwise. (In the case where the callback throws an exception, that
  // exception is propagated.)
  static MUST_USE_RESULT bool Instantiate(Handle<Module> module,
                                          v8::Local<v8::Context> context,
                                          v8::Module::ResolveCallback callback);

  // Implementation of spec operation ModuleEvaluation.
  static MUST_USE_RESULT MaybeHandle<Object> Evaluate(Handle<Module> module);

  Cell* GetCell(int cell_index);
  static Handle<Object> LoadVariable(Handle<Module> module, int cell_index);
  static void StoreVariable(Handle<Module> module, int cell_index,
                            Handle<Object> value);

  // Get the namespace object for [module_request] of [module].  If it doesn't
  // exist yet, it is created.
  static Handle<JSModuleNamespace> GetModuleNamespace(Handle<Module> module,
                                                      int module_request);

  // Get the namespace object for [module].  If it doesn't exist yet, it is
  // created.
  static Handle<JSModuleNamespace> GetModuleNamespace(Handle<Module> module);

  static const int kCodeOffset = HeapObject::kHeaderSize;
  static const int kExportsOffset = kCodeOffset + kPointerSize;
  static const int kRegularExportsOffset = kExportsOffset + kPointerSize;
  static const int kRegularImportsOffset = kRegularExportsOffset + kPointerSize;
  static const int kHashOffset = kRegularImportsOffset + kPointerSize;
  static const int kModuleNamespaceOffset = kHashOffset + kPointerSize;
  static const int kRequestedModulesOffset =
      kModuleNamespaceOffset + kPointerSize;
  static const int kStatusOffset = kRequestedModulesOffset + kPointerSize;
  static const int kSize = kStatusOffset + kPointerSize;

 private:
  static void CreateExport(Handle<Module> module, int cell_index,
                           Handle<FixedArray> names);
  static void CreateIndirectExport(Handle<Module> module, Handle<String> name,
                                   Handle<ModuleInfoEntry> entry);

  // The [must_resolve] argument indicates whether or not an exception should be
  // thrown in case the module does not provide an export named [name]
  // (including when a cycle is detected).  An exception is always thrown in the
  // case of conflicting star exports.
  //
  // If [must_resolve] is true, a null result indicates an exception. If
  // [must_resolve] is false, a null result may or may not indicate an
  // exception (so check manually!).
  class ResolveSet;
  static MUST_USE_RESULT MaybeHandle<Cell> ResolveExport(
      Handle<Module> module, Handle<String> name, MessageLocation loc,
      bool must_resolve, ResolveSet* resolve_set);
  static MUST_USE_RESULT MaybeHandle<Cell> ResolveImport(
      Handle<Module> module, Handle<String> name, int module_request,
      MessageLocation loc, bool must_resolve, ResolveSet* resolve_set);

  // Helper for ResolveExport.
  static MUST_USE_RESULT MaybeHandle<Cell> ResolveExportUsingStarExports(
      Handle<Module> module, Handle<String> name, MessageLocation loc,
      bool must_resolve, ResolveSet* resolve_set);

  inline void set_evaluated();

  static MUST_USE_RESULT bool PrepareInstantiate(
      Handle<Module> module, v8::Local<v8::Context> context,
      v8::Module::ResolveCallback callback);
  static MUST_USE_RESULT bool FinishInstantiate(Handle<Module> module,
                                                v8::Local<v8::Context> context);

  DISALLOW_IMPLICIT_CONSTRUCTORS(Module);
};

// JSBoundFunction describes a bound function exotic object.
class JSBoundFunction : public JSObject {
 public:
  // [bound_target_function]: The wrapped function object.
  DECL_ACCESSORS(bound_target_function, JSReceiver)

  // [bound_this]: The value that is always passed as the this value when
  // calling the wrapped function.
  DECL_ACCESSORS(bound_this, Object)

  // [bound_arguments]: A list of values whose elements are used as the first
  // arguments to any call to the wrapped function.
  DECL_ACCESSORS(bound_arguments, FixedArray)

  static MaybeHandle<String> GetName(Isolate* isolate,
                                     Handle<JSBoundFunction> function);
  static MaybeHandle<Context> GetFunctionRealm(
      Handle<JSBoundFunction> function);

  DECLARE_CAST(JSBoundFunction)

  // Dispatched behavior.
  DECLARE_PRINTER(JSBoundFunction)
  DECLARE_VERIFIER(JSBoundFunction)

  // The bound function's string representation implemented according
  // to ES6 section 19.2.3.5 Function.prototype.toString ( ).
  static Handle<String> ToString(Handle<JSBoundFunction> function);

  // Layout description.
  static const int kBoundTargetFunctionOffset = JSObject::kHeaderSize;
  static const int kBoundThisOffset = kBoundTargetFunctionOffset + kPointerSize;
  static const int kBoundArgumentsOffset = kBoundThisOffset + kPointerSize;
  static const int kSize = kBoundArgumentsOffset + kPointerSize;

 private:
  DISALLOW_IMPLICIT_CONSTRUCTORS(JSBoundFunction);
};


// JSFunction describes JavaScript functions.
class JSFunction: public JSObject {
 public:
  // [prototype_or_initial_map]:
  DECL_ACCESSORS(prototype_or_initial_map, Object)

  // [shared]: The information about the function that
  // can be shared by instances.
  DECL_ACCESSORS(shared, SharedFunctionInfo)

  static const int kLengthDescriptorIndex = 0;
  static const int kNameDescriptorIndex = 1;

  // [context]: The context for this function.
  inline Context* context();
  inline bool has_context() const;
  inline void set_context(Object* context);
  inline JSObject* global_proxy();
  inline Context* native_context();

  static Handle<Object> GetName(Isolate* isolate, Handle<JSFunction> function);
  static MaybeHandle<Smi> GetLength(Isolate* isolate,
                                    Handle<JSFunction> function);
  static Handle<Context> GetFunctionRealm(Handle<JSFunction> function);

  // [code]: The generated code object for this function.  Executed
  // when the function is invoked, e.g. foo() or new foo(). See
  // [[Call]] and [[Construct]] description in ECMA-262, section
  // 8.6.2, page 27.
  inline Code* code();
  inline void set_code(Code* code);
  inline void set_code_no_write_barrier(Code* code);
  inline void ReplaceCode(Code* code);

  // Get the abstract code associated with the function, which will either be
  // a Code object or a BytecodeArray.
  inline AbstractCode* abstract_code();

  // Tells whether this function inlines the given shared function info.
  bool Inlines(SharedFunctionInfo* candidate);

  // Tells whether or not this function is interpreted.
  //
  // Note: function->IsInterpreted() does not necessarily return the same value
  // as function->shared()->IsInterpreted() because the closure might have been
  // optimized.
  inline bool IsInterpreted();

  // Tells whether or not this function has been optimized.
  inline bool IsOptimized();

  // Mark this function for lazy recompilation. The function will be recompiled
  // the next time it is executed.
  void MarkForOptimization();
  void AttemptConcurrentOptimization();

  // Tells whether or not the function is already marked for lazy recompilation.
  inline bool IsMarkedForOptimization();
  inline bool IsMarkedForConcurrentOptimization();

  // Tells whether or not the function is on the concurrent recompilation queue.
  inline bool IsInOptimizationQueue();

  // Clears the optimized code slot in the function's feedback vector.
  inline void ClearOptimizedCodeSlot(const char* reason);

  // Completes inobject slack tracking on initial map if it is active.
  inline void CompleteInobjectSlackTrackingIfActive();

  // [feedback_vector_cell]: Fixed array holding the feedback vector.
  DECL_ACCESSORS(feedback_vector_cell, Cell)

  enum FeedbackVectorState {
    TOP_LEVEL_SCRIPT_NEEDS_VECTOR,
    NEEDS_VECTOR,
    HAS_VECTOR
  };

  inline FeedbackVectorState GetFeedbackVectorState(Isolate* isolate) const;

  // feedback_vector() can be used once the function is compiled.
  inline FeedbackVector* feedback_vector() const;
  inline bool has_feedback_vector() const;
  static void EnsureLiterals(Handle<JSFunction> function);

  // Unconditionally clear the type feedback vector.
  void ClearTypeFeedbackInfo();

  // The initial map for an object created by this constructor.
  inline Map* initial_map();
  static void SetInitialMap(Handle<JSFunction> function, Handle<Map> map,
                            Handle<Object> prototype);
  inline bool has_initial_map();
  static void EnsureHasInitialMap(Handle<JSFunction> function);

  // Creates a map that matches the constructor's initial map, but with
  // [[prototype]] being new.target.prototype. Because new.target can be a
  // JSProxy, this can call back into JavaScript.
  static MUST_USE_RESULT MaybeHandle<Map> GetDerivedMap(
      Isolate* isolate, Handle<JSFunction> constructor,
      Handle<JSReceiver> new_target);

  // Get and set the prototype property on a JSFunction. If the
  // function has an initial map the prototype is set on the initial
  // map. Otherwise, the prototype is put in the initial map field
  // until an initial map is needed.
  inline bool has_prototype();
  inline bool has_instance_prototype();
  inline Object* prototype();
  inline Object* instance_prototype();
  static void SetPrototype(Handle<JSFunction> function,
                           Handle<Object> value);

  // After prototype is removed, it will not be created when accessed, and
  // [[Construct]] from this function will not be allowed.
  bool RemovePrototype();

  // Returns if this function has been compiled to native code yet.
  inline bool is_compiled();

  // [next_function_link]: Links functions into various lists, e.g. the list
  // of optimized functions hanging off the native_context. Treated weakly
  // by the garbage collector.
  DECL_ACCESSORS(next_function_link, Object)

  // Prints the name of the function using PrintF.
  void PrintName(FILE* out = stdout);

  DECLARE_CAST(JSFunction)

  // Calculate the instance size and in-object properties count.
  static void CalculateInstanceSizeForDerivedClass(
      Handle<JSFunction> function, InstanceType instance_type,
      int requested_embedder_fields, int* instance_size,
      int* in_object_properties);
  static void CalculateInstanceSizeHelper(InstanceType instance_type,
                                          int requested_embedder_fields,
                                          int requested_in_object_properties,
                                          int* instance_size,
                                          int* in_object_properties);
  // Visiting policy flags define whether the code entry or next function
  // should be visited or not.
  enum BodyVisitingPolicy {
    kVisitCodeEntry = 1 << 0,
    kVisitNextFunction = 1 << 1,

    kSkipCodeEntryAndNextFunction = 0,
    kVisitCodeEntryAndNextFunction = kVisitCodeEntry | kVisitNextFunction
  };
  // Iterates the function object according to the visiting policy.
  template <BodyVisitingPolicy>
  class BodyDescriptorImpl;

  // Visit the whole object.
  typedef BodyDescriptorImpl<kVisitCodeEntryAndNextFunction> BodyDescriptor;

  // Don't visit next function.
  typedef BodyDescriptorImpl<kVisitCodeEntry> BodyDescriptorStrongCode;
  typedef BodyDescriptorImpl<kSkipCodeEntryAndNextFunction>
      BodyDescriptorWeakCode;

  // Dispatched behavior.
  DECLARE_PRINTER(JSFunction)
  DECLARE_VERIFIER(JSFunction)

  // The function's name if it is configured, otherwise shared function info
  // debug name.
  static Handle<String> GetName(Handle<JSFunction> function);

  // ES6 section 9.2.11 SetFunctionName
  // Because of the way this abstract operation is used in the spec,
  // it should never fail.
  static void SetName(Handle<JSFunction> function, Handle<Name> name,
                      Handle<String> prefix);

  // The function's displayName if it is set, otherwise name if it is
  // configured, otherwise shared function info
  // debug name.
  static Handle<String> GetDebugName(Handle<JSFunction> function);

  // The function's string representation implemented according to
  // ES6 section 19.2.3.5 Function.prototype.toString ( ).
  static Handle<String> ToString(Handle<JSFunction> function);

  // Layout descriptors. The last property (from kNonWeakFieldsEndOffset to
  // kSize) is weak and has special handling during garbage collection.
  static const int kPrototypeOrInitialMapOffset = JSObject::kHeaderSize;
  static const int kSharedFunctionInfoOffset =
      kPrototypeOrInitialMapOffset + kPointerSize;
  static const int kContextOffset = kSharedFunctionInfoOffset + kPointerSize;
  static const int kFeedbackVectorOffset = kContextOffset + kPointerSize;
  static const int kNonWeakFieldsEndOffset =
      kFeedbackVectorOffset + kPointerSize;
  static const int kCodeEntryOffset = kNonWeakFieldsEndOffset;
  static const int kNextFunctionLinkOffset = kCodeEntryOffset + kPointerSize;
  static const int kSize = kNextFunctionLinkOffset + kPointerSize;

 private:
  DISALLOW_IMPLICIT_CONSTRUCTORS(JSFunction);
};


// JSGlobalProxy's prototype must be a JSGlobalObject or null,
// and the prototype is hidden. JSGlobalProxy always delegates
// property accesses to its prototype if the prototype is not null.
//
// A JSGlobalProxy can be reinitialized which will preserve its identity.
//
// Accessing a JSGlobalProxy requires security check.

class JSGlobalProxy : public JSObject {
 public:
  // [native_context]: the owner native context of this global proxy object.
  // It is null value if this object is not used by any context.
  DECL_ACCESSORS(native_context, Object)

  // [hash]: The hash code property (undefined if not initialized yet).
  DECL_ACCESSORS(hash, Object)

  DECLARE_CAST(JSGlobalProxy)

  inline bool IsDetachedFrom(JSGlobalObject* global) const;

  static int SizeWithEmbedderFields(int embedder_field_count);

  // Dispatched behavior.
  DECLARE_PRINTER(JSGlobalProxy)
  DECLARE_VERIFIER(JSGlobalProxy)

  // Layout description.
  static const int kNativeContextOffset = JSObject::kHeaderSize;
  static const int kHashOffset = kNativeContextOffset + kPointerSize;
  static const int kSize = kHashOffset + kPointerSize;

 private:
  DISALLOW_IMPLICIT_CONSTRUCTORS(JSGlobalProxy);
};


// JavaScript global object.
class JSGlobalObject : public JSObject {
 public:
  // [native context]: the natives corresponding to this global object.
  DECL_ACCESSORS(native_context, Context)

  // [global proxy]: the global proxy object of the context
  DECL_ACCESSORS(global_proxy, JSObject)


  static void InvalidatePropertyCell(Handle<JSGlobalObject> object,
                                     Handle<Name> name);
  // Ensure that the global object has a cell for the given property name.
  static Handle<PropertyCell> EnsureEmptyPropertyCell(
      Handle<JSGlobalObject> global, Handle<Name> name,
      PropertyCellType cell_type, int* entry_out = nullptr);

  DECLARE_CAST(JSGlobalObject)

  inline bool IsDetached();

  // Dispatched behavior.
  DECLARE_PRINTER(JSGlobalObject)
  DECLARE_VERIFIER(JSGlobalObject)

  // Layout description.
  static const int kNativeContextOffset = JSObject::kHeaderSize;
  static const int kGlobalProxyOffset = kNativeContextOffset + kPointerSize;
  static const int kHeaderSize = kGlobalProxyOffset + kPointerSize;
  static const int kSize = kHeaderSize;

 private:
  DISALLOW_IMPLICIT_CONSTRUCTORS(JSGlobalObject);
};


// Representation for JS Wrapper objects, String, Number, Boolean, etc.
class JSValue: public JSObject {
 public:
  // [value]: the object being wrapped.
  DECL_ACCESSORS(value, Object)

  DECLARE_CAST(JSValue)

  // Dispatched behavior.
  DECLARE_PRINTER(JSValue)
  DECLARE_VERIFIER(JSValue)

  // Layout description.
  static const int kValueOffset = JSObject::kHeaderSize;
  static const int kSize = kValueOffset + kPointerSize;

 private:
  DISALLOW_IMPLICIT_CONSTRUCTORS(JSValue);
};


class DateCache;

// Representation for JS date objects.
class JSDate: public JSObject {
 public:
  static MUST_USE_RESULT MaybeHandle<JSDate> New(Handle<JSFunction> constructor,
                                                 Handle<JSReceiver> new_target,
                                                 double tv);

  // If one component is NaN, all of them are, indicating a NaN time value.
  // [value]: the time value.
  DECL_ACCESSORS(value, Object)
  // [year]: caches year. Either undefined, smi, or NaN.
  DECL_ACCESSORS(year, Object)
  // [month]: caches month. Either undefined, smi, or NaN.
  DECL_ACCESSORS(month, Object)
  // [day]: caches day. Either undefined, smi, or NaN.
  DECL_ACCESSORS(day, Object)
  // [weekday]: caches day of week. Either undefined, smi, or NaN.
  DECL_ACCESSORS(weekday, Object)
  // [hour]: caches hours. Either undefined, smi, or NaN.
  DECL_ACCESSORS(hour, Object)
  // [min]: caches minutes. Either undefined, smi, or NaN.
  DECL_ACCESSORS(min, Object)
  // [sec]: caches seconds. Either undefined, smi, or NaN.
  DECL_ACCESSORS(sec, Object)
  // [cache stamp]: sample of the date cache stamp at the
  // moment when chached fields were cached.
  DECL_ACCESSORS(cache_stamp, Object)

  DECLARE_CAST(JSDate)

  // Returns the time value (UTC) identifying the current time.
  static double CurrentTimeValue(Isolate* isolate);

  // Returns the date field with the specified index.
  // See FieldIndex for the list of date fields.
  static Object* GetField(Object* date, Smi* index);

  static Handle<Object> SetValue(Handle<JSDate> date, double v);

  void SetValue(Object* value, bool is_value_nan);

  // Dispatched behavior.
  DECLARE_PRINTER(JSDate)
  DECLARE_VERIFIER(JSDate)

  // The order is important. It must be kept in sync with date macros
  // in macros.py.
  enum FieldIndex {
    kDateValue,
    kYear,
    kMonth,
    kDay,
    kWeekday,
    kHour,
    kMinute,
    kSecond,
    kFirstUncachedField,
    kMillisecond = kFirstUncachedField,
    kDays,
    kTimeInDay,
    kFirstUTCField,
    kYearUTC = kFirstUTCField,
    kMonthUTC,
    kDayUTC,
    kWeekdayUTC,
    kHourUTC,
    kMinuteUTC,
    kSecondUTC,
    kMillisecondUTC,
    kDaysUTC,
    kTimeInDayUTC,
    kTimezoneOffset
  };

  // Layout description.
  static const int kValueOffset = JSObject::kHeaderSize;
  static const int kYearOffset = kValueOffset + kPointerSize;
  static const int kMonthOffset = kYearOffset + kPointerSize;
  static const int kDayOffset = kMonthOffset + kPointerSize;
  static const int kWeekdayOffset = kDayOffset + kPointerSize;
  static const int kHourOffset = kWeekdayOffset  + kPointerSize;
  static const int kMinOffset = kHourOffset + kPointerSize;
  static const int kSecOffset = kMinOffset + kPointerSize;
  static const int kCacheStampOffset = kSecOffset + kPointerSize;
  static const int kSize = kCacheStampOffset + kPointerSize;

 private:
  inline Object* DoGetField(FieldIndex index);

  Object* GetUTCField(FieldIndex index, double value, DateCache* date_cache);

  // Computes and caches the cacheable fields of the date.
  inline void SetCachedFields(int64_t local_time_ms, DateCache* date_cache);


  DISALLOW_IMPLICIT_CONSTRUCTORS(JSDate);
};


// Representation of message objects used for error reporting through
// the API. The messages are formatted in JavaScript so this object is
// a real JavaScript object. The information used for formatting the
// error messages are not directly accessible from JavaScript to
// prevent leaking information to user code called during error
// formatting.
class JSMessageObject: public JSObject {
 public:
  // [type]: the type of error message.
  inline int type() const;
  inline void set_type(int value);

  // [arguments]: the arguments for formatting the error message.
  DECL_ACCESSORS(argument, Object)

  // [script]: the script from which the error message originated.
  DECL_ACCESSORS(script, Object)

  // [stack_frames]: an array of stack frames for this error object.
  DECL_ACCESSORS(stack_frames, Object)

  // [start_position]: the start position in the script for the error message.
  inline int start_position() const;
  inline void set_start_position(int value);

  // [end_position]: the end position in the script for the error message.
  inline int end_position() const;
  inline void set_end_position(int value);

  int GetLineNumber() const;

  // Returns the offset of the given position within the containing line.
  int GetColumnNumber() const;

  // Returns the source code line containing the given source
  // position, or the empty string if the position is invalid.
  Handle<String> GetSourceLine() const;

  inline int error_level() const;
  inline void set_error_level(int level);

  DECLARE_CAST(JSMessageObject)

  // Dispatched behavior.
  DECLARE_PRINTER(JSMessageObject)
  DECLARE_VERIFIER(JSMessageObject)

  // Layout description.
  static const int kTypeOffset = JSObject::kHeaderSize;
  static const int kArgumentsOffset = kTypeOffset + kPointerSize;
  static const int kScriptOffset = kArgumentsOffset + kPointerSize;
  static const int kStackFramesOffset = kScriptOffset + kPointerSize;
  static const int kStartPositionOffset = kStackFramesOffset + kPointerSize;
  static const int kEndPositionOffset = kStartPositionOffset + kPointerSize;
  static const int kErrorLevelOffset = kEndPositionOffset + kPointerSize;
  static const int kSize = kErrorLevelOffset + kPointerSize;

  typedef FixedBodyDescriptor<HeapObject::kMapOffset,
                              kStackFramesOffset + kPointerSize,
                              kSize> BodyDescriptor;
};

class JSPromise;

// TODO(caitp): Make this a Struct once properties are no longer accessed from
// JS
class JSPromiseCapability : public JSObject {
 public:
  DECLARE_CAST(JSPromiseCapability)

  DECLARE_VERIFIER(JSPromiseCapability)

  DECL_ACCESSORS(promise, Object)
  DECL_ACCESSORS(resolve, Object)
  DECL_ACCESSORS(reject, Object)

  static const int kPromiseOffset = JSObject::kHeaderSize;
  static const int kResolveOffset = kPromiseOffset + kPointerSize;
  static const int kRejectOffset = kResolveOffset + kPointerSize;
  static const int kSize = kRejectOffset + kPointerSize;

  enum InObjectPropertyIndex {
    kPromiseIndex,
    kResolveIndex,
    kRejectIndex,
    kInObjectPropertyCount  // Dummy.
  };

 private:
  DISALLOW_IMPLICIT_CONSTRUCTORS(JSPromiseCapability);
};

class JSPromise : public JSObject {
 public:
  DECL_INT_ACCESSORS(status)
  DECL_ACCESSORS(result, Object)

  // There are 3 possible states for these fields --
  // 1) Undefined -- This is the zero state when there is no callback
  // or deferred fields registered.
  //
  // 2) Object -- There is a single callback directly attached to the
  // fulfill_reactions, reject_reactions and the deferred fields are
  // directly attached to the slots. In this state, deferred_promise
  // is a JSReceiver and deferred_on_{resolve, reject} are Callables.
  //
  // 3) FixedArray -- There is more than one callback and deferred
  // fields attached to a FixedArray.
  //
  // The callback can be a Callable or a Symbol.
  DECL_ACCESSORS(deferred_promise, Object)
  DECL_ACCESSORS(deferred_on_resolve, Object)
  DECL_ACCESSORS(deferred_on_reject, Object)
  DECL_ACCESSORS(fulfill_reactions, Object)
  DECL_ACCESSORS(reject_reactions, Object)

  DECL_INT_ACCESSORS(flags)

  // [has_handler]: Whether this promise has a reject handler or not.
  DECL_BOOLEAN_ACCESSORS(has_handler)

  // [handled_hint]: Whether this promise will be handled by a catch
  // block in an async function.
  DECL_BOOLEAN_ACCESSORS(handled_hint)

  static const char* Status(int status);

  DECLARE_CAST(JSPromise)

  // Dispatched behavior.
  DECLARE_PRINTER(JSPromise)
  DECLARE_VERIFIER(JSPromise)

  // Layout description.
  static const int kStatusOffset = JSObject::kHeaderSize;
  static const int kResultOffset = kStatusOffset + kPointerSize;
  static const int kDeferredPromiseOffset = kResultOffset + kPointerSize;
  static const int kDeferredOnResolveOffset =
      kDeferredPromiseOffset + kPointerSize;
  static const int kDeferredOnRejectOffset =
      kDeferredOnResolveOffset + kPointerSize;
  static const int kFulfillReactionsOffset =
      kDeferredOnRejectOffset + kPointerSize;
  static const int kRejectReactionsOffset =
      kFulfillReactionsOffset + kPointerSize;
  static const int kFlagsOffset = kRejectReactionsOffset + kPointerSize;
  static const int kSize = kFlagsOffset + kPointerSize;
  static const int kSizeWithEmbedderFields =
      kSize + v8::Promise::kEmbedderFieldCount * kPointerSize;

  // Flags layout.
  static const int kHasHandlerBit = 0;
  static const int kHandledHintBit = 1;
};

// Regular expressions
// The regular expression holds a single reference to a FixedArray in
// the kDataOffset field.
// The FixedArray contains the following data:
// - tag : type of regexp implementation (not compiled yet, atom or irregexp)
// - reference to the original source string
// - reference to the original flag string
// If it is an atom regexp
// - a reference to a literal string to search for
// If it is an irregexp regexp:
// - a reference to code for Latin1 inputs (bytecode or compiled), or a smi
// used for tracking the last usage (used for regexp code flushing).
// - a reference to code for UC16 inputs (bytecode or compiled), or a smi
// used for tracking the last usage (used for regexp code flushing).
// - max number of registers used by irregexp implementations.
// - number of capture registers (output values) of the regexp.
class JSRegExp: public JSObject {
 public:
  // Meaning of Type:
  // NOT_COMPILED: Initial value. No data has been stored in the JSRegExp yet.
  // ATOM: A simple string to match against using an indexOf operation.
  // IRREGEXP: Compiled with Irregexp.
  enum Type { NOT_COMPILED, ATOM, IRREGEXP };
  enum Flag {
    kNone = 0,
    kGlobal = 1 << 0,
    kIgnoreCase = 1 << 1,
    kMultiline = 1 << 2,
    kSticky = 1 << 3,
    kUnicode = 1 << 4,
    kDotAll = 1 << 5,
    // Update FlagCount when adding new flags.
  };
  typedef base::Flags<Flag> Flags;

  static int FlagCount() { return FLAG_harmony_regexp_dotall ? 6 : 5; }

  DECL_ACCESSORS(data, Object)
  DECL_ACCESSORS(flags, Object)
  DECL_ACCESSORS(source, Object)

  V8_EXPORT_PRIVATE static MaybeHandle<JSRegExp> New(Handle<String> source,
                                                     Flags flags);
  static Handle<JSRegExp> Copy(Handle<JSRegExp> regexp);

  static MaybeHandle<JSRegExp> Initialize(Handle<JSRegExp> regexp,
                                          Handle<String> source, Flags flags);
  static MaybeHandle<JSRegExp> Initialize(Handle<JSRegExp> regexp,
                                          Handle<String> source,
                                          Handle<String> flags_string);

  inline Type TypeTag();
  // Number of captures (without the match itself).
  inline int CaptureCount();
  inline Flags GetFlags();
  inline String* Pattern();
  inline Object* CaptureNameMap();
  inline Object* DataAt(int index);
  // Set implementation data after the object has been prepared.
  inline void SetDataAt(int index, Object* value);

  inline void SetLastIndex(int index);
  inline Object* LastIndex();

  static int code_index(bool is_latin1) {
    if (is_latin1) {
      return kIrregexpLatin1CodeIndex;
    } else {
      return kIrregexpUC16CodeIndex;
    }
  }

  static int saved_code_index(bool is_latin1) {
    if (is_latin1) {
      return kIrregexpLatin1CodeSavedIndex;
    } else {
      return kIrregexpUC16CodeSavedIndex;
    }
  }

  DECLARE_CAST(JSRegExp)

  // Dispatched behavior.
  DECLARE_PRINTER(JSRegExp)
  DECLARE_VERIFIER(JSRegExp)

  static const int kDataOffset = JSObject::kHeaderSize;
  static const int kSourceOffset = kDataOffset + kPointerSize;
  static const int kFlagsOffset = kSourceOffset + kPointerSize;
  static const int kSize = kFlagsOffset + kPointerSize;

  // Indices in the data array.
  static const int kTagIndex = 0;
  static const int kSourceIndex = kTagIndex + 1;
  static const int kFlagsIndex = kSourceIndex + 1;
  static const int kDataIndex = kFlagsIndex + 1;
  // The data fields are used in different ways depending on the
  // value of the tag.
  // Atom regexps (literal strings).
  static const int kAtomPatternIndex = kDataIndex;

  static const int kAtomDataSize = kAtomPatternIndex + 1;

  // Irregexp compiled code or bytecode for Latin1. If compilation
  // fails, this fields hold an exception object that should be
  // thrown if the regexp is used again.
  static const int kIrregexpLatin1CodeIndex = kDataIndex;
  // Irregexp compiled code or bytecode for UC16.  If compilation
  // fails, this fields hold an exception object that should be
  // thrown if the regexp is used again.
  static const int kIrregexpUC16CodeIndex = kDataIndex + 1;

  // Saved instance of Irregexp compiled code or bytecode for Latin1 that
  // is a potential candidate for flushing.
  static const int kIrregexpLatin1CodeSavedIndex = kDataIndex + 2;
  // Saved instance of Irregexp compiled code or bytecode for UC16 that is
  // a potential candidate for flushing.
  static const int kIrregexpUC16CodeSavedIndex = kDataIndex + 3;

  // Maximal number of registers used by either Latin1 or UC16.
  // Only used to check that there is enough stack space
  static const int kIrregexpMaxRegisterCountIndex = kDataIndex + 4;
  // Number of captures in the compiled regexp.
  static const int kIrregexpCaptureCountIndex = kDataIndex + 5;
  // Maps names of named capture groups (at indices 2i) to their corresponding
  // (1-based) capture group indices (at indices 2i + 1).
  static const int kIrregexpCaptureNameMapIndex = kDataIndex + 6;

  static const int kIrregexpDataSize = kIrregexpCaptureNameMapIndex + 1;

  // In-object fields.
  static const int kLastIndexFieldIndex = 0;
  static const int kInObjectFieldCount = 1;

  // The uninitialized value for a regexp code object.
  static const int kUninitializedValue = -1;

  // The compilation error value for the regexp code object. The real error
  // object is in the saved code field.
  static const int kCompilationErrorValue = -2;

  // When we store the sweep generation at which we moved the code from the
  // code index to the saved code index we mask it of to be in the [0:255]
  // range.
  static const int kCodeAgeMask = 0xff;
};

DEFINE_OPERATORS_FOR_FLAGS(JSRegExp::Flags)

class TypeFeedbackInfo : public Tuple3 {
 public:
  inline int ic_total_count();
  inline void set_ic_total_count(int count);

  inline int ic_with_type_info_count();
  inline void change_ic_with_type_info_count(int delta);

  inline int ic_generic_count();
  inline void change_ic_generic_count(int delta);

  inline void initialize_storage();

  inline void change_own_type_change_checksum();
  inline int own_type_change_checksum();

  inline void set_inlined_type_change_checksum(int checksum);
  inline bool matches_inlined_type_change_checksum(int checksum);

  DECLARE_CAST(TypeFeedbackInfo)

  static const int kStorage1Offset = kValue1Offset;
  static const int kStorage2Offset = kValue2Offset;
  static const int kStorage3Offset = kValue3Offset;

 private:
  static const int kTypeChangeChecksumBits = 7;

  class ICTotalCountField: public BitField<int, 0,
      kSmiValueSize - kTypeChangeChecksumBits> {};  // NOLINT
  class OwnTypeChangeChecksum: public BitField<int,
      kSmiValueSize - kTypeChangeChecksumBits,
      kTypeChangeChecksumBits> {};  // NOLINT
  class ICsWithTypeInfoCountField: public BitField<int, 0,
      kSmiValueSize - kTypeChangeChecksumBits> {};  // NOLINT
  class InlinedTypeChangeChecksum: public BitField<int,
      kSmiValueSize - kTypeChangeChecksumBits,
      kTypeChangeChecksumBits> {};  // NOLINT

  DISALLOW_IMPLICIT_CONSTRUCTORS(TypeFeedbackInfo);
};

class AllocationSite: public Struct {
 public:
  static const uint32_t kMaximumArrayBytesToPretransition = 8 * 1024;
  static const double kPretenureRatio;
  static const int kPretenureMinimumCreated = 100;

  // Values for pretenure decision field.
  enum PretenureDecision {
    kUndecided = 0,
    kDontTenure = 1,
    kMaybeTenure = 2,
    kTenure = 3,
    kZombie = 4,
    kLastPretenureDecisionValue = kZombie
  };

  const char* PretenureDecisionName(PretenureDecision decision);

  DECL_ACCESSORS(transition_info, Object)
  // nested_site threads a list of sites that represent nested literals
  // walked in a particular order. So [[1, 2], 1, 2] will have one
  // nested_site, but [[1, 2], 3, [4]] will have a list of two.
  DECL_ACCESSORS(nested_site, Object)
  DECL_INT_ACCESSORS(pretenure_data)
  DECL_INT_ACCESSORS(pretenure_create_count)
  DECL_ACCESSORS(dependent_code, DependentCode)
  DECL_ACCESSORS(weak_next, Object)

  inline void Initialize();

  // This method is expensive, it should only be called for reporting.
  bool IsNestedSite();

  // transition_info bitfields, for constructed array transition info.
  class ElementsKindBits:       public BitField<ElementsKind, 0,  15> {};
  class UnusedBits:             public BitField<int,          15, 14> {};
  class DoNotInlineBit:         public BitField<bool,         29,  1> {};

  // Bitfields for pretenure_data
  class MementoFoundCountBits:  public BitField<int,               0, 26> {};
  class PretenureDecisionBits:  public BitField<PretenureDecision, 26, 3> {};
  class DeoptDependentCodeBit:  public BitField<bool,              29, 1> {};
  STATIC_ASSERT(PretenureDecisionBits::kMax >= kLastPretenureDecisionValue);

  // Increments the mementos found counter and returns true when the first
  // memento was found for a given allocation site.
  inline bool IncrementMementoFoundCount(int increment = 1);

  inline void IncrementMementoCreateCount();

  PretenureFlag GetPretenureMode();

  void ResetPretenureDecision();

  inline PretenureDecision pretenure_decision();
  inline void set_pretenure_decision(PretenureDecision decision);

  inline bool deopt_dependent_code();
  inline void set_deopt_dependent_code(bool deopt);

  inline int memento_found_count();
  inline void set_memento_found_count(int count);

  inline int memento_create_count();
  inline void set_memento_create_count(int count);

  // The pretenuring decision is made during gc, and the zombie state allows
  // us to recognize when an allocation site is just being kept alive because
  // a later traversal of new space may discover AllocationMementos that point
  // to this AllocationSite.
  inline bool IsZombie();

  inline bool IsMaybeTenure();

  inline void MarkZombie();

  inline bool MakePretenureDecision(PretenureDecision current_decision,
                                    double ratio,
                                    bool maximum_size_scavenge);

  inline bool DigestPretenuringFeedback(bool maximum_size_scavenge);

  inline ElementsKind GetElementsKind();
  inline void SetElementsKind(ElementsKind kind);

  inline bool CanInlineCall();
  inline void SetDoNotInlineCall();

  inline bool SitePointsToLiteral();

  template <AllocationSiteUpdateMode update_or_check =
                AllocationSiteUpdateMode::kUpdate>
  static bool DigestTransitionFeedback(Handle<AllocationSite> site,
                                       ElementsKind to_kind);

  DECLARE_PRINTER(AllocationSite)
  DECLARE_VERIFIER(AllocationSite)

  DECLARE_CAST(AllocationSite)
  static inline AllocationSiteMode GetMode(
      ElementsKind boilerplate_elements_kind);
  static AllocationSiteMode GetMode(ElementsKind from, ElementsKind to);
  static inline bool CanTrack(InstanceType type);

  static const int kTransitionInfoOffset = HeapObject::kHeaderSize;
  static const int kNestedSiteOffset = kTransitionInfoOffset + kPointerSize;
  static const int kPretenureDataOffset = kNestedSiteOffset + kPointerSize;
  static const int kPretenureCreateCountOffset =
      kPretenureDataOffset + kPointerSize;
  static const int kDependentCodeOffset =
      kPretenureCreateCountOffset + kPointerSize;
  static const int kWeakNextOffset = kDependentCodeOffset + kPointerSize;
  static const int kSize = kWeakNextOffset + kPointerSize;

  // During mark compact we need to take special care for the dependent code
  // field.
  static const int kPointerFieldsBeginOffset = kTransitionInfoOffset;
  static const int kPointerFieldsEndOffset = kWeakNextOffset;

  typedef FixedBodyDescriptor<kPointerFieldsBeginOffset,
                              kPointerFieldsEndOffset, kSize>
      MarkingBodyDescriptor;

  // For other visitors, use the fixed body descriptor below.
  typedef FixedBodyDescriptor<HeapObject::kHeaderSize, kSize, kSize>
      BodyDescriptor;

 private:
  inline bool PretenuringDecisionMade();

  DISALLOW_IMPLICIT_CONSTRUCTORS(AllocationSite);
};


class AllocationMemento: public Struct {
 public:
  static const int kAllocationSiteOffset = HeapObject::kHeaderSize;
  static const int kSize = kAllocationSiteOffset + kPointerSize;

  DECL_ACCESSORS(allocation_site, Object)

  inline bool IsValid();
  inline AllocationSite* GetAllocationSite();
  inline Address GetAllocationSiteUnchecked();

  DECLARE_PRINTER(AllocationMemento)
  DECLARE_VERIFIER(AllocationMemento)

  DECLARE_CAST(AllocationMemento)

 private:
  DISALLOW_IMPLICIT_CONSTRUCTORS(AllocationMemento);
};


// Representation of a slow alias as part of a sloppy arguments objects.
// For fast aliases (if HasSloppyArgumentsElements()):
// - the parameter map contains an index into the context
// - all attributes of the element have default values
// For slow aliases (if HasDictionaryArgumentsElements()):
// - the parameter map contains no fast alias mapping (i.e. the hole)
// - this struct (in the slow backing store) contains an index into the context
// - all attributes are available as part if the property details
class AliasedArgumentsEntry: public Struct {
 public:
  inline int aliased_context_slot() const;
  inline void set_aliased_context_slot(int count);

  DECLARE_CAST(AliasedArgumentsEntry)

  // Dispatched behavior.
  DECLARE_PRINTER(AliasedArgumentsEntry)
  DECLARE_VERIFIER(AliasedArgumentsEntry)

  static const int kAliasedContextSlot = HeapObject::kHeaderSize;
  static const int kSize = kAliasedContextSlot + kPointerSize;

 private:
  DISALLOW_IMPLICIT_CONSTRUCTORS(AliasedArgumentsEntry);
};


enum AllowNullsFlag {ALLOW_NULLS, DISALLOW_NULLS};
enum RobustnessFlag {ROBUST_STRING_TRAVERSAL, FAST_STRING_TRAVERSAL};

// The characteristics of a string are stored in its map.  Retrieving these
// few bits of information is moderately expensive, involving two memory
// loads where the second is dependent on the first.  To improve efficiency
// the shape of the string is given its own class so that it can be retrieved
// once and used for several string operations.  A StringShape is small enough
// to be passed by value and is immutable, but be aware that flattening a
// string can potentially alter its shape.  Also be aware that a GC caused by
// something else can alter the shape of a string due to ConsString
// shortcutting.  Keeping these restrictions in mind has proven to be error-
// prone and so we no longer put StringShapes in variables unless there is a
// concrete performance benefit at that particular point in the code.
class StringShape BASE_EMBEDDED {
 public:
  inline explicit StringShape(const String* s);
  inline explicit StringShape(Map* s);
  inline explicit StringShape(InstanceType t);
  inline bool IsSequential();
  inline bool IsExternal();
  inline bool IsCons();
  inline bool IsSliced();
  inline bool IsThin();
  inline bool IsIndirect();
  inline bool IsExternalOneByte();
  inline bool IsExternalTwoByte();
  inline bool IsSequentialOneByte();
  inline bool IsSequentialTwoByte();
  inline bool IsInternalized();
  inline StringRepresentationTag representation_tag();
  inline uint32_t encoding_tag();
  inline uint32_t full_representation_tag();
  inline bool HasOnlyOneByteChars();
#ifdef DEBUG
  inline uint32_t type() { return type_; }
  inline void invalidate() { valid_ = false; }
  inline bool valid() { return valid_; }
#else
  inline void invalidate() { }
#endif

 private:
  uint32_t type_;
#ifdef DEBUG
  inline void set_valid() { valid_ = true; }
  bool valid_;
#else
  inline void set_valid() { }
#endif
};


// The Name abstract class captures anything that can be used as a property
// name, i.e., strings and symbols.  All names store a hash value.
class Name: public HeapObject {
 public:
  // Get and set the hash field of the name.
  inline uint32_t hash_field();
  inline void set_hash_field(uint32_t value);

  // Tells whether the hash code has been computed.
  inline bool HasHashCode();

  // Returns a hash value used for the property table
  inline uint32_t Hash();

  // Equality operations.
  inline bool Equals(Name* other);
  inline static bool Equals(Handle<Name> one, Handle<Name> two);

  // Conversion.
  inline bool AsArrayIndex(uint32_t* index);

  // If the name is private, it can only name own properties.
  inline bool IsPrivate();

  inline bool IsUniqueName() const;

  // Return a string version of this name that is converted according to the
  // rules described in ES6 section 9.2.11.
  MUST_USE_RESULT static MaybeHandle<String> ToFunctionName(Handle<Name> name);
  MUST_USE_RESULT static MaybeHandle<String> ToFunctionName(
      Handle<Name> name, Handle<String> prefix);

  DECLARE_CAST(Name)

  DECLARE_PRINTER(Name)
#if V8_TRACE_MAPS
  void NameShortPrint();
  int NameShortPrint(Vector<char> str);
#endif

  // Layout description.
  static const int kHashFieldSlot = HeapObject::kHeaderSize;
#if V8_TARGET_LITTLE_ENDIAN || !V8_HOST_ARCH_64_BIT
  static const int kHashFieldOffset = kHashFieldSlot;
#else
  static const int kHashFieldOffset = kHashFieldSlot + kIntSize;
#endif
  static const int kSize = kHashFieldSlot + kPointerSize;

  // Mask constant for checking if a name has a computed hash code
  // and if it is a string that is an array index.  The least significant bit
  // indicates whether a hash code has been computed.  If the hash code has
  // been computed the 2nd bit tells whether the string can be used as an
  // array index.
  static const int kHashNotComputedMask = 1;
  static const int kIsNotArrayIndexMask = 1 << 1;
  static const int kNofHashBitFields = 2;

  // Shift constant retrieving hash code from hash field.
  static const int kHashShift = kNofHashBitFields;

  // Only these bits are relevant in the hash, since the top two are shifted
  // out.
  static const uint32_t kHashBitMask = 0xffffffffu >> kHashShift;

  // Array index strings this short can keep their index in the hash field.
  static const int kMaxCachedArrayIndexLength = 7;

  // Maximum number of characters to consider when trying to convert a string
  // value into an array index.
  static const int kMaxArrayIndexSize = 10;

  // For strings which are array indexes the hash value has the string length
  // mixed into the hash, mainly to avoid a hash value of zero which would be
  // the case for the string '0'. 24 bits are used for the array index value.
  static const int kArrayIndexValueBits = 24;
  static const int kArrayIndexLengthBits =
      kBitsPerInt - kArrayIndexValueBits - kNofHashBitFields;

  STATIC_ASSERT(kArrayIndexLengthBits > 0);
  STATIC_ASSERT(kMaxArrayIndexSize < (1 << kArrayIndexLengthBits));

  class ArrayIndexValueBits : public BitField<unsigned int, kNofHashBitFields,
      kArrayIndexValueBits> {};  // NOLINT
  class ArrayIndexLengthBits : public BitField<unsigned int,
      kNofHashBitFields + kArrayIndexValueBits,
      kArrayIndexLengthBits> {};  // NOLINT

  // Check that kMaxCachedArrayIndexLength + 1 is a power of two so we
  // could use a mask to test if the length of string is less than or equal to
  // kMaxCachedArrayIndexLength.
  STATIC_ASSERT(IS_POWER_OF_TWO(kMaxCachedArrayIndexLength + 1));

  static const unsigned int kContainsCachedArrayIndexMask =
      (~static_cast<unsigned>(kMaxCachedArrayIndexLength)
       << ArrayIndexLengthBits::kShift) |
      kIsNotArrayIndexMask;

  // Value of empty hash field indicating that the hash is not computed.
  static const int kEmptyHashField =
      kIsNotArrayIndexMask | kHashNotComputedMask;

 protected:
  static inline bool IsHashFieldComputed(uint32_t field);

 private:
  DISALLOW_IMPLICIT_CONSTRUCTORS(Name);
};


// ES6 symbols.
class Symbol: public Name {
 public:
  // [name]: The print name of a symbol, or undefined if none.
  DECL_ACCESSORS(name, Object)

  DECL_INT_ACCESSORS(flags)

  // [is_private]: Whether this is a private symbol.  Private symbols can only
  // be used to designate own properties of objects.
  DECL_BOOLEAN_ACCESSORS(is_private)

  // [is_well_known_symbol]: Whether this is a spec-defined well-known symbol,
  // or not. Well-known symbols do not throw when an access check fails during
  // a load.
  DECL_BOOLEAN_ACCESSORS(is_well_known_symbol)

  // [is_public]: Whether this is a symbol created by Symbol.for. Calling
  // Symbol.keyFor on such a symbol simply needs to return the attached name.
  DECL_BOOLEAN_ACCESSORS(is_public)

  DECLARE_CAST(Symbol)

  // Dispatched behavior.
  DECLARE_PRINTER(Symbol)
  DECLARE_VERIFIER(Symbol)

  // Layout description.
  static const int kNameOffset = Name::kSize;
  static const int kFlagsOffset = kNameOffset + kPointerSize;
  static const int kSize = kFlagsOffset + kPointerSize;

  // Flags layout.
  static const int kPrivateBit = 0;
  static const int kWellKnownSymbolBit = 1;
  static const int kPublicBit = 2;

  typedef FixedBodyDescriptor<kNameOffset, kFlagsOffset, kSize> BodyDescriptor;

  void SymbolShortPrint(std::ostream& os);

 private:
  const char* PrivateSymbolToName() const;

#if V8_TRACE_MAPS
  friend class Name;  // For PrivateSymbolToName.
#endif

  DISALLOW_IMPLICIT_CONSTRUCTORS(Symbol);
};


class ConsString;

// The String abstract class captures JavaScript string values:
//
// Ecma-262:
//  4.3.16 String Value
//    A string value is a member of the type String and is a finite
//    ordered sequence of zero or more 16-bit unsigned integer values.
//
// All string values have a length field.
class String: public Name {
 public:
  enum Encoding { ONE_BYTE_ENCODING, TWO_BYTE_ENCODING };

  class SubStringRange {
   public:
    explicit inline SubStringRange(String* string, int first = 0,
                                   int length = -1);
    class iterator;
    inline iterator begin();
    inline iterator end();

   private:
    String* string_;
    int first_;
    int length_;
  };

  // Representation of the flat content of a String.
  // A non-flat string doesn't have flat content.
  // A flat string has content that's encoded as a sequence of either
  // one-byte chars or two-byte UC16.
  // Returned by String::GetFlatContent().
  class FlatContent {
   public:
    // Returns true if the string is flat and this structure contains content.
    bool IsFlat() const { return state_ != NON_FLAT; }
    // Returns true if the structure contains one-byte content.
    bool IsOneByte() const { return state_ == ONE_BYTE; }
    // Returns true if the structure contains two-byte content.
    bool IsTwoByte() const { return state_ == TWO_BYTE; }

    // Return the one byte content of the string. Only use if IsOneByte()
    // returns true.
    Vector<const uint8_t> ToOneByteVector() const {
      DCHECK_EQ(ONE_BYTE, state_);
      return Vector<const uint8_t>(onebyte_start, length_);
    }
    // Return the two-byte content of the string. Only use if IsTwoByte()
    // returns true.
    Vector<const uc16> ToUC16Vector() const {
      DCHECK_EQ(TWO_BYTE, state_);
      return Vector<const uc16>(twobyte_start, length_);
    }

    uc16 Get(int i) const {
      DCHECK(i < length_);
      DCHECK(state_ != NON_FLAT);
      if (state_ == ONE_BYTE) return onebyte_start[i];
      return twobyte_start[i];
    }

    bool UsesSameString(const FlatContent& other) const {
      return onebyte_start == other.onebyte_start;
    }

   private:
    enum State { NON_FLAT, ONE_BYTE, TWO_BYTE };

    // Constructors only used by String::GetFlatContent().
    explicit FlatContent(const uint8_t* start, int length)
        : onebyte_start(start), length_(length), state_(ONE_BYTE) {}
    explicit FlatContent(const uc16* start, int length)
        : twobyte_start(start), length_(length), state_(TWO_BYTE) { }
    FlatContent() : onebyte_start(NULL), length_(0), state_(NON_FLAT) { }

    union {
      const uint8_t* onebyte_start;
      const uc16* twobyte_start;
    };
    int length_;
    State state_;

    friend class String;
    friend class IterableSubString;
  };

  template <typename Char>
  INLINE(Vector<const Char> GetCharVector());

  // Get and set the length of the string.
  inline int length() const;
  inline void set_length(int value);

  // Get and set the length of the string using acquire loads and release
  // stores.
  inline int synchronized_length() const;
  inline void synchronized_set_length(int value);

  // Returns whether this string has only one-byte chars, i.e. all of them can
  // be one-byte encoded.  This might be the case even if the string is
  // two-byte.  Such strings may appear when the embedder prefers
  // two-byte external representations even for one-byte data.
  inline bool IsOneByteRepresentation() const;
  inline bool IsTwoByteRepresentation() const;

  // Cons and slices have an encoding flag that may not represent the actual
  // encoding of the underlying string.  This is taken into account here.
  // Requires: this->IsFlat()
  inline bool IsOneByteRepresentationUnderneath();
  inline bool IsTwoByteRepresentationUnderneath();

  // NOTE: this should be considered only a hint.  False negatives are
  // possible.
  inline bool HasOnlyOneByteChars();

  // Get and set individual two byte chars in the string.
  inline void Set(int index, uint16_t value);
  // Get individual two byte char in the string.  Repeated calls
  // to this method are not efficient unless the string is flat.
  INLINE(uint16_t Get(int index));

  // ES6 section 7.1.3.1 ToNumber Applied to the String Type
  static Handle<Object> ToNumber(Handle<String> subject);

  // Flattens the string.  Checks first inline to see if it is
  // necessary.  Does nothing if the string is not a cons string.
  // Flattening allocates a sequential string with the same data as
  // the given string and mutates the cons string to a degenerate
  // form, where the first component is the new sequential string and
  // the second component is the empty string.  If allocation fails,
  // this function returns a failure.  If flattening succeeds, this
  // function returns the sequential string that is now the first
  // component of the cons string.
  //
  // Degenerate cons strings are handled specially by the garbage
  // collector (see IsShortcutCandidate).

  static inline Handle<String> Flatten(Handle<String> string,
                                       PretenureFlag pretenure = NOT_TENURED);

  // Tries to return the content of a flat string as a structure holding either
  // a flat vector of char or of uc16.
  // If the string isn't flat, and therefore doesn't have flat content, the
  // returned structure will report so, and can't provide a vector of either
  // kind.
  FlatContent GetFlatContent();

  // Returns the parent of a sliced string or first part of a flat cons string.
  // Requires: StringShape(this).IsIndirect() && this->IsFlat()
  inline String* GetUnderlying();

  // String relational comparison, implemented according to ES6 section 7.2.11
  // Abstract Relational Comparison (step 5): The comparison of Strings uses a
  // simple lexicographic ordering on sequences of code unit values. There is no
  // attempt to use the more complex, semantically oriented definitions of
  // character or string equality and collating order defined in the Unicode
  // specification. Therefore String values that are canonically equal according
  // to the Unicode standard could test as unequal. In effect this algorithm
  // assumes that both Strings are already in normalized form. Also, note that
  // for strings containing supplementary characters, lexicographic ordering on
  // sequences of UTF-16 code unit values differs from that on sequences of code
  // point values.
  MUST_USE_RESULT static ComparisonResult Compare(Handle<String> x,
                                                  Handle<String> y);

  // Perform ES6 21.1.3.8, including checking arguments.
  static Object* IndexOf(Isolate* isolate, Handle<Object> receiver,
                         Handle<Object> search, Handle<Object> position);
  // Perform string match of pattern on subject, starting at start index.
  // Caller must ensure that 0 <= start_index <= sub->length(), as this does not
  // check any arguments.
  static int IndexOf(Isolate* isolate, Handle<String> receiver,
                     Handle<String> search, int start_index);

  static Object* LastIndexOf(Isolate* isolate, Handle<Object> receiver,
                             Handle<Object> search, Handle<Object> position);

  // Encapsulates logic related to a match and its capture groups as required
  // by GetSubstitution.
  class Match {
   public:
    virtual Handle<String> GetMatch() = 0;
    virtual Handle<String> GetPrefix() = 0;
    virtual Handle<String> GetSuffix() = 0;

    // A named capture can be invalid (if it is not specified in the pattern),
    // unmatched (specified but not matched in the current string), and matched.
    enum CaptureState { INVALID, UNMATCHED, MATCHED };

    virtual int CaptureCount() = 0;
    virtual bool HasNamedCaptures() = 0;
    virtual MaybeHandle<String> GetCapture(int i, bool* capture_exists) = 0;
    virtual MaybeHandle<String> GetNamedCapture(Handle<String> name,
                                                CaptureState* state) = 0;

    virtual ~Match() {}
  };

  // ES#sec-getsubstitution
  // GetSubstitution(matched, str, position, captures, replacement)
  // Expand the $-expressions in the string and return a new string with
  // the result.
  // A {start_index} can be passed to specify where to start scanning the
  // replacement string.
  MUST_USE_RESULT static MaybeHandle<String> GetSubstitution(
      Isolate* isolate, Match* match, Handle<String> replacement,
      int start_index = 0);

  // String equality operations.
  inline bool Equals(String* other);
  inline static bool Equals(Handle<String> one, Handle<String> two);
  bool IsUtf8EqualTo(Vector<const char> str, bool allow_prefix_match = false);

  // Dispatches to Is{One,Two}ByteEqualTo.
  template <typename Char>
  bool IsEqualTo(Vector<const Char> str);

  bool IsOneByteEqualTo(Vector<const uint8_t> str);
  bool IsTwoByteEqualTo(Vector<const uc16> str);

  // Return a UTF8 representation of the string.  The string is null
  // terminated but may optionally contain nulls.  Length is returned
  // in length_output if length_output is not a null pointer  The string
  // should be nearly flat, otherwise the performance of this method may
  // be very slow (quadratic in the length).  Setting robustness_flag to
  // ROBUST_STRING_TRAVERSAL invokes behaviour that is robust  This means it
  // handles unexpected data without causing assert failures and it does not
  // do any heap allocations.  This is useful when printing stack traces.
  std::unique_ptr<char[]> ToCString(AllowNullsFlag allow_nulls,
                                    RobustnessFlag robustness_flag, int offset,
                                    int length, int* length_output = 0);
  std::unique_ptr<char[]> ToCString(
      AllowNullsFlag allow_nulls = DISALLOW_NULLS,
      RobustnessFlag robustness_flag = FAST_STRING_TRAVERSAL,
      int* length_output = 0);

  bool ComputeArrayIndex(uint32_t* index);

  // Externalization.
  bool MakeExternal(v8::String::ExternalStringResource* resource);
  bool MakeExternal(v8::String::ExternalOneByteStringResource* resource);

  // Conversion.
  inline bool AsArrayIndex(uint32_t* index);
  uint32_t inline ToValidIndex(Object* number);

  // Trimming.
  enum TrimMode { kTrim, kTrimLeft, kTrimRight };
  static Handle<String> Trim(Handle<String> string, TrimMode mode);

  DECLARE_CAST(String)

  void PrintOn(FILE* out);

  // For use during stack traces.  Performs rudimentary sanity check.
  bool LooksValid();

  // Dispatched behavior.
  void StringShortPrint(StringStream* accumulator, bool show_details = true);
  void PrintUC16(std::ostream& os, int start = 0, int end = -1);  // NOLINT
#if defined(DEBUG) || defined(OBJECT_PRINT)
  char* ToAsciiArray();
#endif
  DECLARE_PRINTER(String)
  DECLARE_VERIFIER(String)

  inline bool IsFlat();

  // Layout description.
  static const int kLengthOffset = Name::kSize;
  static const int kSize = kLengthOffset + kPointerSize;

  // Max char codes.
  static const int32_t kMaxOneByteCharCode = unibrow::Latin1::kMaxChar;
  static const uint32_t kMaxOneByteCharCodeU = unibrow::Latin1::kMaxChar;
  static const int kMaxUtf16CodeUnit = 0xffff;
  static const uint32_t kMaxUtf16CodeUnitU = kMaxUtf16CodeUnit;
  static const uc32 kMaxCodePoint = 0x10ffff;

  // Maximal string length.
  static const int kMaxLength = (1 << 28) - 16;

  // Max length for computing hash. For strings longer than this limit the
  // string length is used as the hash value.
  static const int kMaxHashCalcLength = 16383;

  // Limit for truncation in short printing.
  static const int kMaxShortPrintLength = 1024;

  // Support for regular expressions.
  const uc16* GetTwoByteData(unsigned start);

  // Helper function for flattening strings.
  template <typename sinkchar>
  static void WriteToFlat(String* source,
                          sinkchar* sink,
                          int from,
                          int to);

  // The return value may point to the first aligned word containing the first
  // non-one-byte character, rather than directly to the non-one-byte character.
  // If the return value is >= the passed length, the entire string was
  // one-byte.
  static inline int NonAsciiStart(const char* chars, int length) {
    const char* start = chars;
    const char* limit = chars + length;

    if (length >= kIntptrSize) {
      // Check unaligned bytes.
      while (!IsAligned(reinterpret_cast<intptr_t>(chars), sizeof(uintptr_t))) {
        if (static_cast<uint8_t>(*chars) > unibrow::Utf8::kMaxOneByteChar) {
          return static_cast<int>(chars - start);
        }
        ++chars;
      }
      // Check aligned words.
      DCHECK(unibrow::Utf8::kMaxOneByteChar == 0x7F);
      const uintptr_t non_one_byte_mask = kUintptrAllBitsSet / 0xFF * 0x80;
      while (chars + sizeof(uintptr_t) <= limit) {
        if (*reinterpret_cast<const uintptr_t*>(chars) & non_one_byte_mask) {
          return static_cast<int>(chars - start);
        }
        chars += sizeof(uintptr_t);
      }
    }
    // Check remaining unaligned bytes.
    while (chars < limit) {
      if (static_cast<uint8_t>(*chars) > unibrow::Utf8::kMaxOneByteChar) {
        return static_cast<int>(chars - start);
      }
      ++chars;
    }

    return static_cast<int>(chars - start);
  }

  static inline bool IsAscii(const char* chars, int length) {
    return NonAsciiStart(chars, length) >= length;
  }

  static inline bool IsAscii(const uint8_t* chars, int length) {
    return
        NonAsciiStart(reinterpret_cast<const char*>(chars), length) >= length;
  }

  static inline int NonOneByteStart(const uc16* chars, int length) {
    const uc16* limit = chars + length;
    const uc16* start = chars;
    while (chars < limit) {
      if (*chars > kMaxOneByteCharCodeU) return static_cast<int>(chars - start);
      ++chars;
    }
    return static_cast<int>(chars - start);
  }

  static inline bool IsOneByte(const uc16* chars, int length) {
    return NonOneByteStart(chars, length) >= length;
  }

  template<class Visitor>
  static inline ConsString* VisitFlat(Visitor* visitor,
                                      String* string,
                                      int offset = 0);

  static Handle<FixedArray> CalculateLineEnds(Handle<String> string,
                                              bool include_ending_line);

  // Use the hash field to forward to the canonical internalized string
  // when deserializing an internalized string.
  inline void SetForwardedInternalizedString(String* string);
  inline String* GetForwardedInternalizedString();

 private:
  friend class Name;
  friend class StringTableInsertionKey;

  static Handle<String> SlowFlatten(Handle<ConsString> cons,
                                    PretenureFlag tenure);

  // Slow case of String::Equals.  This implementation works on any strings
  // but it is most efficient on strings that are almost flat.
  bool SlowEquals(String* other);

  static bool SlowEquals(Handle<String> one, Handle<String> two);

  // Slow case of AsArrayIndex.
  V8_EXPORT_PRIVATE bool SlowAsArrayIndex(uint32_t* index);

  // Compute and set the hash code.
  uint32_t ComputeAndSetHash();

  DISALLOW_IMPLICIT_CONSTRUCTORS(String);
};


// The SeqString abstract class captures sequential string values.
class SeqString: public String {
 public:
  DECLARE_CAST(SeqString)

  // Layout description.
  static const int kHeaderSize = String::kSize;

  // Truncate the string in-place if possible and return the result.
  // In case of new_length == 0, the empty string is returned without
  // truncating the original string.
  MUST_USE_RESULT static Handle<String> Truncate(Handle<SeqString> string,
                                                 int new_length);
 private:
  DISALLOW_IMPLICIT_CONSTRUCTORS(SeqString);
};


// The OneByteString class captures sequential one-byte string objects.
// Each character in the OneByteString is an one-byte character.
class SeqOneByteString: public SeqString {
 public:
  static const bool kHasOneByteEncoding = true;

  // Dispatched behavior.
  inline uint16_t SeqOneByteStringGet(int index);
  inline void SeqOneByteStringSet(int index, uint16_t value);

  // Get the address of the characters in this string.
  inline Address GetCharsAddress();

  inline uint8_t* GetChars();

  DECLARE_CAST(SeqOneByteString)

  // Garbage collection support.  This method is called by the
  // garbage collector to compute the actual size of an OneByteString
  // instance.
  inline int SeqOneByteStringSize(InstanceType instance_type);

  // Computes the size for an OneByteString instance of a given length.
  static int SizeFor(int length) {
    return OBJECT_POINTER_ALIGN(kHeaderSize + length * kCharSize);
  }

  // Maximal memory usage for a single sequential one-byte string.
  static const int kMaxSize = 512 * MB - 1;
  STATIC_ASSERT((kMaxSize - kHeaderSize) >= String::kMaxLength);

  class BodyDescriptor;

 private:
  DISALLOW_IMPLICIT_CONSTRUCTORS(SeqOneByteString);
};


// The TwoByteString class captures sequential unicode string objects.
// Each character in the TwoByteString is a two-byte uint16_t.
class SeqTwoByteString: public SeqString {
 public:
  static const bool kHasOneByteEncoding = false;

  // Dispatched behavior.
  inline uint16_t SeqTwoByteStringGet(int index);
  inline void SeqTwoByteStringSet(int index, uint16_t value);

  // Get the address of the characters in this string.
  inline Address GetCharsAddress();

  inline uc16* GetChars();

  // For regexp code.
  const uint16_t* SeqTwoByteStringGetData(unsigned start);

  DECLARE_CAST(SeqTwoByteString)

  // Garbage collection support.  This method is called by the
  // garbage collector to compute the actual size of a TwoByteString
  // instance.
  inline int SeqTwoByteStringSize(InstanceType instance_type);

  // Computes the size for a TwoByteString instance of a given length.
  static int SizeFor(int length) {
    return OBJECT_POINTER_ALIGN(kHeaderSize + length * kShortSize);
  }

  // Maximal memory usage for a single sequential two-byte string.
  static const int kMaxSize = 512 * MB - 1;
  STATIC_ASSERT(static_cast<int>((kMaxSize - kHeaderSize)/sizeof(uint16_t)) >=
               String::kMaxLength);

  class BodyDescriptor;

 private:
  DISALLOW_IMPLICIT_CONSTRUCTORS(SeqTwoByteString);
};


// The ConsString class describes string values built by using the
// addition operator on strings.  A ConsString is a pair where the
// first and second components are pointers to other string values.
// One or both components of a ConsString can be pointers to other
// ConsStrings, creating a binary tree of ConsStrings where the leaves
// are non-ConsString string values.  The string value represented by
// a ConsString can be obtained by concatenating the leaf string
// values in a left-to-right depth-first traversal of the tree.
class ConsString: public String {
 public:
  // First string of the cons cell.
  inline String* first();
  // Doesn't check that the result is a string, even in debug mode.  This is
  // useful during GC where the mark bits confuse the checks.
  inline Object* unchecked_first();
  inline void set_first(String* first,
                        WriteBarrierMode mode = UPDATE_WRITE_BARRIER);

  // Second string of the cons cell.
  inline String* second();
  // Doesn't check that the result is a string, even in debug mode.  This is
  // useful during GC where the mark bits confuse the checks.
  inline Object* unchecked_second();
  inline void set_second(String* second,
                         WriteBarrierMode mode = UPDATE_WRITE_BARRIER);

  // Dispatched behavior.
  V8_EXPORT_PRIVATE uint16_t ConsStringGet(int index);

  DECLARE_CAST(ConsString)

  // Layout description.
  static const int kFirstOffset = POINTER_SIZE_ALIGN(String::kSize);
  static const int kSecondOffset = kFirstOffset + kPointerSize;
  static const int kSize = kSecondOffset + kPointerSize;

  // Minimum length for a cons string.
  static const int kMinLength = 13;

  typedef FixedBodyDescriptor<kFirstOffset, kSecondOffset + kPointerSize, kSize>
          BodyDescriptor;

  DECLARE_VERIFIER(ConsString)

 private:
  DISALLOW_IMPLICIT_CONSTRUCTORS(ConsString);
};

// The ThinString class describes string objects that are just references
// to another string object. They are used for in-place internalization when
// the original string cannot actually be internalized in-place: in these
// cases, the original string is converted to a ThinString pointing at its
// internalized version (which is allocated as a new object).
// In terms of memory layout and most algorithms operating on strings,
// ThinStrings can be thought of as "one-part cons strings".
class ThinString : public String {
 public:
  // Actual string that this ThinString refers to.
  inline String* actual() const;
  inline void set_actual(String* s,
                         WriteBarrierMode mode = UPDATE_WRITE_BARRIER);

  V8_EXPORT_PRIVATE uint16_t ThinStringGet(int index);

  DECLARE_CAST(ThinString)
  DECLARE_VERIFIER(ThinString)

  // Layout description.
  static const int kActualOffset = String::kSize;
  static const int kSize = kActualOffset + kPointerSize;

  typedef FixedBodyDescriptor<kActualOffset, kSize, kSize> BodyDescriptor;

 private:
  DISALLOW_COPY_AND_ASSIGN(ThinString);
};

// The Sliced String class describes strings that are substrings of another
// sequential string.  The motivation is to save time and memory when creating
// a substring.  A Sliced String is described as a pointer to the parent,
// the offset from the start of the parent string and the length.  Using
// a Sliced String therefore requires unpacking of the parent string and
// adding the offset to the start address.  A substring of a Sliced String
// are not nested since the double indirection is simplified when creating
// such a substring.
// Currently missing features are:
//  - handling externalized parent strings
//  - external strings as parent
//  - truncating sliced string to enable otherwise unneeded parent to be GC'ed.
class SlicedString: public String {
 public:
  inline String* parent();
  inline void set_parent(String* parent,
                         WriteBarrierMode mode = UPDATE_WRITE_BARRIER);
  inline int offset() const;
  inline void set_offset(int offset);

  // Dispatched behavior.
  V8_EXPORT_PRIVATE uint16_t SlicedStringGet(int index);

  DECLARE_CAST(SlicedString)

  // Layout description.
  static const int kParentOffset = POINTER_SIZE_ALIGN(String::kSize);
  static const int kOffsetOffset = kParentOffset + kPointerSize;
  static const int kSize = kOffsetOffset + kPointerSize;

  // Minimum length for a sliced string.
  static const int kMinLength = 13;

  typedef FixedBodyDescriptor<kParentOffset,
                              kOffsetOffset + kPointerSize, kSize>
          BodyDescriptor;

  DECLARE_VERIFIER(SlicedString)

 private:
  DISALLOW_IMPLICIT_CONSTRUCTORS(SlicedString);
};


// The ExternalString class describes string values that are backed by
// a string resource that lies outside the V8 heap.  ExternalStrings
// consist of the length field common to all strings, a pointer to the
// external resource.  It is important to ensure (externally) that the
// resource is not deallocated while the ExternalString is live in the
// V8 heap.
//
// The API expects that all ExternalStrings are created through the
// API.  Therefore, ExternalStrings should not be used internally.
class ExternalString: public String {
 public:
  DECLARE_CAST(ExternalString)

  // Layout description.
  static const int kResourceOffset = POINTER_SIZE_ALIGN(String::kSize);
  static const int kShortSize = kResourceOffset + kPointerSize;
  static const int kResourceDataOffset = kResourceOffset + kPointerSize;
  static const int kSize = kResourceDataOffset + kPointerSize;

  // Return whether external string is short (data pointer is not cached).
  inline bool is_short();

  STATIC_ASSERT(kResourceOffset == Internals::kStringResourceOffset);

 private:
  DISALLOW_IMPLICIT_CONSTRUCTORS(ExternalString);
};


// The ExternalOneByteString class is an external string backed by an
// one-byte string.
class ExternalOneByteString : public ExternalString {
 public:
  static const bool kHasOneByteEncoding = true;

  typedef v8::String::ExternalOneByteStringResource Resource;

  // The underlying resource.
  inline const Resource* resource();
  inline void set_resource(const Resource* buffer);

  // Update the pointer cache to the external character array.
  // The cached pointer is always valid, as the external character array does =
  // not move during lifetime.  Deserialization is the only exception, after
  // which the pointer cache has to be refreshed.
  inline void update_data_cache();

  inline const uint8_t* GetChars();

  // Dispatched behavior.
  inline uint16_t ExternalOneByteStringGet(int index);

  DECLARE_CAST(ExternalOneByteString)

  class BodyDescriptor;

 private:
  DISALLOW_IMPLICIT_CONSTRUCTORS(ExternalOneByteString);
};


// The ExternalTwoByteString class is an external string backed by a UTF-16
// encoded string.
class ExternalTwoByteString: public ExternalString {
 public:
  static const bool kHasOneByteEncoding = false;

  typedef v8::String::ExternalStringResource Resource;

  // The underlying string resource.
  inline const Resource* resource();
  inline void set_resource(const Resource* buffer);

  // Update the pointer cache to the external character array.
  // The cached pointer is always valid, as the external character array does =
  // not move during lifetime.  Deserialization is the only exception, after
  // which the pointer cache has to be refreshed.
  inline void update_data_cache();

  inline const uint16_t* GetChars();

  // Dispatched behavior.
  inline uint16_t ExternalTwoByteStringGet(int index);

  // For regexp code.
  inline const uint16_t* ExternalTwoByteStringGetData(unsigned start);

  DECLARE_CAST(ExternalTwoByteString)

  class BodyDescriptor;

 private:
  DISALLOW_IMPLICIT_CONSTRUCTORS(ExternalTwoByteString);
};


// Utility superclass for stack-allocated objects that must be updated
// on gc.  It provides two ways for the gc to update instances, either
// iterating or updating after gc.
class Relocatable BASE_EMBEDDED {
 public:
  explicit inline Relocatable(Isolate* isolate);
  inline virtual ~Relocatable();
  virtual void IterateInstance(RootVisitor* v) {}
  virtual void PostGarbageCollection() { }

  static void PostGarbageCollectionProcessing(Isolate* isolate);
  static int ArchiveSpacePerThread();
  static char* ArchiveState(Isolate* isolate, char* to);
  static char* RestoreState(Isolate* isolate, char* from);
  static void Iterate(Isolate* isolate, RootVisitor* v);
  static void Iterate(RootVisitor* v, Relocatable* top);
  static char* Iterate(RootVisitor* v, char* t);

 private:
  Isolate* isolate_;
  Relocatable* prev_;
};


// A flat string reader provides random access to the contents of a
// string independent of the character width of the string.  The handle
// must be valid as long as the reader is being used.
class FlatStringReader : public Relocatable {
 public:
  FlatStringReader(Isolate* isolate, Handle<String> str);
  FlatStringReader(Isolate* isolate, Vector<const char> input);
  void PostGarbageCollection();
  inline uc32 Get(int index);
  template <typename Char>
  inline Char Get(int index);
  int length() { return length_; }
 private:
  String** str_;
  bool is_one_byte_;
  int length_;
  const void* start_;
};


// This maintains an off-stack representation of the stack frames required
// to traverse a ConsString, allowing an entirely iterative and restartable
// traversal of the entire string
class ConsStringIterator {
 public:
  inline ConsStringIterator() {}
  inline explicit ConsStringIterator(ConsString* cons_string, int offset = 0) {
    Reset(cons_string, offset);
  }
  inline void Reset(ConsString* cons_string, int offset = 0) {
    depth_ = 0;
    // Next will always return NULL.
    if (cons_string == NULL) return;
    Initialize(cons_string, offset);
  }
  // Returns NULL when complete.
  inline String* Next(int* offset_out) {
    *offset_out = 0;
    if (depth_ == 0) return NULL;
    return Continue(offset_out);
  }

 private:
  static const int kStackSize = 32;
  // Use a mask instead of doing modulo operations for stack wrapping.
  static const int kDepthMask = kStackSize-1;
  STATIC_ASSERT(IS_POWER_OF_TWO(kStackSize));
  static inline int OffsetForDepth(int depth);

  inline void PushLeft(ConsString* string);
  inline void PushRight(ConsString* string);
  inline void AdjustMaximumDepth();
  inline void Pop();
  inline bool StackBlown() { return maximum_depth_ - depth_ == kStackSize; }
  void Initialize(ConsString* cons_string, int offset);
  String* Continue(int* offset_out);
  String* NextLeaf(bool* blew_stack);
  String* Search(int* offset_out);

  // Stack must always contain only frames for which right traversal
  // has not yet been performed.
  ConsString* frames_[kStackSize];
  ConsString* root_;
  int depth_;
  int maximum_depth_;
  int consumed_;
  DISALLOW_COPY_AND_ASSIGN(ConsStringIterator);
};


class StringCharacterStream {
 public:
  inline StringCharacterStream(String* string,
                               int offset = 0);
  inline uint16_t GetNext();
  inline bool HasMore();
  inline void Reset(String* string, int offset = 0);
  inline void VisitOneByteString(const uint8_t* chars, int length);
  inline void VisitTwoByteString(const uint16_t* chars, int length);

 private:
  ConsStringIterator iter_;
  bool is_one_byte_;
  union {
    const uint8_t* buffer8_;
    const uint16_t* buffer16_;
  };
  const uint8_t* end_;
  DISALLOW_COPY_AND_ASSIGN(StringCharacterStream);
};


template <typename T>
class VectorIterator {
 public:
  VectorIterator(T* d, int l) : data_(Vector<const T>(d, l)), index_(0) { }
  explicit VectorIterator(Vector<const T> data) : data_(data), index_(0) { }
  T GetNext() { return data_[index_++]; }
  bool has_more() { return index_ < data_.length(); }
 private:
  Vector<const T> data_;
  int index_;
};


// The Oddball describes objects null, undefined, true, and false.
class Oddball: public HeapObject {
 public:
  // [to_number_raw]: Cached raw to_number computed at startup.
  inline double to_number_raw() const;
  inline void set_to_number_raw(double value);
  inline void set_to_number_raw_as_bits(uint64_t bits);

  // [to_string]: Cached to_string computed at startup.
  DECL_ACCESSORS(to_string, String)

  // [to_number]: Cached to_number computed at startup.
  DECL_ACCESSORS(to_number, Object)

  // [typeof]: Cached type_of computed at startup.
  DECL_ACCESSORS(type_of, String)

  inline byte kind() const;
  inline void set_kind(byte kind);

  // ES6 section 7.1.3 ToNumber for Boolean, Null, Undefined.
  MUST_USE_RESULT static inline Handle<Object> ToNumber(Handle<Oddball> input);

  DECLARE_CAST(Oddball)

  // Dispatched behavior.
  DECLARE_VERIFIER(Oddball)

  // Initialize the fields.
  static void Initialize(Isolate* isolate, Handle<Oddball> oddball,
                         const char* to_string, Handle<Object> to_number,
                         const char* type_of, byte kind);

  // Layout description.
  static const int kToNumberRawOffset = HeapObject::kHeaderSize;
  static const int kToStringOffset = kToNumberRawOffset + kDoubleSize;
  static const int kToNumberOffset = kToStringOffset + kPointerSize;
  static const int kTypeOfOffset = kToNumberOffset + kPointerSize;
  static const int kKindOffset = kTypeOfOffset + kPointerSize;
  static const int kSize = kKindOffset + kPointerSize;

  static const byte kFalse = 0;
  static const byte kTrue = 1;
  static const byte kNotBooleanMask = static_cast<byte>(~1);
  static const byte kTheHole = 2;
  static const byte kNull = 3;
  static const byte kArgumentsMarker = 4;
  static const byte kUndefined = 5;
  static const byte kUninitialized = 6;
  static const byte kOther = 7;
  static const byte kException = 8;
  static const byte kOptimizedOut = 9;
  static const byte kStaleRegister = 10;

  typedef FixedBodyDescriptor<kToStringOffset, kTypeOfOffset + kPointerSize,
                              kSize> BodyDescriptor;

  STATIC_ASSERT(kToNumberRawOffset == HeapNumber::kValueOffset);
  STATIC_ASSERT(kKindOffset == Internals::kOddballKindOffset);
  STATIC_ASSERT(kNull == Internals::kNullOddballKind);
  STATIC_ASSERT(kUndefined == Internals::kUndefinedOddballKind);

 private:
  DISALLOW_IMPLICIT_CONSTRUCTORS(Oddball);
};


class Cell: public HeapObject {
 public:
  // [value]: value of the cell.
  DECL_ACCESSORS(value, Object)

  DECLARE_CAST(Cell)

  static inline Cell* FromValueAddress(Address value) {
    Object* result = FromAddress(value - kValueOffset);
    return static_cast<Cell*>(result);
  }

  inline Address ValueAddress() {
    return address() + kValueOffset;
  }

  // Dispatched behavior.
  DECLARE_PRINTER(Cell)
  DECLARE_VERIFIER(Cell)

  // Layout description.
  static const int kValueOffset = HeapObject::kHeaderSize;
  static const int kSize = kValueOffset + kPointerSize;

  typedef FixedBodyDescriptor<kValueOffset,
                              kValueOffset + kPointerSize,
                              kSize> BodyDescriptor;

 private:
  DISALLOW_IMPLICIT_CONSTRUCTORS(Cell);
};


class PropertyCell : public HeapObject {
 public:
  // [property_details]: details of the global property.
  DECL_ACCESSORS(property_details_raw, Object)
  // [value]: value of the global property.
  DECL_ACCESSORS(value, Object)
  // [dependent_code]: dependent code that depends on the type of the global
  // property.
  DECL_ACCESSORS(dependent_code, DependentCode)

  inline PropertyDetails property_details();
  inline void set_property_details(PropertyDetails details);

  PropertyCellConstantType GetConstantType();

  // Computes the new type of the cell's contents for the given value, but
  // without actually modifying the details.
  static PropertyCellType UpdatedType(Handle<PropertyCell> cell,
                                      Handle<Object> value,
                                      PropertyDetails details);
  // Prepares property cell at given entry for receiving given value.
  // As a result the old cell could be invalidated and/or dependent code could
  // be deoptimized. Returns the prepared property cell.
  static Handle<PropertyCell> PrepareForValue(
      Handle<GlobalDictionary> dictionary, int entry, Handle<Object> value,
      PropertyDetails details);

  static Handle<PropertyCell> InvalidateEntry(
      Handle<GlobalDictionary> dictionary, int entry);

  static void SetValueWithInvalidation(Handle<PropertyCell> cell,
                                       Handle<Object> new_value);

  DECLARE_CAST(PropertyCell)

  // Dispatched behavior.
  DECLARE_PRINTER(PropertyCell)
  DECLARE_VERIFIER(PropertyCell)

  // Layout description.
  static const int kDetailsOffset = HeapObject::kHeaderSize;
  static const int kValueOffset = kDetailsOffset + kPointerSize;
  static const int kDependentCodeOffset = kValueOffset + kPointerSize;
  static const int kSize = kDependentCodeOffset + kPointerSize;

  typedef FixedBodyDescriptor<kValueOffset,
                              kSize,
                              kSize> BodyDescriptor;

 private:
  DISALLOW_IMPLICIT_CONSTRUCTORS(PropertyCell);
};


class WeakCell : public HeapObject {
 public:
  inline Object* value() const;

  // This should not be called by anyone except GC.
  inline void clear();

  // This should not be called by anyone except allocator.
  inline void initialize(HeapObject* value);

  inline bool cleared() const;

  DECL_ACCESSORS(next, Object)

  inline void clear_next(Object* the_hole_value);

  inline bool next_cleared();

  DECLARE_CAST(WeakCell)

  DECLARE_PRINTER(WeakCell)
  DECLARE_VERIFIER(WeakCell)

  // Layout description.
  static const int kValueOffset = HeapObject::kHeaderSize;
  static const int kNextOffset = kValueOffset + kPointerSize;
  static const int kSize = kNextOffset + kPointerSize;

  typedef FixedBodyDescriptor<kValueOffset, kSize, kSize> BodyDescriptor;

 private:
  DISALLOW_IMPLICIT_CONSTRUCTORS(WeakCell);
};


// The JSProxy describes EcmaScript Harmony proxies
class JSProxy: public JSReceiver {
 public:
  MUST_USE_RESULT static MaybeHandle<JSProxy> New(Isolate* isolate,
                                                  Handle<Object>,
                                                  Handle<Object>);

  // [handler]: The handler property.
  DECL_ACCESSORS(handler, Object)
  // [target]: The target property.
  DECL_ACCESSORS(target, JSReceiver)
  // [hash]: The hash code property (undefined if not initialized yet).
  DECL_ACCESSORS(hash, Object)

  static MaybeHandle<Context> GetFunctionRealm(Handle<JSProxy> proxy);

  DECLARE_CAST(JSProxy)

  INLINE(bool IsRevoked() const);
  static void Revoke(Handle<JSProxy> proxy);

  // ES6 9.5.1
  static MaybeHandle<Object> GetPrototype(Handle<JSProxy> receiver);

  // ES6 9.5.2
  MUST_USE_RESULT static Maybe<bool> SetPrototype(Handle<JSProxy> proxy,
                                                  Handle<Object> value,
                                                  bool from_javascript,
                                                  ShouldThrow should_throw);
  // ES6 9.5.3
  MUST_USE_RESULT static Maybe<bool> IsExtensible(Handle<JSProxy> proxy);

  // ES6 9.5.4 (when passed DONT_THROW)
  MUST_USE_RESULT static Maybe<bool> PreventExtensions(
      Handle<JSProxy> proxy, ShouldThrow should_throw);

  // ES6 9.5.5
  MUST_USE_RESULT static Maybe<bool> GetOwnPropertyDescriptor(
      Isolate* isolate, Handle<JSProxy> proxy, Handle<Name> name,
      PropertyDescriptor* desc);

  // ES6 9.5.6
  MUST_USE_RESULT static Maybe<bool> DefineOwnProperty(
      Isolate* isolate, Handle<JSProxy> object, Handle<Object> key,
      PropertyDescriptor* desc, ShouldThrow should_throw);

  // ES6 9.5.7
  MUST_USE_RESULT static Maybe<bool> HasProperty(Isolate* isolate,
                                                 Handle<JSProxy> proxy,
                                                 Handle<Name> name);

  // ES6 9.5.8
  MUST_USE_RESULT static MaybeHandle<Object> GetProperty(
      Isolate* isolate, Handle<JSProxy> proxy, Handle<Name> name,
      Handle<Object> receiver, bool* was_found);

  // ES6 9.5.9
  MUST_USE_RESULT static Maybe<bool> SetProperty(Handle<JSProxy> proxy,
                                                 Handle<Name> name,
                                                 Handle<Object> value,
                                                 Handle<Object> receiver,
                                                 LanguageMode language_mode);

  // ES6 9.5.10 (when passed SLOPPY)
  MUST_USE_RESULT static Maybe<bool> DeletePropertyOrElement(
      Handle<JSProxy> proxy, Handle<Name> name, LanguageMode language_mode);

  // ES6 9.5.12
  MUST_USE_RESULT static Maybe<bool> OwnPropertyKeys(
      Isolate* isolate, Handle<JSReceiver> receiver, Handle<JSProxy> proxy,
      PropertyFilter filter, KeyAccumulator* accumulator);

  MUST_USE_RESULT static Maybe<PropertyAttributes> GetPropertyAttributes(
      LookupIterator* it);

  // Dispatched behavior.
  DECLARE_PRINTER(JSProxy)
  DECLARE_VERIFIER(JSProxy)

  // Layout description.
  static const int kTargetOffset = JSReceiver::kHeaderSize;
  static const int kHandlerOffset = kTargetOffset + kPointerSize;
  static const int kHashOffset = kHandlerOffset + kPointerSize;
  static const int kSize = kHashOffset + kPointerSize;

  typedef FixedBodyDescriptor<JSReceiver::kPropertiesOffset, kSize, kSize>
      BodyDescriptor;

  static Object* GetIdentityHash(Handle<JSProxy> receiver);

  static Smi* GetOrCreateIdentityHash(Isolate* isolate, Handle<JSProxy> proxy);

  static Maybe<bool> SetPrivateProperty(Isolate* isolate, Handle<JSProxy> proxy,
                                        Handle<Symbol> private_name,
                                        PropertyDescriptor* desc,
                                        ShouldThrow should_throw);

 private:
  DISALLOW_IMPLICIT_CONSTRUCTORS(JSProxy);
};


class JSCollection : public JSObject {
 public:
  // [table]: the backing hash table
  DECL_ACCESSORS(table, Object)

  static const int kTableOffset = JSObject::kHeaderSize;
  static const int kSize = kTableOffset + kPointerSize;

 private:
  DISALLOW_IMPLICIT_CONSTRUCTORS(JSCollection);
};


// The JSSet describes EcmaScript Harmony sets
// TODO(marja): When moving JSSet out of objects.h, move JSSetIterator (from
// objects/hash-table.h) into the same file.
class JSSet : public JSCollection {
 public:
  DECLARE_CAST(JSSet)

  static void Initialize(Handle<JSSet> set, Isolate* isolate);
  static void Clear(Handle<JSSet> set);

  // Dispatched behavior.
  DECLARE_PRINTER(JSSet)
  DECLARE_VERIFIER(JSSet)

 private:
  DISALLOW_IMPLICIT_CONSTRUCTORS(JSSet);
};


// The JSMap describes EcmaScript Harmony maps
// TODO(marja): When moving JSMap out of objects.h, move JSMapIterator (from
// objects/hash-table.h) into the same file.
class JSMap : public JSCollection {
 public:
  DECLARE_CAST(JSMap)

  static void Initialize(Handle<JSMap> map, Isolate* isolate);
  static void Clear(Handle<JSMap> map);

  // Dispatched behavior.
  DECLARE_PRINTER(JSMap)
  DECLARE_VERIFIER(JSMap)

 private:
  DISALLOW_IMPLICIT_CONSTRUCTORS(JSMap);
};

class JSArrayIterator : public JSObject {
 public:
  DECLARE_PRINTER(JSArrayIterator)
  DECLARE_VERIFIER(JSArrayIterator)

  DECLARE_CAST(JSArrayIterator)

  // [object]: the [[IteratedObject]] inobject property.
  DECL_ACCESSORS(object, Object)

  // [index]: The [[ArrayIteratorNextIndex]] inobject property.
  DECL_ACCESSORS(index, Object)

  // [map]: The Map of the [[IteratedObject]] field at the time the iterator is
  // allocated.
  DECL_ACCESSORS(object_map, Object)

  // Return the ElementsKind that a JSArrayIterator's [[IteratedObject]] is
  // expected to have, based on its instance type.
  static ElementsKind ElementsKindForInstanceType(InstanceType instance_type);

  static const int kIteratedObjectOffset = JSObject::kHeaderSize;
  static const int kNextIndexOffset = kIteratedObjectOffset + kPointerSize;
  static const int kIteratedObjectMapOffset = kNextIndexOffset + kPointerSize;
  static const int kSize = kIteratedObjectMapOffset + kPointerSize;

 private:
  DISALLOW_IMPLICIT_CONSTRUCTORS(JSArrayIterator);
};

// The [Async-from-Sync Iterator] object
// (proposal-async-iteration/#sec-async-from-sync-iterator-objects)
// An object which wraps an ordinary Iterator and converts it to behave
// according to the Async Iterator protocol.
// (See https://tc39.github.io/proposal-async-iteration/#sec-iteration)
class JSAsyncFromSyncIterator : public JSObject {
 public:
  DECLARE_CAST(JSAsyncFromSyncIterator)
  DECLARE_PRINTER(JSAsyncFromSyncIterator)
  DECLARE_VERIFIER(JSAsyncFromSyncIterator)

  // Async-from-Sync Iterator instances are ordinary objects that inherit
  // properties from the %AsyncFromSyncIteratorPrototype% intrinsic object.
  // Async-from-Sync Iterator instances are initially created with the internal
  // slots listed in Table 4.
  // (proposal-async-iteration/#table-async-from-sync-iterator-internal-slots)
  DECL_ACCESSORS(sync_iterator, JSReceiver)

  // Offsets of object fields.
  static const int kSyncIteratorOffset = JSObject::kHeaderSize;
  static const int kSize = kSyncIteratorOffset + kPointerSize;

 private:
  DISALLOW_IMPLICIT_CONSTRUCTORS(JSAsyncFromSyncIterator);
};

class JSStringIterator : public JSObject {
 public:
  // Dispatched behavior.
  DECLARE_PRINTER(JSStringIterator)
  DECLARE_VERIFIER(JSStringIterator)

  DECLARE_CAST(JSStringIterator)

  // [string]: the [[IteratedString]] inobject property.
  DECL_ACCESSORS(string, String)

  // [index]: The [[StringIteratorNextIndex]] inobject property.
  inline int index() const;
  inline void set_index(int value);

  static const int kStringOffset = JSObject::kHeaderSize;
  static const int kNextIndexOffset = kStringOffset + kPointerSize;
  static const int kSize = kNextIndexOffset + kPointerSize;

 private:
  DISALLOW_IMPLICIT_CONSTRUCTORS(JSStringIterator);
};

// Base class for both JSWeakMap and JSWeakSet
class JSWeakCollection: public JSObject {
 public:
  DECLARE_CAST(JSWeakCollection)

  // [table]: the backing hash table mapping keys to values.
  DECL_ACCESSORS(table, Object)

  // [next]: linked list of encountered weak maps during GC.
  DECL_ACCESSORS(next, Object)

  static void Initialize(Handle<JSWeakCollection> collection, Isolate* isolate);
  static void Set(Handle<JSWeakCollection> collection, Handle<Object> key,
                  Handle<Object> value, int32_t hash);
  static bool Delete(Handle<JSWeakCollection> collection, Handle<Object> key,
                     int32_t hash);
  static Handle<JSArray> GetEntries(Handle<JSWeakCollection> holder,
                                    int max_entries);

  static const int kTableOffset = JSObject::kHeaderSize;
  static const int kNextOffset = kTableOffset + kPointerSize;
  static const int kSize = kNextOffset + kPointerSize;

  // Visiting policy defines whether the table and next collection fields
  // should be visited or not.
  enum BodyVisitingPolicy { kVisitStrong, kVisitWeak };

  // Iterates the function object according to the visiting policy.
  template <BodyVisitingPolicy>
  class BodyDescriptorImpl;

  // Visit the whole object.
  typedef BodyDescriptorImpl<kVisitStrong> BodyDescriptor;

  // Don't visit table and next collection fields.
  typedef BodyDescriptorImpl<kVisitWeak> BodyDescriptorWeak;

 private:
  DISALLOW_IMPLICIT_CONSTRUCTORS(JSWeakCollection);
};


// The JSWeakMap describes EcmaScript Harmony weak maps
class JSWeakMap: public JSWeakCollection {
 public:
  DECLARE_CAST(JSWeakMap)

  // Dispatched behavior.
  DECLARE_PRINTER(JSWeakMap)
  DECLARE_VERIFIER(JSWeakMap)

 private:
  DISALLOW_IMPLICIT_CONSTRUCTORS(JSWeakMap);
};


// The JSWeakSet describes EcmaScript Harmony weak sets
class JSWeakSet: public JSWeakCollection {
 public:
  DECLARE_CAST(JSWeakSet)

  // Dispatched behavior.
  DECLARE_PRINTER(JSWeakSet)
  DECLARE_VERIFIER(JSWeakSet)

 private:
  DISALLOW_IMPLICIT_CONSTRUCTORS(JSWeakSet);
};


// Whether a JSArrayBuffer is a SharedArrayBuffer or not.
enum class SharedFlag { kNotShared, kShared };


class JSArrayBuffer: public JSObject {
 public:
  // [backing_store]: backing memory for this array
  DECL_ACCESSORS(backing_store, void)

  // [byte_length]: length in bytes
  DECL_ACCESSORS(byte_length, Object)

  // [allocation_base]: the start of the memory allocation for this array,
  // normally equal to backing_store
  DECL_ACCESSORS(allocation_base, void)

  // [allocation_length]: the size of the memory allocation for this array,
  // normally equal to byte_length
  inline size_t allocation_length() const;
  inline void set_allocation_length(size_t value);

  inline uint32_t bit_field() const;
  inline void set_bit_field(uint32_t bits);

  // [is_external]: true indicates that the embedder is in charge of freeing the
  // backing_store, while is_external == false means that v8 will free the
  // memory block once all ArrayBuffers referencing it are collected by the GC.
  inline bool is_external();
  inline void set_is_external(bool value);

  inline bool is_neuterable();
  inline void set_is_neuterable(bool value);

  inline bool was_neutered();
  inline void set_was_neutered(bool value);

  inline bool is_shared();
  inline void set_is_shared(bool value);

  inline bool has_guard_region() const;
  inline void set_has_guard_region(bool value);

  // TODO(gdeepti): This flag is introduced to disable asm.js optimizations in
  // js-typer-lowering.cc, remove when the asm.js case is fixed.
  inline bool is_wasm_buffer();
  inline void set_is_wasm_buffer(bool value);

  DECLARE_CAST(JSArrayBuffer)

  void Neuter();

  inline ArrayBuffer::Allocator::AllocationMode allocation_mode() const;

  void FreeBackingStore();

  V8_EXPORT_PRIVATE static void Setup(
      Handle<JSArrayBuffer> array_buffer, Isolate* isolate, bool is_external,
      void* data, size_t allocated_length,
      SharedFlag shared = SharedFlag::kNotShared);

  V8_EXPORT_PRIVATE static void Setup(
      Handle<JSArrayBuffer> array_buffer, Isolate* isolate, bool is_external,
      void* allocation_base, size_t allocation_length, void* data,
      size_t byte_length, SharedFlag shared = SharedFlag::kNotShared);

  // Returns false if array buffer contents could not be allocated.
  // In this case, |array_buffer| will not be set up.
  static bool SetupAllocatingData(
      Handle<JSArrayBuffer> array_buffer, Isolate* isolate,
      size_t allocated_length, bool initialize = true,
      SharedFlag shared = SharedFlag::kNotShared) WARN_UNUSED_RESULT;

  // Dispatched behavior.
  DECLARE_PRINTER(JSArrayBuffer)
  DECLARE_VERIFIER(JSArrayBuffer)

  static const int kByteLengthOffset = JSObject::kHeaderSize;
  // The rest of the fields are not JSObjects, so they are not iterated over in
  // objects-body-descriptors-inl.h.
  static const int kBackingStoreOffset = kByteLengthOffset + kPointerSize;
  static const int kAllocationBaseOffset = kBackingStoreOffset + kPointerSize;
  static const int kAllocationLengthOffset =
      kAllocationBaseOffset + kPointerSize;
  static const int kBitFieldSlot = kAllocationLengthOffset + kSizetSize;
#if V8_TARGET_LITTLE_ENDIAN || !V8_HOST_ARCH_64_BIT
  static const int kBitFieldOffset = kBitFieldSlot;
#else
  static const int kBitFieldOffset = kBitFieldSlot + kIntSize;
#endif
  static const int kSize = kBitFieldSlot + kPointerSize;

  static const int kSizeWithEmbedderFields =
      kSize + v8::ArrayBuffer::kEmbedderFieldCount * kPointerSize;

  // Iterates all fields in the object including internal ones except
  // kBackingStoreOffset and kBitFieldSlot.
  class BodyDescriptor;

  class IsExternal : public BitField<bool, 1, 1> {};
  class IsNeuterable : public BitField<bool, 2, 1> {};
  class WasNeutered : public BitField<bool, 3, 1> {};
  class IsShared : public BitField<bool, 4, 1> {};
  class HasGuardRegion : public BitField<bool, 5, 1> {};
  class IsWasmBuffer : public BitField<bool, 6, 1> {};

 private:
  DISALLOW_IMPLICIT_CONSTRUCTORS(JSArrayBuffer);
};


class JSArrayBufferView: public JSObject {
 public:
  // [buffer]: ArrayBuffer that this typed array views.
  DECL_ACCESSORS(buffer, Object)

  // [byte_offset]: offset of typed array in bytes.
  DECL_ACCESSORS(byte_offset, Object)

  // [byte_length]: length of typed array in bytes.
  DECL_ACCESSORS(byte_length, Object)

  DECLARE_CAST(JSArrayBufferView)

  DECLARE_VERIFIER(JSArrayBufferView)

  inline bool WasNeutered() const;

  static const int kBufferOffset = JSObject::kHeaderSize;
  static const int kByteOffsetOffset = kBufferOffset + kPointerSize;
  static const int kByteLengthOffset = kByteOffsetOffset + kPointerSize;
  static const int kViewSize = kByteLengthOffset + kPointerSize;

 private:
#ifdef VERIFY_HEAP
  DECL_ACCESSORS(raw_byte_offset, Object)
  DECL_ACCESSORS(raw_byte_length, Object)
#endif

  DISALLOW_IMPLICIT_CONSTRUCTORS(JSArrayBufferView);
};


class JSTypedArray: public JSArrayBufferView {
 public:
  // [length]: length of typed array in elements.
  DECL_ACCESSORS(length, Object)
  inline uint32_t length_value() const;

  // ES6 9.4.5.3
  MUST_USE_RESULT static Maybe<bool> DefineOwnProperty(
      Isolate* isolate, Handle<JSTypedArray> o, Handle<Object> key,
      PropertyDescriptor* desc, ShouldThrow should_throw);

  DECLARE_CAST(JSTypedArray)

  ExternalArrayType type();
  V8_EXPORT_PRIVATE size_t element_size();

  Handle<JSArrayBuffer> GetBuffer();

  static inline MaybeHandle<JSTypedArray> Validate(Isolate* isolate,
                                                   Handle<Object> receiver,
                                                   const char* method_name);
  // ES7 section 22.2.4.6 Create ( constructor, argumentList )
  static MaybeHandle<JSTypedArray> Create(Isolate* isolate,
                                          Handle<Object> default_ctor, int argc,
                                          Handle<Object>* argv,
                                          const char* method_name);
  // ES7 section 22.2.4.7 TypedArraySpeciesCreate ( exemplar, argumentList )
  static MaybeHandle<JSTypedArray> SpeciesCreate(Isolate* isolate,
                                                 Handle<JSTypedArray> exemplar,
                                                 int argc, Handle<Object>* argv,
                                                 const char* method_name);

  // Dispatched behavior.
  DECLARE_PRINTER(JSTypedArray)
  DECLARE_VERIFIER(JSTypedArray)

  static const int kLengthOffset = kViewSize + kPointerSize;
  static const int kSize = kLengthOffset + kPointerSize;

  static const int kSizeWithEmbedderFields =
      kSize + v8::ArrayBufferView::kEmbedderFieldCount * kPointerSize;

 private:
  static Handle<JSArrayBuffer> MaterializeArrayBuffer(
      Handle<JSTypedArray> typed_array);
#ifdef VERIFY_HEAP
  DECL_ACCESSORS(raw_length, Object)
#endif

  DISALLOW_IMPLICIT_CONSTRUCTORS(JSTypedArray);
};


class JSDataView: public JSArrayBufferView {
 public:
  DECLARE_CAST(JSDataView)

  // Dispatched behavior.
  DECLARE_PRINTER(JSDataView)
  DECLARE_VERIFIER(JSDataView)

  static const int kSize = kViewSize;

  static const int kSizeWithEmbedderFields =
      kSize + v8::ArrayBufferView::kEmbedderFieldCount * kPointerSize;

 private:
  DISALLOW_IMPLICIT_CONSTRUCTORS(JSDataView);
};


// Foreign describes objects pointing from JavaScript to C structures.
class Foreign: public HeapObject {
 public:
  // [address]: field containing the address.
  inline Address foreign_address();
  inline void set_foreign_address(Address value);

  DECLARE_CAST(Foreign)

  // Dispatched behavior.
  DECLARE_PRINTER(Foreign)
  DECLARE_VERIFIER(Foreign)

  // Layout description.

  static const int kForeignAddressOffset = HeapObject::kHeaderSize;
  static const int kSize = kForeignAddressOffset + kPointerSize;

  STATIC_ASSERT(kForeignAddressOffset == Internals::kForeignAddressOffset);

  class BodyDescriptor;

 private:
  DISALLOW_IMPLICIT_CONSTRUCTORS(Foreign);
};


// The JSArray describes JavaScript Arrays
//  Such an array can be in one of two modes:
//    - fast, backing storage is a FixedArray and length <= elements.length();
//       Please note: push and pop can be used to grow and shrink the array.
//    - slow, backing storage is a HashTable with numbers as keys.
class JSArray: public JSObject {
 public:
  // [length]: The length property.
  DECL_ACCESSORS(length, Object)

  // Overload the length setter to skip write barrier when the length
  // is set to a smi. This matches the set function on FixedArray.
  inline void set_length(Smi* length);

  static bool HasReadOnlyLength(Handle<JSArray> array);
  static bool WouldChangeReadOnlyLength(Handle<JSArray> array, uint32_t index);

  // Initialize the array with the given capacity. The function may
  // fail due to out-of-memory situations, but only if the requested
  // capacity is non-zero.
  static void Initialize(Handle<JSArray> array, int capacity, int length = 0);

  // If the JSArray has fast elements, and new_length would result in
  // normalization, returns true.
  bool SetLengthWouldNormalize(uint32_t new_length);
  static inline bool SetLengthWouldNormalize(Heap* heap, uint32_t new_length);

  // Initializes the array to a certain length.
  inline bool AllowsSetLength();

  static void SetLength(Handle<JSArray> array, uint32_t length);

  // Set the content of the array to the content of storage.
  static inline void SetContent(Handle<JSArray> array,
                                Handle<FixedArrayBase> storage);

  // ES6 9.4.2.1
  MUST_USE_RESULT static Maybe<bool> DefineOwnProperty(
      Isolate* isolate, Handle<JSArray> o, Handle<Object> name,
      PropertyDescriptor* desc, ShouldThrow should_throw);

  static bool AnythingToArrayLength(Isolate* isolate,
                                    Handle<Object> length_object,
                                    uint32_t* output);
  MUST_USE_RESULT static Maybe<bool> ArraySetLength(Isolate* isolate,
                                                    Handle<JSArray> a,
                                                    PropertyDescriptor* desc,
                                                    ShouldThrow should_throw);

  // Checks whether the Array has the current realm's Array.prototype as its
  // prototype. This function is best-effort and only gives a conservative
  // approximation, erring on the side of false, in particular with respect
  // to Proxies and objects with a hidden prototype.
  inline bool HasArrayPrototype(Isolate* isolate);

  DECLARE_CAST(JSArray)

  // Dispatched behavior.
  DECLARE_PRINTER(JSArray)
  DECLARE_VERIFIER(JSArray)

  // Number of element slots to pre-allocate for an empty array.
  static const int kPreallocatedArrayElements = 4;

  // Layout description.
  static const int kLengthOffset = JSObject::kHeaderSize;
  static const int kSize = kLengthOffset + kPointerSize;

  // Max. number of elements being copied in Array builtins.
  static const int kMaxCopyElements = 100;

  static const int kInitialMaxFastElementArray =
      (kMaxRegularHeapObjectSize - FixedArray::kHeaderSize - kSize -
       AllocationMemento::kSize) /
      kPointerSize;

 private:
  DISALLOW_IMPLICIT_CONSTRUCTORS(JSArray);
};


Handle<Object> CacheInitialJSArrayMaps(Handle<Context> native_context,
                                       Handle<Map> initial_map);


// JSRegExpResult is just a JSArray with a specific initial map.
// This initial map adds in-object properties for "index" and "input"
// properties, as assigned by RegExp.prototype.exec, which allows
// faster creation of RegExp exec results.
// This class just holds constants used when creating the result.
// After creation the result must be treated as a JSArray in all regards.
class JSRegExpResult: public JSArray {
 public:
  // Offsets of object fields.
  static const int kIndexOffset = JSArray::kSize;
  static const int kInputOffset = kIndexOffset + kPointerSize;
  static const int kSize = kInputOffset + kPointerSize;
  // Indices of in-object properties.
  static const int kIndexIndex = 0;
  static const int kInputIndex = 1;
 private:
  DISALLOW_IMPLICIT_CONSTRUCTORS(JSRegExpResult);
};


// An accessor must have a getter, but can have no setter.
//
// When setting a property, V8 searches accessors in prototypes.
// If an accessor was found and it does not have a setter,
// the request is ignored.
//
// If the accessor in the prototype has the READ_ONLY property attribute, then
// a new value is added to the derived object when the property is set.
// This shadows the accessor in the prototype.
class AccessorInfo: public Struct {
 public:
  DECL_ACCESSORS(name, Object)
  DECL_INT_ACCESSORS(flag)
  DECL_ACCESSORS(expected_receiver_type, Object)
  // This directly points at a foreign C function to be used from the runtime.
  DECL_ACCESSORS(getter, Object)
  DECL_ACCESSORS(setter, Object)
  // This either points at the same as above, or a trampoline in case we are
  // running with the simulator. Use these entries from generated code.
  DECL_ACCESSORS(js_getter, Object)
  DECL_ACCESSORS(data, Object)

  static Address redirect(Isolate* isolate, Address address,
                          AccessorComponent component);
  Address redirected_getter() const;

  // Dispatched behavior.
  DECLARE_PRINTER(AccessorInfo)

  inline bool all_can_read();
  inline void set_all_can_read(bool value);

  inline bool all_can_write();
  inline void set_all_can_write(bool value);

  inline bool is_special_data_property();
  inline void set_is_special_data_property(bool value);

  inline bool replace_on_access();
  inline void set_replace_on_access(bool value);

  inline bool is_sloppy();
  inline void set_is_sloppy(bool value);

  inline PropertyAttributes property_attributes();
  inline void set_property_attributes(PropertyAttributes attributes);

  // Checks whether the given receiver is compatible with this accessor.
  static bool IsCompatibleReceiverMap(Isolate* isolate,
                                      Handle<AccessorInfo> info,
                                      Handle<Map> map);
  inline bool IsCompatibleReceiver(Object* receiver);

  DECLARE_CAST(AccessorInfo)

  // Dispatched behavior.
  DECLARE_VERIFIER(AccessorInfo)

  // Append all descriptors to the array that are not already there.
  // Return number added.
  static int AppendUnique(Handle<Object> descriptors,
                          Handle<FixedArray> array,
                          int valid_descriptors);

  static const int kNameOffset = HeapObject::kHeaderSize;
  static const int kFlagOffset = kNameOffset + kPointerSize;
  static const int kExpectedReceiverTypeOffset = kFlagOffset + kPointerSize;
  static const int kSetterOffset = kExpectedReceiverTypeOffset + kPointerSize;
  static const int kGetterOffset = kSetterOffset + kPointerSize;
  static const int kJsGetterOffset = kGetterOffset + kPointerSize;
  static const int kDataOffset = kJsGetterOffset + kPointerSize;
  static const int kSize = kDataOffset + kPointerSize;


 private:
  inline bool HasExpectedReceiverType();

  // Bit positions in flag.
  static const int kAllCanReadBit = 0;
  static const int kAllCanWriteBit = 1;
  static const int kSpecialDataProperty = 2;
  static const int kIsSloppy = 3;
  static const int kReplaceOnAccess = 4;
  class AttributesField : public BitField<PropertyAttributes, 5, 3> {};

  DISALLOW_IMPLICIT_CONSTRUCTORS(AccessorInfo);
};


// Support for JavaScript accessors: A pair of a getter and a setter. Each
// accessor can either be
//   * a pointer to a JavaScript function or proxy: a real accessor
//   * undefined: considered an accessor by the spec, too, strangely enough
//   * the hole: an accessor which has not been set
//   * a pointer to a map: a transition used to ensure map sharing
class AccessorPair: public Struct {
 public:
  DECL_ACCESSORS(getter, Object)
  DECL_ACCESSORS(setter, Object)

  DECLARE_CAST(AccessorPair)

  static Handle<AccessorPair> Copy(Handle<AccessorPair> pair);

  inline Object* get(AccessorComponent component);
  inline void set(AccessorComponent component, Object* value);

  // Note: Returns undefined instead in case of a hole.
  static Handle<Object> GetComponent(Handle<AccessorPair> accessor_pair,
                                     AccessorComponent component);

  // Set both components, skipping arguments which are a JavaScript null.
  inline void SetComponents(Object* getter, Object* setter);

  inline bool Equals(AccessorPair* pair);
  inline bool Equals(Object* getter_value, Object* setter_value);

  inline bool ContainsAccessor();

  // Dispatched behavior.
  DECLARE_PRINTER(AccessorPair)
  DECLARE_VERIFIER(AccessorPair)

  static const int kGetterOffset = HeapObject::kHeaderSize;
  static const int kSetterOffset = kGetterOffset + kPointerSize;
  static const int kSize = kSetterOffset + kPointerSize;

 private:
  // Strangely enough, in addition to functions and harmony proxies, the spec
  // requires us to consider undefined as a kind of accessor, too:
  //    var obj = {};
  //    Object.defineProperty(obj, "foo", {get: undefined});
  //    assertTrue("foo" in obj);
  inline bool IsJSAccessor(Object* obj);

  DISALLOW_IMPLICIT_CONSTRUCTORS(AccessorPair);
};


class AccessCheckInfo: public Struct {
 public:
  DECL_ACCESSORS(callback, Object)
  DECL_ACCESSORS(named_interceptor, Object)
  DECL_ACCESSORS(indexed_interceptor, Object)
  DECL_ACCESSORS(data, Object)

  DECLARE_CAST(AccessCheckInfo)

  // Dispatched behavior.
  DECLARE_PRINTER(AccessCheckInfo)
  DECLARE_VERIFIER(AccessCheckInfo)

  static AccessCheckInfo* Get(Isolate* isolate, Handle<JSObject> receiver);

  static const int kCallbackOffset = HeapObject::kHeaderSize;
  static const int kNamedInterceptorOffset = kCallbackOffset + kPointerSize;
  static const int kIndexedInterceptorOffset =
      kNamedInterceptorOffset + kPointerSize;
  static const int kDataOffset = kIndexedInterceptorOffset + kPointerSize;
  static const int kSize = kDataOffset + kPointerSize;

 private:
  DISALLOW_IMPLICIT_CONSTRUCTORS(AccessCheckInfo);
};


class InterceptorInfo: public Struct {
 public:
  DECL_ACCESSORS(getter, Object)
  DECL_ACCESSORS(setter, Object)
  DECL_ACCESSORS(query, Object)
  DECL_ACCESSORS(descriptor, Object)
  DECL_ACCESSORS(deleter, Object)
  DECL_ACCESSORS(enumerator, Object)
  DECL_ACCESSORS(definer, Object)
  DECL_ACCESSORS(data, Object)
  DECL_BOOLEAN_ACCESSORS(can_intercept_symbols)
  DECL_BOOLEAN_ACCESSORS(all_can_read)
  DECL_BOOLEAN_ACCESSORS(non_masking)

  inline int flags() const;
  inline void set_flags(int flags);

  DECLARE_CAST(InterceptorInfo)

  // Dispatched behavior.
  DECLARE_PRINTER(InterceptorInfo)
  DECLARE_VERIFIER(InterceptorInfo)

  static const int kGetterOffset = HeapObject::kHeaderSize;
  static const int kSetterOffset = kGetterOffset + kPointerSize;
  static const int kQueryOffset = kSetterOffset + kPointerSize;
  static const int kDescriptorOffset = kQueryOffset + kPointerSize;
  static const int kDeleterOffset = kDescriptorOffset + kPointerSize;
  static const int kEnumeratorOffset = kDeleterOffset + kPointerSize;
  static const int kDefinerOffset = kEnumeratorOffset + kPointerSize;
  static const int kDataOffset = kDefinerOffset + kPointerSize;
  static const int kFlagsOffset = kDataOffset + kPointerSize;
  static const int kSize = kFlagsOffset + kPointerSize;

  static const int kCanInterceptSymbolsBit = 0;
  static const int kAllCanReadBit = 1;
  static const int kNonMasking = 2;

 private:
  DISALLOW_IMPLICIT_CONSTRUCTORS(InterceptorInfo);
};

class CallHandlerInfo : public Tuple2 {
 public:
  DECL_ACCESSORS(callback, Object)
  DECL_ACCESSORS(data, Object)

  DECLARE_CAST(CallHandlerInfo)

  static const int kCallbackOffset = kValue1Offset;
  static const int kDataOffset = kValue2Offset;

 private:
  DISALLOW_IMPLICIT_CONSTRUCTORS(CallHandlerInfo);
};


class TemplateInfo: public Struct {
 public:
  DECL_ACCESSORS(tag, Object)
  DECL_ACCESSORS(serial_number, Object)
  DECL_INT_ACCESSORS(number_of_properties)
  DECL_ACCESSORS(property_list, Object)
  DECL_ACCESSORS(property_accessors, Object)

  DECLARE_VERIFIER(TemplateInfo)

  DECLARE_CAST(TemplateInfo)

  static const int kTagOffset = HeapObject::kHeaderSize;
  static const int kSerialNumberOffset = kTagOffset + kPointerSize;
  static const int kNumberOfProperties = kSerialNumberOffset + kPointerSize;
  static const int kPropertyListOffset = kNumberOfProperties + kPointerSize;
  static const int kPropertyAccessorsOffset =
      kPropertyListOffset + kPointerSize;
  static const int kHeaderSize = kPropertyAccessorsOffset + kPointerSize;

  static const int kFastTemplateInstantiationsCacheSize = 1 * KB;

  // While we could grow the slow cache until we run out of memory, we put
  // a limit on it anyway to not crash for embedders that re-create templates
  // instead of caching them.
  static const int kSlowTemplateInstantiationsCacheSize = 1 * MB;

 private:
  DISALLOW_IMPLICIT_CONSTRUCTORS(TemplateInfo);
};


class FunctionTemplateInfo: public TemplateInfo {
 public:
  DECL_ACCESSORS(call_code, Object)
  DECL_ACCESSORS(prototype_template, Object)
  DECL_ACCESSORS(prototype_provider_template, Object)
  DECL_ACCESSORS(parent_template, Object)
  DECL_ACCESSORS(named_property_handler, Object)
  DECL_ACCESSORS(indexed_property_handler, Object)
  DECL_ACCESSORS(instance_template, Object)
  DECL_ACCESSORS(class_name, Object)
  DECL_ACCESSORS(signature, Object)
  DECL_ACCESSORS(instance_call_handler, Object)
  DECL_ACCESSORS(access_check_info, Object)
  DECL_ACCESSORS(shared_function_info, Object)
  DECL_ACCESSORS(js_function, Object)
  DECL_INT_ACCESSORS(flag)

  inline int length() const;
  inline void set_length(int value);

  // Following properties use flag bits.
  DECL_BOOLEAN_ACCESSORS(hidden_prototype)
  DECL_BOOLEAN_ACCESSORS(undetectable)
  // If the bit is set, object instances created by this function
  // requires access check.
  DECL_BOOLEAN_ACCESSORS(needs_access_check)
  DECL_BOOLEAN_ACCESSORS(read_only_prototype)
  DECL_BOOLEAN_ACCESSORS(remove_prototype)
  DECL_BOOLEAN_ACCESSORS(do_not_cache)
  DECL_BOOLEAN_ACCESSORS(accept_any_receiver)

  DECL_ACCESSORS(cached_property_name, Object)

  DECLARE_CAST(FunctionTemplateInfo)

  // Dispatched behavior.
  DECLARE_PRINTER(FunctionTemplateInfo)
  DECLARE_VERIFIER(FunctionTemplateInfo)

  static const int kInvalidSerialNumber = 0;

  static const int kCallCodeOffset = TemplateInfo::kHeaderSize;
  static const int kPrototypeTemplateOffset =
      kCallCodeOffset + kPointerSize;
  static const int kPrototypeProviderTemplateOffset =
      kPrototypeTemplateOffset + kPointerSize;
  static const int kParentTemplateOffset =
      kPrototypeProviderTemplateOffset + kPointerSize;
  static const int kNamedPropertyHandlerOffset =
      kParentTemplateOffset + kPointerSize;
  static const int kIndexedPropertyHandlerOffset =
      kNamedPropertyHandlerOffset + kPointerSize;
  static const int kInstanceTemplateOffset =
      kIndexedPropertyHandlerOffset + kPointerSize;
  static const int kClassNameOffset = kInstanceTemplateOffset + kPointerSize;
  static const int kSignatureOffset = kClassNameOffset + kPointerSize;
  static const int kInstanceCallHandlerOffset = kSignatureOffset + kPointerSize;
  static const int kAccessCheckInfoOffset =
      kInstanceCallHandlerOffset + kPointerSize;
  static const int kSharedFunctionInfoOffset =
      kAccessCheckInfoOffset + kPointerSize;
  static const int kFlagOffset = kSharedFunctionInfoOffset + kPointerSize;
  static const int kLengthOffset = kFlagOffset + kPointerSize;
  static const int kCachedPropertyNameOffset = kLengthOffset + kPointerSize;
  static const int kSize = kCachedPropertyNameOffset + kPointerSize;

  static Handle<SharedFunctionInfo> GetOrCreateSharedFunctionInfo(
      Isolate* isolate, Handle<FunctionTemplateInfo> info);
  // Returns parent function template or null.
  inline FunctionTemplateInfo* GetParent(Isolate* isolate);
  // Returns true if |object| is an instance of this function template.
  inline bool IsTemplateFor(JSObject* object);
  bool IsTemplateFor(Map* map);
  inline bool instantiated();

  // Helper function for cached accessors.
  static MaybeHandle<Name> TryGetCachedPropertyName(Isolate* isolate,
                                                    Handle<Object> getter);

 private:
  // Bit position in the flag, from least significant bit position.
  static const int kHiddenPrototypeBit   = 0;
  static const int kUndetectableBit      = 1;
  static const int kNeedsAccessCheckBit  = 2;
  static const int kReadOnlyPrototypeBit = 3;
  static const int kRemovePrototypeBit   = 4;
  static const int kDoNotCacheBit        = 5;
  static const int kAcceptAnyReceiver = 6;

  DISALLOW_IMPLICIT_CONSTRUCTORS(FunctionTemplateInfo);
};


class ObjectTemplateInfo: public TemplateInfo {
 public:
  DECL_ACCESSORS(constructor, Object)
  DECL_ACCESSORS(data, Object)
  DECL_INT_ACCESSORS(embedder_field_count)
  DECL_BOOLEAN_ACCESSORS(immutable_proto)

  DECLARE_CAST(ObjectTemplateInfo)

  // Dispatched behavior.
  DECLARE_PRINTER(ObjectTemplateInfo)
  DECLARE_VERIFIER(ObjectTemplateInfo)

  static const int kConstructorOffset = TemplateInfo::kHeaderSize;
  // LSB is for immutable_proto, higher bits for embedder_field_count
  static const int kDataOffset = kConstructorOffset + kPointerSize;
  static const int kSize = kDataOffset + kPointerSize;

  // Starting from given object template's constructor walk up the inheritance
  // chain till a function template that has an instance template is found.
  inline ObjectTemplateInfo* GetParent(Isolate* isolate);

 private:
  class IsImmutablePrototype : public BitField<bool, 0, 1> {};
  class EmbedderFieldCount
      : public BitField<int, IsImmutablePrototype::kNext, 29> {};
};

class StackFrameInfo : public Struct {
 public:
  DECL_INT_ACCESSORS(line_number)
  DECL_INT_ACCESSORS(column_number)
  DECL_INT_ACCESSORS(script_id)
  DECL_ACCESSORS(script_name, Object)
  DECL_ACCESSORS(script_name_or_source_url, Object)
  DECL_ACCESSORS(function_name, Object)
  DECL_BOOLEAN_ACCESSORS(is_eval)
  DECL_BOOLEAN_ACCESSORS(is_constructor)
  DECL_BOOLEAN_ACCESSORS(is_wasm)
  DECL_INT_ACCESSORS(flag)
  DECL_INT_ACCESSORS(id)

  DECLARE_CAST(StackFrameInfo)

  // Dispatched behavior.
  DECLARE_PRINTER(StackFrameInfo)
  DECLARE_VERIFIER(StackFrameInfo)

  static const int kLineNumberIndex = Struct::kHeaderSize;
  static const int kColumnNumberIndex = kLineNumberIndex + kPointerSize;
  static const int kScriptIdIndex = kColumnNumberIndex + kPointerSize;
  static const int kScriptNameIndex = kScriptIdIndex + kPointerSize;
  static const int kScriptNameOrSourceUrlIndex =
      kScriptNameIndex + kPointerSize;
  static const int kFunctionNameIndex =
      kScriptNameOrSourceUrlIndex + kPointerSize;
  static const int kFlagIndex = kFunctionNameIndex + kPointerSize;
  static const int kIdIndex = kFlagIndex + kPointerSize;
  static const int kSize = kIdIndex + kPointerSize;

 private:
  // Bit position in the flag, from least significant bit position.
  static const int kIsEvalBit = 0;
  static const int kIsConstructorBit = 1;
  static const int kIsWasmBit = 2;

  DISALLOW_IMPLICIT_CONSTRUCTORS(StackFrameInfo);
};

class SourcePositionTableWithFrameCache : public Tuple2 {
 public:
  DECL_ACCESSORS(source_position_table, ByteArray)
  DECL_ACCESSORS(stack_frame_cache, UnseededNumberDictionary)

  DECLARE_CAST(SourcePositionTableWithFrameCache)

  static const int kSourcePositionTableIndex = Struct::kHeaderSize;
  static const int kStackFrameCacheIndex =
      kSourcePositionTableIndex + kPointerSize;
  static const int kSize = kStackFrameCacheIndex + kPointerSize;

 private:
  DISALLOW_IMPLICIT_CONSTRUCTORS(SourcePositionTableWithFrameCache);
};

// Abstract base class for visiting, and optionally modifying, the
// pointers contained in Objects. Used in GC and serialization/deserialization.
// TODO(ulan): move to src/visitors.h
class ObjectVisitor BASE_EMBEDDED {
 public:
  virtual ~ObjectVisitor() {}

  // Visits a contiguous arrays of pointers in the half-open range
  // [start, end). Any or all of the values may be modified on return.
  virtual void VisitPointers(HeapObject* host, Object** start,
                             Object** end) = 0;

  // Handy shorthand for visiting a single pointer.
  virtual void VisitPointer(HeapObject* host, Object** p) {
    VisitPointers(host, p, p + 1);
  }

  // Visit weak next_code_link in Code object.
  virtual void VisitNextCodeLink(Code* host, Object** p) {
    VisitPointers(host, p, p + 1);
  }

  // To allow lazy clearing of inline caches the visitor has
  // a rich interface for iterating over Code objects..

  // Visits a code target in the instruction stream.
  virtual void VisitCodeTarget(Code* host, RelocInfo* rinfo);

  // Visits a code entry in a JS function.
  virtual void VisitCodeEntry(JSFunction* host, Address entry_address);

  // Visits a global property cell reference in the instruction stream.
  virtual void VisitCellPointer(Code* host, RelocInfo* rinfo);

  // Visits a runtime entry in the instruction stream.
  virtual void VisitRuntimeEntry(Code* host, RelocInfo* rinfo) {}

  // Visits a debug call target in the instruction stream.
  virtual void VisitDebugTarget(Code* host, RelocInfo* rinfo);

  // Visits the byte sequence in a function's prologue that contains information
  // about the code's age.
  virtual void VisitCodeAgeSequence(Code* host, RelocInfo* rinfo);

  // Visit pointer embedded into a code object.
  virtual void VisitEmbeddedPointer(Code* host, RelocInfo* rinfo);

  // Visits an external reference embedded into a code object.
  virtual void VisitExternalReference(Code* host, RelocInfo* rinfo) {}

  // Visits an external reference.
  virtual void VisitExternalReference(Foreign* host, Address* p) {}

  // Visits an (encoded) internal reference.
  virtual void VisitInternalReference(Code* host, RelocInfo* rinfo) {}
};


// BooleanBit is a helper class for setting and getting a bit in an integer.
class BooleanBit : public AllStatic {
 public:
  static inline bool get(int value, int bit_position) {
    return (value & (1 << bit_position)) != 0;
  }

  static inline int set(int value, int bit_position, bool v) {
    if (v) {
      value |= (1 << bit_position);
    } else {
      value &= ~(1 << bit_position);
    }
    return value;
  }
};


}  // NOLINT, false-positive due to second-order macros.
}  // NOLINT, false-positive due to second-order macros.

#include "src/objects/object-macros-undef.h"

#endif  // V8_OBJECTS_H_<|MERGE_RESOLUTION|>--- conflicted
+++ resolved
@@ -4830,729 +4830,6 @@
   kStringIteratorNext,
 };
 
-<<<<<<< HEAD
-// Result of searching in an optimized code map of a SharedFunctionInfo. Note
-// that both {code} and {vector} can be NULL to pass search result status.
-struct CodeAndVector {
-  Code* code;                  // Cached optimized code.
-  FeedbackVector* vector;      // Cached feedback vector.
-};
-
-// SharedFunctionInfo describes the JSFunction information that can be
-// shared by multiple instances of the function.
-class SharedFunctionInfo: public HeapObject {
- public:
-  // [name]: Function name.
-  DECL_ACCESSORS(name, Object)
-
-  // [code]: Function code.
-  DECL_ACCESSORS(code, Code)
-
-  // Get the abstract code associated with the function, which will either be
-  // a Code object or a BytecodeArray.
-  inline AbstractCode* abstract_code();
-
-  // Tells whether or not this shared function info is interpreted.
-  //
-  // Note: function->IsInterpreted() does not necessarily return the same value
-  // as function->shared()->IsInterpreted() because the closure might have been
-  // optimized.
-  inline bool IsInterpreted() const;
-
-  inline void ReplaceCode(Code* code);
-  inline bool HasBaselineCode() const;
-
-  // Set up the link between shared function info and the script. The shared
-  // function info is added to the list on the script.
-  V8_EXPORT_PRIVATE static void SetScript(Handle<SharedFunctionInfo> shared,
-                                          Handle<Object> script_object);
-
-  // Layout description of the optimized code map.
-  static const int kEntriesStart = 0;
-  static const int kContextOffset = 0;
-  static const int kCachedCodeOffset = 1;
-  static const int kEntryLength = 2;
-  static const int kInitialLength = kEntriesStart + kEntryLength;
-
-  static const int kNotFound = -1;
-  static const int kInvalidLength = -1;
-
-  // Helpers for assembly code that does a backwards walk of the optimized code
-  // map.
-  static const int kOffsetToPreviousContext =
-      FixedArray::kHeaderSize + kPointerSize * (kContextOffset - kEntryLength);
-  static const int kOffsetToPreviousCachedCode =
-      FixedArray::kHeaderSize +
-      kPointerSize * (kCachedCodeOffset - kEntryLength);
-
-  // [scope_info]: Scope info.
-  DECL_ACCESSORS(scope_info, ScopeInfo)
-
-  // The outer scope info for the purpose of parsing this function, or the hole
-  // value if it isn't yet known.
-  DECL_ACCESSORS(outer_scope_info, HeapObject)
-
-  // [construct stub]: Code stub for constructing instances of this function.
-  DECL_ACCESSORS(construct_stub, Code)
-
-  // Sets the given code as the construct stub, and marks builtin code objects
-  // as a construct stub.
-  void SetConstructStub(Code* code);
-
-  // Returns if this function has been compiled to native code yet.
-  inline bool is_compiled() const;
-
-  // [length]: The function length - usually the number of declared parameters.
-  // Use up to 2^30 parameters.
-  // been compiled.
-  inline int GetLength() const;
-  inline bool HasLength() const;
-  inline void set_length(int value);
-
-  // [internal formal parameter count]: The declared number of parameters.
-  // For subclass constructors, also includes new.target.
-  // The size of function's frame is internal_formal_parameter_count + 1.
-  inline int internal_formal_parameter_count() const;
-  inline void set_internal_formal_parameter_count(int value);
-
-  // Set the formal parameter count so the function code will be
-  // called without using argument adaptor frames.
-  inline void DontAdaptArguments();
-
-  // [expected_nof_properties]: Expected number of properties for the
-  // function. The value is only reliable when the function has been compiled.
-  inline int expected_nof_properties() const;
-  inline void set_expected_nof_properties(int value);
-
-  // [feedback_metadata] - describes ast node feedback from full-codegen and
-  // (increasingly) from crankshafted code where sufficient feedback isn't
-  // available.
-  DECL_ACCESSORS(feedback_metadata, FeedbackMetadata)
-
-  // [function_literal_id] - uniquely identifies the FunctionLiteral this
-  // SharedFunctionInfo represents within its script, or -1 if this
-  // SharedFunctionInfo object doesn't correspond to a parsed FunctionLiteral.
-  inline int function_literal_id() const;
-  inline void set_function_literal_id(int value);
-
-#if TRACE_MAPS
-  // [unique_id] - For --trace-maps purposes, an identifier that's persistent
-  // even if the GC moves this SharedFunctionInfo.
-  inline int unique_id() const;
-  inline void set_unique_id(int value);
-#endif
-
-  // [instance class name]: class name for instances.
-  DECL_ACCESSORS(instance_class_name, Object)
-
-  // [function data]: This field holds some additional data for function.
-  // Currently it has one of:
-  //  - a FunctionTemplateInfo to make benefit the API [IsApiFunction()].
-  //  - a BytecodeArray for the interpreter [HasBytecodeArray()].
-  //  - a FixedArray with Asm->Wasm conversion [HasAsmWasmData()].
-  DECL_ACCESSORS(function_data, Object)
-
-  inline bool IsApiFunction();
-  inline FunctionTemplateInfo* get_api_func_data();
-  inline void set_api_func_data(FunctionTemplateInfo* data);
-  inline bool HasBytecodeArray() const;
-  inline BytecodeArray* bytecode_array() const;
-  inline void set_bytecode_array(BytecodeArray* bytecode);
-  inline void ClearBytecodeArray();
-  inline bool HasAsmWasmData() const;
-  inline FixedArray* asm_wasm_data() const;
-  inline void set_asm_wasm_data(FixedArray* data);
-  inline void ClearAsmWasmData();
-
-  // [function identifier]: This field holds an additional identifier for the
-  // function.
-  //  - a Smi identifying a builtin function [HasBuiltinFunctionId()].
-  //  - a String identifying the function's inferred name [HasInferredName()].
-  // The inferred_name is inferred from variable or property
-  // assignment of this function. It is used to facilitate debugging and
-  // profiling of JavaScript code written in OO style, where almost
-  // all functions are anonymous but are assigned to object
-  // properties.
-  DECL_ACCESSORS(function_identifier, Object)
-
-  inline bool HasBuiltinFunctionId();
-  inline BuiltinFunctionId builtin_function_id();
-  inline void set_builtin_function_id(BuiltinFunctionId id);
-  inline bool HasInferredName();
-  inline String* inferred_name();
-  inline void set_inferred_name(String* inferred_name);
-
-  // [script]: Script from which the function originates.
-  DECL_ACCESSORS(script, Object)
-
-  // [start_position_and_type]: Field used to store both the source code
-  // position, whether or not the function is a function expression,
-  // and whether or not the function is a toplevel function. The two
-  // least significants bit indicates whether the function is an
-  // expression and the rest contains the source code position.
-  inline int start_position_and_type() const;
-  inline void set_start_position_and_type(int value);
-
-  // The function is subject to debugging if a debug info is attached.
-  inline bool HasDebugInfo() const;
-  inline DebugInfo* GetDebugInfo() const;
-
-  // A function has debug code if the compiled code has debug break slots.
-  inline bool HasDebugCode() const;
-
-  // [debug info]: Debug information.
-  DECL_ACCESSORS(debug_info, Object)
-
-  // Bit field containing various information collected for debugging.
-  // This field is either stored on the kDebugInfo slot or inside the
-  // debug info struct.
-  inline int debugger_hints() const;
-  inline void set_debugger_hints(int value);
-
-  // Indicates that the function was created by the Function function.
-  // Though it's anonymous, toString should treat it as if it had the name
-  // "anonymous".  We don't set the name itself so that the system does not
-  // see a binding for it.
-  DECL_BOOLEAN_ACCESSORS(name_should_print_as_anonymous)
-
-  // Indicates that the function is either an anonymous expression
-  // or an arrow function (the name field can be set through the API,
-  // which does not change this flag).
-  DECL_BOOLEAN_ACCESSORS(is_anonymous_expression)
-
-  // Indicates that the the shared function info is deserialized from cache.
-  DECL_BOOLEAN_ACCESSORS(deserialized)
-
-  // Indicates that the function cannot cause side-effects.
-  DECL_BOOLEAN_ACCESSORS(has_no_side_effect)
-
-  // Indicates that |has_no_side_effect| has been computed and set.
-  DECL_BOOLEAN_ACCESSORS(computed_has_no_side_effect)
-
-  // Indicates that the function should be skipped during stepping.
-  DECL_BOOLEAN_ACCESSORS(debug_is_blackboxed)
-
-  // Indicates that |debug_is_blackboxed| has been computed and set.
-  DECL_BOOLEAN_ACCESSORS(computed_debug_is_blackboxed)
-
-  // Indicates that the function has been reported for binary code coverage.
-  DECL_BOOLEAN_ACCESSORS(has_reported_binary_coverage)
-
-  // The function's name if it is non-empty, otherwise the inferred name.
-  String* DebugName();
-
-  // The function cannot cause any side effects.
-  bool HasNoSideEffect();
-
-  // Used for flags such as --hydrogen-filter.
-  bool PassesFilter(const char* raw_filter);
-
-  // Position of the 'function' token in the script source.
-  inline int function_token_position() const;
-  inline void set_function_token_position(int function_token_position);
-
-  // Position of this function in the script source.
-  inline int start_position() const;
-  inline void set_start_position(int start_position);
-
-  // End position of this function in the script source.
-  inline int end_position() const;
-  inline void set_end_position(int end_position);
-
-  // Is this function a named function expression in the source code.
-  DECL_BOOLEAN_ACCESSORS(is_named_expression)
-
-  // Is this function a top-level function (scripts, evals).
-  DECL_BOOLEAN_ACCESSORS(is_toplevel)
-
-  // Bit field containing various information collected by the compiler to
-  // drive optimization.
-  inline int compiler_hints() const;
-  inline void set_compiler_hints(int value);
-
-  inline int ast_node_count() const;
-  inline void set_ast_node_count(int count);
-
-  inline int profiler_ticks() const;
-  inline void set_profiler_ticks(int ticks);
-
-  // Inline cache age is used to infer whether the function survived a context
-  // disposal or not. In the former case we reset the opt_count.
-  inline int ic_age();
-  inline void set_ic_age(int age);
-
-  // Indicates if this function can be lazy compiled.
-  // This is used to determine if we can safely flush code from a function
-  // when doing GC if we expect that the function will no longer be used.
-  DECL_BOOLEAN_ACCESSORS(allows_lazy_compilation)
-
-  // Indicates whether optimizations have been disabled for this
-  // shared function info. If a function is repeatedly optimized or if
-  // we cannot optimize the function we disable optimization to avoid
-  // spending time attempting to optimize it again.
-  DECL_BOOLEAN_ACCESSORS(optimization_disabled)
-
-  // Indicates the language mode.
-  inline LanguageMode language_mode();
-  inline void set_language_mode(LanguageMode language_mode);
-
-  inline bool typed();
-  inline void set_typed(bool typed);
-
-  // False if the function definitely does not allocate an arguments object.
-  DECL_BOOLEAN_ACCESSORS(uses_arguments)
-
-  // Indicates that this function uses a super property (or an eval that may
-  // use a super property).
-  // This is needed to set up the [[HomeObject]] on the function instance.
-  DECL_BOOLEAN_ACCESSORS(needs_home_object)
-
-  // True if the function has any duplicated parameter names.
-  DECL_BOOLEAN_ACCESSORS(has_duplicate_parameters)
-
-  // Indicates whether the function is a native function.
-  // These needs special treatment in .call and .apply since
-  // null passed as the receiver should not be translated to the
-  // global object.
-  DECL_BOOLEAN_ACCESSORS(native)
-
-  // Indicate that this function should always be inlined in optimized code.
-  DECL_BOOLEAN_ACCESSORS(force_inline)
-
-  // Indicates that code for this function must be compiled through the
-  // Ignition / TurboFan pipeline, and is unsupported by
-  // FullCodegen / Crankshaft.
-  DECL_BOOLEAN_ACCESSORS(must_use_ignition_turbo)
-
-  // Indicates that code for this function cannot be flushed.
-  DECL_BOOLEAN_ACCESSORS(dont_flush)
-
-  // Indicates that this function is an asm function.
-  DECL_BOOLEAN_ACCESSORS(asm_function)
-
-  // Whether this function was created from a FunctionDeclaration.
-  DECL_BOOLEAN_ACCESSORS(is_declaration)
-
-  // Whether this function was marked to be tiered up.
-  DECL_BOOLEAN_ACCESSORS(marked_for_tier_up)
-
-  // Whether this function has a concurrent compilation job running.
-  DECL_BOOLEAN_ACCESSORS(has_concurrent_optimization_job)
-
-  // Indicates that asm->wasm conversion failed and should not be re-attempted.
-  DECL_BOOLEAN_ACCESSORS(is_asm_wasm_broken)
-
-  inline FunctionKind kind() const;
-  inline void set_kind(FunctionKind kind);
-
-  // Indicates whether or not the code in the shared function support
-  // deoptimization.
-  inline bool has_deoptimization_support();
-
-  // Enable deoptimization support through recompiled code.
-  void EnableDeoptimizationSupport(Code* recompiled);
-
-  // Disable (further) attempted optimization of all functions sharing this
-  // shared function info.
-  void DisableOptimization(BailoutReason reason);
-
-  inline BailoutReason disable_optimization_reason();
-
-  // Lookup the bailout ID and DCHECK that it exists in the non-optimized
-  // code, returns whether it asserted (i.e., always true if assertions are
-  // disabled).
-  bool VerifyBailoutId(BailoutId id);
-
-  // [source code]: Source code for the function.
-  bool HasSourceCode() const;
-  Handle<Object> GetSourceCode();
-  Handle<Object> GetSourceCodeHarmony();
-
-  // Number of times the function was optimized.
-  inline int opt_count();
-  inline void set_opt_count(int opt_count);
-
-  // Number of times the function was deoptimized.
-  inline void set_deopt_count(int value);
-  inline int deopt_count();
-  inline void increment_deopt_count();
-
-  // Number of time we tried to re-enable optimization after it
-  // was disabled due to high number of deoptimizations.
-  inline void set_opt_reenable_tries(int value);
-  inline int opt_reenable_tries();
-
-  inline void TryReenableOptimization();
-
-  // Stores deopt_count, opt_reenable_tries and ic_age as bit-fields.
-  inline void set_counters(int value);
-  inline int counters() const;
-
-  // Stores opt_count and bailout_reason as bit-fields.
-  inline void set_opt_count_and_bailout_reason(int value);
-  inline int opt_count_and_bailout_reason() const;
-
-  inline void set_disable_optimization_reason(BailoutReason reason);
-
-  // Tells whether this function should be subject to debugging.
-  inline bool IsSubjectToDebugging();
-
-  // Whether this function is defined in user-provided JavaScript code.
-  inline bool IsUserJavaScript();
-
-  // Check whether or not this function is inlineable.
-  bool IsInlineable();
-
-  // Source size of this function.
-  int SourceSize();
-
-  // Returns `false` if formal parameters include rest parameters, optional
-  // parameters, or destructuring parameters.
-  // TODO(caitp): make this a flag set during parsing
-  inline bool has_simple_parameters();
-
-  // Initialize a SharedFunctionInfo from a parsed function literal.
-  static void InitFromFunctionLiteral(Handle<SharedFunctionInfo> shared_info,
-                                      FunctionLiteral* lit);
-
-  // Sets the expected number of properties based on estimate from parser.
-  void SetExpectedNofPropertiesFromEstimate(FunctionLiteral* literal);
-
-  // Dispatched behavior.
-  DECLARE_PRINTER(SharedFunctionInfo)
-  DECLARE_VERIFIER(SharedFunctionInfo)
-
-  void ResetForNewContext(int new_ic_age);
-
-  // Iterate over all shared function infos in a given script.
-  class ScriptIterator {
-   public:
-    explicit ScriptIterator(Handle<Script> script);
-    ScriptIterator(Isolate* isolate, Handle<FixedArray> shared_function_infos);
-    SharedFunctionInfo* Next();
-
-    // Reset the iterator to run on |script|.
-    void Reset(Handle<Script> script);
-
-   private:
-    Isolate* isolate_;
-    Handle<FixedArray> shared_function_infos_;
-    int index_;
-    DISALLOW_COPY_AND_ASSIGN(ScriptIterator);
-  };
-
-  // Iterate over all shared function infos on the heap.
-  class GlobalIterator {
-   public:
-    explicit GlobalIterator(Isolate* isolate);
-    SharedFunctionInfo* Next();
-
-   private:
-    Script::Iterator script_iterator_;
-    WeakFixedArray::Iterator noscript_sfi_iterator_;
-    SharedFunctionInfo::ScriptIterator sfi_iterator_;
-    DisallowHeapAllocation no_gc_;
-    DISALLOW_COPY_AND_ASSIGN(GlobalIterator);
-  };
-
-  DECLARE_CAST(SharedFunctionInfo)
-
-  // Constants.
-  static const int kDontAdaptArgumentsSentinel = -1;
-
-  // Layout description.
-  // Pointer fields.
-  static const int kCodeOffset = HeapObject::kHeaderSize;
-  static const int kNameOffset = kCodeOffset + kPointerSize;
-  static const int kScopeInfoOffset = kNameOffset + kPointerSize;
-  static const int kOuterScopeInfoOffset = kScopeInfoOffset + kPointerSize;
-  static const int kConstructStubOffset = kOuterScopeInfoOffset + kPointerSize;
-  static const int kInstanceClassNameOffset =
-      kConstructStubOffset + kPointerSize;
-  static const int kFunctionDataOffset =
-      kInstanceClassNameOffset + kPointerSize;
-  static const int kScriptOffset = kFunctionDataOffset + kPointerSize;
-  static const int kDebugInfoOffset = kScriptOffset + kPointerSize;
-  static const int kFunctionIdentifierOffset = kDebugInfoOffset + kPointerSize;
-  static const int kFeedbackMetadataOffset =
-      kFunctionIdentifierOffset + kPointerSize;
-  static const int kFunctionLiteralIdOffset =
-      kFeedbackMetadataOffset + kPointerSize;
-#if TRACE_MAPS
-  static const int kUniqueIdOffset = kFunctionLiteralIdOffset + kPointerSize;
-  static const int kLastPointerFieldOffset = kUniqueIdOffset;
-#else
-  // Just to not break the postmortrem support with conditional offsets
-  static const int kUniqueIdOffset = kFunctionLiteralIdOffset;
-  static const int kLastPointerFieldOffset = kFunctionLiteralIdOffset;
-#endif
-
-#if V8_HOST_ARCH_32_BIT
-  // Smi fields.
-  static const int kLengthOffset = kLastPointerFieldOffset + kPointerSize;
-  static const int kFormalParameterCountOffset = kLengthOffset + kPointerSize;
-  static const int kExpectedNofPropertiesOffset =
-      kFormalParameterCountOffset + kPointerSize;
-  static const int kNumLiteralsOffset =
-      kExpectedNofPropertiesOffset + kPointerSize;
-  static const int kStartPositionAndTypeOffset =
-      kNumLiteralsOffset + kPointerSize;
-  static const int kEndPositionOffset =
-      kStartPositionAndTypeOffset + kPointerSize;
-  static const int kFunctionTokenPositionOffset =
-      kEndPositionOffset + kPointerSize;
-  static const int kCompilerHintsOffset =
-      kFunctionTokenPositionOffset + kPointerSize;
-  static const int kOptCountAndBailoutReasonOffset =
-      kCompilerHintsOffset + kPointerSize;
-  static const int kCountersOffset =
-      kOptCountAndBailoutReasonOffset + kPointerSize;
-  static const int kAstNodeCountOffset =
-      kCountersOffset + kPointerSize;
-  static const int kProfilerTicksOffset =
-      kAstNodeCountOffset + kPointerSize;
-
-  // Total size.
-  static const int kSize = kProfilerTicksOffset + kPointerSize;
-#else
-// The only reason to use smi fields instead of int fields is to allow
-// iteration without maps decoding during garbage collections.
-// To avoid wasting space on 64-bit architectures we use the following trick:
-// we group integer fields into pairs
-// The least significant integer in each pair is shifted left by 1.  By doing
-// this we guarantee that LSB of each kPointerSize aligned word is not set and
-// thus this word cannot be treated as pointer to HeapObject during old space
-// traversal.
-#if V8_TARGET_LITTLE_ENDIAN
-  static const int kLengthOffset = kLastPointerFieldOffset + kPointerSize;
-  static const int kFormalParameterCountOffset =
-      kLengthOffset + kIntSize;
-
-  static const int kExpectedNofPropertiesOffset =
-      kFormalParameterCountOffset + kIntSize;
-  static const int kNumLiteralsOffset =
-      kExpectedNofPropertiesOffset + kIntSize;
-
-  static const int kEndPositionOffset =
-      kNumLiteralsOffset + kIntSize;
-  static const int kStartPositionAndTypeOffset =
-      kEndPositionOffset + kIntSize;
-
-  static const int kFunctionTokenPositionOffset =
-      kStartPositionAndTypeOffset + kIntSize;
-  static const int kCompilerHintsOffset =
-      kFunctionTokenPositionOffset + kIntSize;
-
-  static const int kOptCountAndBailoutReasonOffset =
-      kCompilerHintsOffset + kIntSize;
-  static const int kCountersOffset =
-      kOptCountAndBailoutReasonOffset + kIntSize;
-
-  static const int kAstNodeCountOffset =
-      kCountersOffset + kIntSize;
-  static const int kProfilerTicksOffset =
-      kAstNodeCountOffset + kIntSize;
-
-  // Total size.
-  static const int kSize = kProfilerTicksOffset + kIntSize;
-
-#elif V8_TARGET_BIG_ENDIAN
-  static const int kFormalParameterCountOffset =
-      kLastPointerFieldOffset + kPointerSize;
-  static const int kLengthOffset = kFormalParameterCountOffset + kIntSize;
-
-  static const int kNumLiteralsOffset = kLengthOffset + kIntSize;
-  static const int kExpectedNofPropertiesOffset = kNumLiteralsOffset + kIntSize;
-
-  static const int kStartPositionAndTypeOffset =
-      kExpectedNofPropertiesOffset + kIntSize;
-  static const int kEndPositionOffset = kStartPositionAndTypeOffset + kIntSize;
-
-  static const int kCompilerHintsOffset = kEndPositionOffset + kIntSize;
-  static const int kFunctionTokenPositionOffset =
-      kCompilerHintsOffset + kIntSize;
-
-  static const int kCountersOffset = kFunctionTokenPositionOffset + kIntSize;
-  static const int kOptCountAndBailoutReasonOffset = kCountersOffset + kIntSize;
-
-  static const int kProfilerTicksOffset =
-      kOptCountAndBailoutReasonOffset + kIntSize;
-  static const int kAstNodeCountOffset = kProfilerTicksOffset + kIntSize;
-
-  // Total size.
-  static const int kSize = kAstNodeCountOffset + kIntSize;
-
-#else
-#error Unknown byte ordering
-#endif  // Big endian
-#endif  // 64-bit
-
-
-  static const int kAlignedSize = POINTER_SIZE_ALIGN(kSize);
-
-  typedef FixedBodyDescriptor<kCodeOffset,
-                              kLastPointerFieldOffset + kPointerSize, kSize>
-      BodyDescriptor;
-  typedef FixedBodyDescriptor<kNameOffset,
-                              kLastPointerFieldOffset + kPointerSize, kSize>
-      BodyDescriptorWeakCode;
-
-  // Bit positions in start_position_and_type.
-  // The source code start position is in the 30 most significant bits of
-  // the start_position_and_type field.
-  static const int kIsNamedExpressionBit = 0;
-  static const int kIsTopLevelBit = 1;
-  static const int kStartPositionShift = 2;
-  static const int kStartPositionMask = ~((1 << kStartPositionShift) - 1);
-
-  // Bit positions in compiler_hints.
-  enum CompilerHints {
-    // byte 0
-    kAllowLazyCompilation,
-    kMarkedForTierUp,
-    kOptimizationDisabled,
-    kHasDuplicateParameters,
-    kNative,
-    kStrictModeFunction,
-    kUsesArguments,
-    kNeedsHomeObject,
-    // byte 1
-    kForceInline,
-    kIsAsmFunction,
-    kMustUseIgnitionTurbo,
-    kDontFlush,
-    kIsDeclaration,
-    kIsAsmWasmBroken,
-    kHasConcurrentOptimizationJob,
-
-    kUnused1,  // Unused fields.
-
-    // byte 2
-    kFunctionKind,
-    // rest of byte 2 and first two bits of byte 3 are used by FunctionKind
-    // byte 3
-    kFirstOfByte3 = kFunctionKind + 10,  // Pseudo entry
-    kTypedFunction = kFirstOfByte3,
-    kCompilerHintsCount,                 // Pseudo entry
-  };
-
-  // Bit positions in debugger_hints.
-  enum DebuggerHints {
-    kIsAnonymousExpression,
-    kNameShouldPrintAsAnonymous,
-    kDeserialized,
-    kHasNoSideEffect,
-    kComputedHasNoSideEffect,
-    kDebugIsBlackboxed,
-    kComputedDebugIsBlackboxed,
-    kHasReportedBinaryCoverage
-  };
-
-  // kFunctionKind has to be byte-aligned
-  STATIC_ASSERT((kFunctionKind % kBitsPerByte) == 0);
-
-  class FunctionKindBits : public BitField<FunctionKind, kFunctionKind, 10> {};
-
-  class DeoptCountBits : public BitField<int, 0, 4> {};
-  class OptReenableTriesBits : public BitField<int, 4, 18> {};
-  class ICAgeBits : public BitField<int, 22, 8> {};
-
-  class OptCountBits : public BitField<int, 0, 22> {};
-  class DisabledOptimizationReasonBits : public BitField<int, 22, 8> {};
-
- private:
-  FRIEND_TEST(PreParserTest, LazyFunctionLength);
-
-  inline int length() const;
-
-#if V8_HOST_ARCH_32_BIT
-  // On 32 bit platforms, compiler hints is a smi.
-  static const int kCompilerHintsSmiTagSize = kSmiTagSize;
-  static const int kCompilerHintsSize = kPointerSize;
-#else
-  // On 64 bit platforms, compiler hints is not a smi, see comment above.
-  static const int kCompilerHintsSmiTagSize = 0;
-  static const int kCompilerHintsSize = kIntSize;
-#endif
-
-  STATIC_ASSERT(SharedFunctionInfo::kCompilerHintsCount +
-                    SharedFunctionInfo::kCompilerHintsSmiTagSize <=
-                SharedFunctionInfo::kCompilerHintsSize * kBitsPerByte);
-
- public:
-  // Constants for optimizing codegen for strict mode function and
-  // native tests when using integer-width instructions.
-  static const int kStrictModeBit =
-      kStrictModeFunction + kCompilerHintsSmiTagSize;
-  static const int kNativeBit = kNative + kCompilerHintsSmiTagSize;
-  static const int kHasDuplicateParametersBit =
-      kHasDuplicateParameters + kCompilerHintsSmiTagSize;
-
-  static const int kFunctionKindShift =
-      kFunctionKind + kCompilerHintsSmiTagSize;
-  static const int kAllFunctionKindBitsMask = FunctionKindBits::kMask
-                                              << kCompilerHintsSmiTagSize;
-
-  static const int kMarkedForTierUpBit =
-      kMarkedForTierUp + kCompilerHintsSmiTagSize;
-
-  // Constants for optimizing codegen for strict mode function and
-  // native tests.
-  // Allows to use byte-width instructions.
-  static const int kStrictModeBitWithinByte = kStrictModeBit % kBitsPerByte;
-  static const int kNativeBitWithinByte = kNativeBit % kBitsPerByte;
-  static const int kHasDuplicateParametersBitWithinByte =
-      kHasDuplicateParametersBit % kBitsPerByte;
-
-  static const int kClassConstructorBitsWithinByte =
-      FunctionKind::kClassConstructor << kCompilerHintsSmiTagSize;
-  STATIC_ASSERT(kClassConstructorBitsWithinByte < (1 << kBitsPerByte));
-
-  static const int kDerivedConstructorBitsWithinByte =
-      FunctionKind::kDerivedConstructor << kCompilerHintsSmiTagSize;
-  STATIC_ASSERT(kDerivedConstructorBitsWithinByte < (1 << kBitsPerByte));
-
-  static const int kMarkedForTierUpBitWithinByte =
-      kMarkedForTierUpBit % kBitsPerByte;
-
-#if defined(V8_TARGET_LITTLE_ENDIAN)
-#define BYTE_OFFSET(compiler_hint) \
-  kCompilerHintsOffset +           \
-      (compiler_hint + kCompilerHintsSmiTagSize) / kBitsPerByte
-#elif defined(V8_TARGET_BIG_ENDIAN)
-#define BYTE_OFFSET(compiler_hint)                  \
-  kCompilerHintsOffset + (kCompilerHintsSize - 1) - \
-      ((compiler_hint + kCompilerHintsSmiTagSize) / kBitsPerByte)
-#else
-#error Unknown byte ordering
-#endif
-  static const int kStrictModeByteOffset = BYTE_OFFSET(kStrictModeFunction);
-  static const int kNativeByteOffset = BYTE_OFFSET(kNative);
-  static const int kFunctionKindByteOffset = BYTE_OFFSET(kFunctionKind);
-  static const int kHasDuplicateParametersByteOffset =
-      BYTE_OFFSET(kHasDuplicateParameters);
-  static const int kMarkedForTierUpByteOffset = BYTE_OFFSET(kMarkedForTierUp);
-#undef BYTE_OFFSET
-
- private:
-  DISALLOW_IMPLICIT_CONSTRUCTORS(SharedFunctionInfo);
-};
-
-
-// Printing support.
-struct SourceCodeOf {
-  explicit SourceCodeOf(SharedFunctionInfo* v, int max = -1)
-      : value(v), max_length(max) {}
-  const SharedFunctionInfo* value;
-  int max_length;
-};
-
-
-std::ostream& operator<<(std::ostream& os, const SourceCodeOf& v);
-
-
-=======
->>>>>>> da449677
 class JSGeneratorObject: public JSObject {
  public:
   // [function]: The function corresponding to this generator object.
