// Copyright 2020 the V8 project authors. All rights reserved.
// Use of this source code is governed by a BSD-style license that can be
// found in the LICENSE file.

// Copyright(c) 2010 - 2017,
//     The Regents of the University of California(Regents).All Rights Reserved.
//
//     Redistribution and use in source and binary forms,
//     with or without modification,
//     are permitted provided that the following
//     conditions are met : 1. Redistributions of source code must retain the
//     above copyright notice, this list of conditions and the following
//     disclaimer.2. Redistributions in binary form must reproduce the above
//     copyright notice, this list of conditions and the following disclaimer in
//     the
//             documentation and /
//         or
//         other materials provided with the distribution.3. Neither the name of
//         the Regents nor the names of its contributors may be used to endorse
//         or
//         promote products derived from
//         this software without specific prior written permission.
//
//         IN NO EVENT SHALL REGENTS BE LIABLE TO ANY PARTY FOR DIRECT,
//     INDIRECT, SPECIAL,
//     INCIDENTAL, OR CONSEQUENTIAL DAMAGES, INCLUDING LOST PROFITS,
//     ARISING OUT OF THE USE OF THIS SOFTWARE AND ITS DOCUMENTATION,
//     EVEN IF REGENTS HAS BEEN ADVISED OF THE POSSIBILITY OF SUCH DAMAGE.
//
//     REGENTS SPECIFICALLY DISCLAIMS ANY WARRANTIES,
//     INCLUDING, BUT NOT LIMITED TO,
//     THE IMPLIED WARRANTIES OF MERCHANTABILITY AND FITNESS FOR A
//     PARTICULAR PURPOSE.THE SOFTWARE AND ACCOMPANYING DOCUMENTATION,
//     IF ANY,
//     PROVIDED HEREUNDER IS PROVIDED
//     "AS IS".REGENTS HAS NO OBLIGATION TO PROVIDE MAINTENANCE,
//     SUPPORT, UPDATES, ENHANCEMENTS,
//     OR MODIFICATIONS.

// The original source code covered by the above license above has been
// modified significantly by the v8 project authors.

// Declares a Simulator for RISC-V instructions if we are not generating a
// native RISC-V binary. This Simulator allows us to run and debug RISC-V code
// generation on regular desktop machines. V8 calls into generated code via the
// GeneratedCode wrapper, which will start execution in the Simulator or
// forwards to the real entry on a RISC-V HW platform.

#ifndef V8_EXECUTION_RISCV64_SIMULATOR_RISCV64_H_
#define V8_EXECUTION_RISCV64_SIMULATOR_RISCV64_H_

// globals.h defines USE_SIMULATOR.
#include "src/common/globals.h"

template <typename T>
int Compare(const T& a, const T& b) {
  if (a == b)
    return 0;
  else if (a < b)
    return -1;
  else
    return 1;
}

// Returns the negative absolute value of its argument.
template <typename T,
          typename = typename std::enable_if<std::is_signed<T>::value>::type>
T Nabs(T a) {
  return a < 0 ? a : -a;
}

#if defined(USE_SIMULATOR)
// Running with a simulator.

#include "src/base/hashmap.h"
#include "src/codegen/assembler.h"
#include "src/codegen/riscv64/constants-riscv64.h"
#include "src/execution/simulator-base.h"
#include "src/utils/allocation.h"

namespace v8 {
namespace internal {

// -----------------------------------------------------------------------------
// Utility types and functions for RISCV
#ifdef V8_TARGET_ARCH_32_BIT
using sreg_t = int32_t;
using reg_t = uint32_t;
#define xlen 32
#elif V8_TARGET_ARCH_64_BIT
using sreg_t = int64_t;
using reg_t = uint64_t;
#define xlen 64
#else
#error "Cannot detect Riscv's bitwidth"
#endif

#define sext32(x) ((sreg_t)(int32_t)(x))
#define zext32(x) ((reg_t)(uint32_t)(x))
#define sext_xlen(x) (((sreg_t)(x) << (64 - xlen)) >> (64 - xlen))
#define zext_xlen(x) (((reg_t)(x) << (64 - xlen)) >> (64 - xlen))

#define BIT(n) (0x1LL << n)
#define QUIET_BIT_S(nan) (bit_cast<int32_t>(nan) & BIT(22))
#define QUIET_BIT_D(nan) (bit_cast<int64_t>(nan) & BIT(51))
static inline bool isSnan(float fp) { return !QUIET_BIT_S(fp); }
static inline bool isSnan(double fp) { return !QUIET_BIT_D(fp); }
#undef QUIET_BIT_S
#undef QUIET_BIT_D

inline uint64_t mulhu(uint64_t a, uint64_t b) {
  __uint128_t full_result = ((__uint128_t)a) * ((__uint128_t)b);
  return full_result >> 64;
}

inline int64_t mulh(int64_t a, int64_t b) {
  __int128_t full_result = ((__int128_t)a) * ((__int128_t)b);
  return full_result >> 64;
}

inline int64_t mulhsu(int64_t a, uint64_t b) {
  __int128_t full_result = ((__int128_t)a) * ((__uint128_t)b);
  return full_result >> 64;
}

// Floating point helpers
#define F32_SIGN ((uint32_t)1 << 31)
union u32_f32 {
  uint32_t u;
  float f;
};
inline float fsgnj32(float rs1, float rs2, bool n, bool x) {
  u32_f32 a = {.f = rs1}, b = {.f = rs2};
  u32_f32 res;
  res.u =
      (a.u & ~F32_SIGN) | ((((x) ? a.u : (n) ? F32_SIGN : 0) ^ b.u) & F32_SIGN);
  return res.f;
}
#define F64_SIGN ((uint64_t)1 << 63)
union u64_f64 {
  uint64_t u;
  double d;
};
inline double fsgnj64(double rs1, double rs2, bool n, bool x) {
  u64_f64 a = {.d = rs1}, b = {.d = rs2};
  u64_f64 res;
  res.u =
      (a.u & ~F64_SIGN) | ((((x) ? a.u : (n) ? F64_SIGN : 0) ^ b.u) & F64_SIGN);
  return res.d;
}

inline bool is_boxed_float(int64_t v) { return (uint32_t)((v >> 32) + 1) == 0; }
inline int64_t box_float(float v) {
  return (0xFFFFFFFF00000000 | bit_cast<int32_t>(v));
}

// -----------------------------------------------------------------------------
// Utility functions

class CachePage {
 public:
  static const int LINE_VALID = 0;
  static const int LINE_INVALID = 1;

  static const int kPageShift = 12;
  static const int kPageSize = 1 << kPageShift;
  static const int kPageMask = kPageSize - 1;
  static const int kLineShift = 2;  // The cache line is only 4 bytes right now.
  static const int kLineLength = 1 << kLineShift;
  static const int kLineMask = kLineLength - 1;

  CachePage() { memset(&validity_map_, LINE_INVALID, sizeof(validity_map_)); }

  char* ValidityByte(int offset) {
    return &validity_map_[offset >> kLineShift];
  }

  char* CachedData(int offset) { return &data_[offset]; }

 private:
  char data_[kPageSize];  // The cached data.
  static const int kValidityMapSize = kPageSize >> kLineShift;
  char validity_map_[kValidityMapSize];  // One byte per line.
};

class SimInstructionBase : public InstructionBase {
 public:
  Type InstructionType() const { return type_; }
  inline Instruction* instr() const { return instr_; }
  inline int32_t operand() const { return operand_; }

 protected:
  SimInstructionBase() : operand_(-1), instr_(nullptr), type_(kUnsupported) {}
  explicit SimInstructionBase(Instruction* instr) {}

  int32_t operand_;
  Instruction* instr_;
  Type type_;

 private:
  DISALLOW_ASSIGN(SimInstructionBase);
};

class SimInstruction : public InstructionGetters<SimInstructionBase> {
 public:
  SimInstruction() {}

  explicit SimInstruction(Instruction* instr) { *this = instr; }

  SimInstruction& operator=(Instruction* instr) {
    operand_ = *reinterpret_cast<const int32_t*>(instr);
    instr_ = instr;
    type_ = InstructionBase::InstructionType();
    DCHECK(reinterpret_cast<void*>(&operand_) == this);
    return *this;
  }
};

class Simulator : public SimulatorBase {
 public:
  friend class RiscvDebugger;

  // Registers are declared in order. See SMRL chapter 2.
  enum Register {
    no_reg = -1,
    zero_reg = 0,
    ra,
    sp,
    gp,
    tp,
    t0,
    t1,
    t2,
    s0,
    s1,
    a0,
    a1,
    a2,
    a3,
    a4,
    a5,
    a6,
    a7,
    s2,
    s3,
    s4,
    s5,
    s6,
    s7,
    s8,
    s9,
    s10,
    s11,
    t3,
    t4,
    t5,
    t6,
    pc,  // pc must be the last register.
    kNumSimuRegisters,
    // aliases
    fp = s0
  };

  // Coprocessor registers.
  // Generated code will always use doubles. So we will only use even registers.
  enum FPURegister {
    ft0,
    ft1,
    ft2,
    ft3,
    ft4,
    ft5,
    ft6,
    ft7,
    fs0,
    fs1,
    fa0,
    fa1,
    fa2,
    fa3,
    fa4,
    fa5,
    fa6,
    fa7,
    fs2,
    fs3,
    fs4,
    fs5,
    fs6,
    fs7,
    fs8,
    fs9,
    fs10,
    fs11,
    ft8,
    ft9,
    ft10,
    ft11,
    kNumFPURegisters
  };

  enum VRegister {
    v0,
    v1,
    v2,
    v3,
    v4,
    v5,
    v6,
    v7,
    v8,
    v9,
    v10,
    v11,
    v12,
    v13,
    v14,
    v15,
    v16,
    v17,
    v18,
    v19,
    v20,
    v21,
    v22,
    v23,
    v24,
    v25,
    v26,
    v27,
    v28,
    v29,
    v30,
    v31,
    kNumVRegisters
  };

  explicit Simulator(Isolate* isolate);
  ~Simulator();

  // The currently executing Simulator instance. Potentially there can be one
  // for each native thread.
  V8_EXPORT_PRIVATE static Simulator* current(v8::internal::Isolate* isolate);

  // Accessors for register state. Reading the pc value adheres to the RISC-V
  // architecture specification and is off by a 8 from the currently executing
  // instruction.
  void set_register(int reg, int64_t value);
  void set_register_word(int reg, int32_t value);
  void set_dw_register(int dreg, const int* dbl);
  int64_t get_register(int reg) const;
  double get_double_from_register_pair(int reg);

  // Same for FPURegisters.
  void set_fpu_register(int fpureg, int64_t value);
  void set_fpu_register_word(int fpureg, int32_t value);
  void set_fpu_register_hi_word(int fpureg, int32_t value);
  void set_fpu_register_float(int fpureg, float value);
  void set_fpu_register_double(int fpureg, double value);

  int64_t get_fpu_register(int fpureg) const;
  int32_t get_fpu_register_word(int fpureg) const;
  int32_t get_fpu_register_signed_word(int fpureg) const;
  int32_t get_fpu_register_hi_word(int fpureg) const;
  float get_fpu_register_float(int fpureg) const;
  double get_fpu_register_double(int fpureg) const;

  // RV CSR manipulation
  uint32_t read_csr_value(uint32_t csr);
  void write_csr_value(uint32_t csr, uint64_t value);
  void set_csr_bits(uint32_t csr, uint64_t flags);
  void clear_csr_bits(uint32_t csr, uint64_t flags);

  void set_fflags(uint32_t flags) { set_csr_bits(csr_fflags, flags); }
  void clear_fflags(int32_t flags) { clear_csr_bits(csr_fflags, flags); }

  // RVV CSR
  inline uint64_t rvv_vlen() const { return kRvvVLEN; }
  inline uint64_t rvv_vtype() const { return vtype_; }
  inline uint64_t rvv_vl() const { return vl_; }
  inline uint64_t rvv_vstart() const { return vstart_; }
  inline uint64_t rvv_vxsat() const { return vxsat_; }
  inline uint64_t rvv_vxrm() const { return vxrm_; }
  inline uint64_t rvv_vcsr() const { return vcsr_; }
  inline uint64_t rvv_vlenb() const { return vlenb_; }
  inline uint32_t rvv_zimm() const { return instr_.Rvvzimm(); }
  inline uint32_t rvv_vlmul() const {
    return (rvv_vtype() & 0x20) >> 3 || (rvv_vtype() & 0x3);
  }
  inline uint32_t rvv_vsew() const { return (rvv_vtype() & 0x1C) >> 2; }
  inline uint32_t rvv_sew() const {
    DCHECK_EQ(rvv_vsew() & (~0x7), 0x0);
    return (0x1 << rvv_vsew()) * 8;
  }
  inline uint64_t rvv_vlmax() const {
    if ((rvv_vlmul() & 0b100) != 0) {
      return (rvv_vlen() / rvv_sew()) >> (rvv_vlmul() & 0b11);
    } else {
      return (rvv_vlen() / rvv_sew()) << rvv_vlmul();
    }
  }

  inline uint32_t get_dynamic_rounding_mode();
  inline bool test_fflags_bits(uint32_t mask);

  float RoundF2FHelper(float input_val, int rmode);
  double RoundF2FHelper(double input_val, int rmode);
  template <typename I_TYPE, typename F_TYPE>
  I_TYPE RoundF2IHelper(F_TYPE original, int rmode);

  template <typename T>
  T FMaxMinHelper(T a, T b, MaxMinKind kind);

  template <typename T>
  bool CompareFHelper(T input1, T input2, FPUCondition cc);

  // Special case of set_register and get_register to access the raw PC value.
  void set_pc(int64_t value);
  int64_t get_pc() const;

  Address get_sp() const { return static_cast<Address>(get_register(sp)); }

  // Accessor to the internal simulator stack area.
  uintptr_t StackLimit(uintptr_t c_limit) const;

  // Executes RISC-V instructions until the PC reaches end_sim_pc.
  void Execute();

  template <typename Return, typename... Args>
  Return Call(Address entry, Args... args) {
    return VariadicCall<Return>(this, &Simulator::CallImpl, entry, args...);
  }

  // Alternative: call a 2-argument double function.
  double CallFP(Address entry, double d0, double d1);

  // Push an address onto the JS stack.
  uintptr_t PushAddress(uintptr_t address);

  // Pop an address from the JS stack.
  uintptr_t PopAddress();

  // Debugger input.
  void set_last_debugger_input(char* input);
  char* last_debugger_input() { return last_debugger_input_; }

  // Redirection support.
  static void SetRedirectInstruction(Instruction* instruction);

  // ICache checking.
  static bool ICacheMatch(void* one, void* two);
  static void FlushICache(base::CustomMatcherHashMap* i_cache, void* start,
                          size_t size);

  // Returns true if pc register contains one of the 'special_values' defined
  // below (bad_ra, end_sim_pc).
  bool has_bad_pc() const;

 private:
  enum special_values {
    // Known bad pc value to ensure that the simulator does not execute
    // without being properly setup.
    bad_ra = -1,
    // A pc value used to signal the simulator to stop execution.  Generally
    // the ra is set to this value on transition from native C code to
    // simulated execution, so that the simulator can "return" to the native
    // C code.
    end_sim_pc = -2,
    // Unpredictable value.
    Unpredictable = 0xbadbeaf
  };

  V8_EXPORT_PRIVATE intptr_t CallImpl(Address entry, int argument_count,
                                      const intptr_t* arguments);

  // Unsupported instructions use Format to print an error and stop execution.
  void Format(Instruction* instr, const char* format);

  // Helpers for data value tracing.
  enum TraceType {
    BYTE,
    HALF,
    WORD,
    DWORD,
    FLOAT,
    DOUBLE,
    // FLOAT_DOUBLE,
    // WORD_DWORD
  };

  // RISCV Memory read/write methods
  template <typename T>
  T ReadMem(int64_t addr, Instruction* instr);
  template <typename T>
  void WriteMem(int64_t addr, T value, Instruction* instr);
  template <typename T, typename OP>
  T amo(int64_t addr, OP f, Instruction* instr, TraceType t) {
    auto lhs = ReadMem<T>(addr, instr);
    // FIXME: trace memory read for AMO
    WriteMem<T>(addr, (T)f(lhs), instr);
    return lhs;
  }

  // Helper for debugging memory access.
  inline void DieOrDebug();

  void TraceRegWr(int64_t value, TraceType t = DWORD);
  void TraceMemWr(int64_t addr, int64_t value, TraceType t);
  template <typename T>
  void TraceMemRd(int64_t addr, T value, int64_t reg_value);
  template <typename T>
  void TraceMemWr(int64_t addr, T value);

  SimInstruction instr_;

  // RISCV utlity API to access register value
  inline int32_t rs1_reg() const { return instr_.Rs1Value(); }
  inline int64_t rs1() const { return get_register(rs1_reg()); }
  inline float frs1() const { return get_fpu_register_float(rs1_reg()); }
  inline double drs1() const { return get_fpu_register_double(rs1_reg()); }
  inline int32_t rs2_reg() const { return instr_.Rs2Value(); }
  inline int64_t rs2() const { return get_register(rs2_reg()); }
  inline float frs2() const { return get_fpu_register_float(rs2_reg()); }
  inline double drs2() const { return get_fpu_register_double(rs2_reg()); }
  inline int32_t rs3_reg() const { return instr_.Rs3Value(); }
  inline int64_t rs3() const { return get_register(rs3_reg()); }
  inline float frs3() const { return get_fpu_register_float(rs3_reg()); }
  inline double drs3() const { return get_fpu_register_double(rs3_reg()); }
  inline int32_t rd_reg() const { return instr_.RdValue(); }
  inline int32_t frd_reg() const { return instr_.RdValue(); }
  inline int32_t rvc_rs1_reg() const { return instr_.RvcRs1Value(); }
  inline int64_t rvc_rs1() const { return get_register(rvc_rs1_reg()); }
  inline int32_t rvc_rs2_reg() const { return instr_.RvcRs2Value(); }
  inline int64_t rvc_rs2() const { return get_register(rvc_rs2_reg()); }
  inline double rvc_drs2() const {
    return get_fpu_register_double(rvc_rs2_reg());
  }
  inline int32_t rvc_rs1s_reg() const { return instr_.RvcRs1sValue(); }
  inline int64_t rvc_rs1s() const { return get_register(rvc_rs1s_reg()); }
  inline int32_t rvc_rs2s_reg() const { return instr_.RvcRs2sValue(); }
  inline int64_t rvc_rs2s() const { return get_register(rvc_rs2s_reg()); }
  inline double rvc_drs2s() const {
    return get_fpu_register_double(rvc_rs2s_reg());
  }
  inline int32_t rvc_rd_reg() const { return instr_.RvcRdValue(); }
  inline int32_t rvc_frd_reg() const { return instr_.RvcRdValue(); }
  inline int16_t boffset() const { return instr_.BranchOffset(); }
  inline int16_t imm12() const { return instr_.Imm12Value(); }
  inline int32_t imm20J() const { return instr_.Imm20JValue(); }
  inline int32_t imm5CSR() const { return instr_.Rs1Value(); }
  inline int16_t csr_reg() const { return instr_.CsrValue(); }
  inline int16_t rvc_imm6() const { return instr_.RvcImm6Value(); }
  inline int16_t rvc_imm6_addi16sp() const {
    return instr_.RvcImm6Addi16spValue();
  }
  inline int16_t rvc_imm8_addi4spn() const {
    return instr_.RvcImm8Addi4spnValue();
  }
  inline int16_t rvc_imm6_lwsp() const { return instr_.RvcImm6LwspValue(); }
  inline int16_t rvc_imm6_ldsp() const { return instr_.RvcImm6LdspValue(); }
  inline int16_t rvc_imm6_swsp() const { return instr_.RvcImm6SwspValue(); }
  inline int16_t rvc_imm6_sdsp() const { return instr_.RvcImm6SdspValue(); }
  inline int16_t rvc_imm5_w() const { return instr_.RvcImm5WValue(); }
  inline int16_t rvc_imm5_d() const { return instr_.RvcImm5DValue(); }

  inline void set_rd(int64_t value, bool trace = true) {
    set_register(rd_reg(), value);
    if (trace) TraceRegWr(get_register(rd_reg()), DWORD);
  }
  inline void set_frd(float value, bool trace = true) {
    set_fpu_register_float(rd_reg(), value);
    if (trace) TraceRegWr(get_fpu_register_word(rd_reg()), FLOAT);
  }
  inline void set_drd(double value, bool trace = true) {
    set_fpu_register_double(rd_reg(), value);
    if (trace) TraceRegWr(get_fpu_register(rd_reg()), DOUBLE);
  }
  inline void set_rvc_rd(int64_t value, bool trace = true) {
    set_register(rvc_rd_reg(), value);
    if (trace) TraceRegWr(get_register(rvc_rd_reg()), DWORD);
  }
  inline void set_rvc_rs1s(int64_t value, bool trace = true) {
    set_register(rvc_rs1s_reg(), value);
    if (trace) TraceRegWr(get_register(rvc_rs1s_reg()), DWORD);
  }
  inline void set_rvc_drd(double value, bool trace = true) {
    set_fpu_register_double(rvc_rd_reg(), value);
    if (trace) TraceRegWr(get_fpu_register(rvc_rd_reg()), DOUBLE);
  }
  inline void set_rvc_rs2s(double value, bool trace = true) {
    set_register(rvc_rs2s_reg(), value);
    if (trace) TraceRegWr(get_register(rvc_rs2s_reg()), DWORD);
  }
  inline void set_rvc_drs2s(double value, bool trace = true) {
    set_fpu_register_double(rvc_rs2s_reg(), value);
    if (trace) TraceRegWr(get_fpu_register(rvc_rs2s_reg()), DOUBLE);
  }
  inline int16_t shamt6() const { return (imm12() & 0x3F); }
  inline int16_t shamt5() const { return (imm12() & 0x1F); }
  inline int16_t rvc_shamt6() const { return instr_.RvcShamt6(); }
  inline int32_t s_imm12() const { return instr_.StoreOffset(); }
  inline int32_t u_imm20() const { return instr_.Imm20UValue() << 12; }
  inline int32_t rvc_u_imm6() const { return instr_.RvcImm6Value() << 12; }
  inline void require(bool check) {
    if (!check) {
      SignalException(kIllegalInstruction);
    }
  }

  // RVV

  inline int32_t rvv_vs1_reg() { UNIMPLEMENTED(); }
  inline __int128_t rvv_vs1() { UNIMPLEMENTED(); }
  inline int32_t rvv_vs2_reg() { UNIMPLEMENTED(); }
  inline __int128_t rvv_vs2() { UNIMPLEMENTED(); }
  inline int32_t rvv_vd_reg() { UNIMPLEMENTED(); }
  inline __int128_t rvv_vd() { UNIMPLEMENTED(); }
  inline void set_vrd() { UNIMPLEMENTED(); }
<<<<<<< HEAD
  
  inline void set_rvv_vtype(uint64_t value, bool trace = true) {   
    vtype_ = value;                                                 
  }
  inline void set_rvv_vl(uint64_t value, bool trace = true) {   
    vl_ = value;                                                 
  }
  inline void set_rvv_vstart(uint64_t value, bool trace = true) {   
    vstart_ = value;                                                 
  }
  inline void set_rvv_vxsat(uint64_t value, bool trace = true) {   
    vxsat_ = value;                                                 
  }
  inline void set_rvv_vxrm(uint64_t value, bool trace = true) {   
    vxrm_ = value;                                                 
  }
  inline void set_rvv_vcsr(uint64_t value, bool trace = true) {   
    vcsr_ = value;                                                 
  }
  inline void set_rvv_vlenb(uint64_t value, bool trace = true) {   
    vlenb_ = value;                                                 
=======

  inline void set_rvv_vtype(uint64_t value, bool trace = true) {
    vtype_ = value;
  }
  inline void set_rvv_vl(uint64_t value, bool trace = true) { vl_ = value; }
  inline void set_rvv_vstart(uint64_t value, bool trace = true) {
    vstart_ = value;
  }
  inline void set_rvv_vxsat(uint64_t value, bool trace = true) {
    vxsat_ = value;
  }
  inline void set_rvv_vxrm(uint64_t value, bool trace = true) { vxrm_ = value; }
  inline void set_rvv_vcsr(uint64_t value, bool trace = true) { vcsr_ = value; }
  inline void set_rvv_vlenb(uint64_t value, bool trace = true) {
    vlenb_ = value;
>>>>>>> 2be06511
  }

  template <typename T, typename Func>
  inline T CanonicalizeFPUOp3(Func fn) {
    DCHECK(std::is_floating_point<T>::value);
    T src1 = std::is_same<float, T>::value ? frs1() : drs1();
    T src2 = std::is_same<float, T>::value ? frs2() : drs2();
    T src3 = std::is_same<float, T>::value ? frs3() : drs3();
    auto alu_out = fn(src1, src2, src3);
    // if any input or result is NaN, the result is quiet_NaN
    if (std::isnan(alu_out) || std::isnan(src1) || std::isnan(src2) ||
        std::isnan(src3)) {
      // signaling_nan sets kInvalidOperation bit
      if (isSnan(alu_out) || isSnan(src1) || isSnan(src2) || isSnan(src3))
        set_fflags(kInvalidOperation);
      alu_out = std::numeric_limits<T>::quiet_NaN();
    }
    return alu_out;
  }

  template <typename T, typename Func>
  inline T CanonicalizeFPUOp2(Func fn) {
    DCHECK(std::is_floating_point<T>::value);
    T src1 = std::is_same<float, T>::value ? frs1() : drs1();
    T src2 = std::is_same<float, T>::value ? frs2() : drs2();
    auto alu_out = fn(src1, src2);
    // if any input or result is NaN, the result is quiet_NaN
    if (std::isnan(alu_out) || std::isnan(src1) || std::isnan(src2)) {
      // signaling_nan sets kInvalidOperation bit
      if (isSnan(alu_out) || isSnan(src1) || isSnan(src2))
        set_fflags(kInvalidOperation);
      alu_out = std::numeric_limits<T>::quiet_NaN();
    }
    return alu_out;
  }

  template <typename T, typename Func>
  inline T CanonicalizeFPUOp1(Func fn) {
    DCHECK(std::is_floating_point<T>::value);
    T src1 = std::is_same<float, T>::value ? frs1() : drs1();
    auto alu_out = fn(src1);
    // if any input or result is NaN, the result is quiet_NaN
    if (std::isnan(alu_out) || std::isnan(src1)) {
      // signaling_nan sets kInvalidOperation bit
      if (isSnan(alu_out) || isSnan(src1)) set_fflags(kInvalidOperation);
      alu_out = std::numeric_limits<T>::quiet_NaN();
    }
    return alu_out;
  }

  template <typename Func>
  inline float CanonicalizeDoubleToFloatOperation(Func fn) {
    float alu_out = fn(drs1());
    if (std::isnan(alu_out) || std::isnan(drs1()))
      alu_out = std::numeric_limits<float>::quiet_NaN();
    return alu_out;
  }

  template <typename Func>
  inline float CanonicalizeFloatToDoubleOperation(Func fn) {
    double alu_out = fn(frs1());
    if (std::isnan(alu_out) || std::isnan(frs1()))
      alu_out = std::numeric_limits<double>::quiet_NaN();
    return alu_out;
  }

  // RISCV decoding routine
  void DecodeRVRType();
  void DecodeRVR4Type();
  void DecodeRVRFPType();  // Special routine for R/OP_FP type
  void DecodeRVRAType();   // Special routine for R/AMO type
  void DecodeRVIType();
  void DecodeRVSType();
  void DecodeRVBType();
  void DecodeRVUType();
  void DecodeRVJType();
  void DecodeCRType();
  void DecodeCAType();
  void DecodeCIType();
  void DecodeCIWType();
  void DecodeCSSType();
  void DecodeCLType();
  void DecodeCSType();
  void DecodeCJType();
  void DecodeVType();

  // Used for breakpoints and traps.
  void SoftwareInterrupt();

  // Debug helpers

  // Simulator breakpoints.
  struct Breakpoint {
    Instruction* location;
    bool enabled;
    bool is_tbreak;
  };
  std::vector<Breakpoint> breakpoints_;
  void SetBreakpoint(Instruction* breakpoint, bool is_tbreak);
  void ListBreakpoints();
  void CheckBreakpoints();

  // Stop helper functions.
  bool IsWatchpoint(uint64_t code);
  void PrintWatchpoint(uint64_t code);
  void HandleStop(uint64_t code);
  bool IsStopInstruction(Instruction* instr);
  bool IsEnabledStop(uint64_t code);
  void EnableStop(uint64_t code);
  void DisableStop(uint64_t code);
  void IncreaseStopCounter(uint64_t code);
  void PrintStopInfo(uint64_t code);

  // Executes one instruction.
  void InstructionDecode(Instruction* instr);

  // ICache.
  static void CheckICache(base::CustomMatcherHashMap* i_cache,
                          Instruction* instr);
  static void FlushOnePage(base::CustomMatcherHashMap* i_cache, intptr_t start,
                           size_t size);
  static CachePage* GetCachePage(base::CustomMatcherHashMap* i_cache,
                                 void* page);

  enum Exception {
    none,
    kIntegerOverflow,
    kIntegerUnderflow,
    kDivideByZero,
    kNumExceptions,
    // RISCV illegual instruction exception
    kIllegalInstruction,
  };

  // Exceptions.
  void SignalException(Exception e);

  // Handle arguments and return value for runtime FP functions.
  void GetFpArgs(double* x, double* y, int32_t* z);
  void SetFpResult(const double& result);

  void CallInternal(Address entry);

  // Architecture state.
  // Registers.
  int64_t registers_[kNumSimuRegisters];
  // Coprocessor Registers.
  int64_t FPUregisters_[kNumFPURegisters];
  // Floating-point control and status register.
  uint32_t FCSR_;

<<<<<<< HEAD
  //RVV registers
  __int128_t Vregister_[kNumVRegisters];
  static_assert(sizeof(__int128_t) == kRvvVLEN/8 ,"unmatch vlen");
=======
  // RVV registers
  __int128_t Vregister_[kNumVRegisters];
  static_assert(sizeof(__int128_t) == kRvvVLEN / 8, "unmatch vlen");
>>>>>>> 2be06511
  uint64_t vstart_, vxsat_, vxrm_, vcsr_, vtype_, vl_, vlenb_;

  // Simulator support.
  // Allocate 1MB for stack.
  size_t stack_size_;
  char* stack_;
  bool pc_modified_;
  int64_t icount_;
  int break_count_;
  EmbeddedVector<char, 128> trace_buf_;

  // Debugger input.
  char* last_debugger_input_;

  v8::internal::Isolate* isolate_;

  // Stop is disabled if bit 31 is set.
  static const uint32_t kStopDisabledBit = 1 << 31;

  // A stop is enabled, meaning the simulator will stop when meeting the
  // instruction, if bit 31 of watched_stops_[code].count is unset.
  // The value watched_stops_[code].count & ~(1 << 31) indicates how many times
  // the breakpoint was hit or gone through.
  struct StopCountAndDesc {
    uint32_t count;
    char* desc;
  };
  StopCountAndDesc watched_stops_[kMaxStopCode + 1];

  // Synchronization primitives.
  enum class MonitorAccess {
    Open,
    RMW,
  };

  enum class TransactionSize {
    None = 0,
    Word = 4,
    DoubleWord = 8,
  };

  // The least-significant bits of the address are ignored. The number of bits
  // is implementation-defined, between 3 and minimum page size.
  static const uintptr_t kExclusiveTaggedAddrMask = ~((1 << 3) - 1);

  class LocalMonitor {
   public:
    LocalMonitor();

    // These functions manage the state machine for the local monitor, but do
    // not actually perform loads and stores. NotifyStoreConditional only
    // returns true if the store conditional is allowed; the global monitor will
    // still have to be checked to see whether the memory should be updated.
    void NotifyLoad();
    void NotifyLoadLinked(uintptr_t addr, TransactionSize size);
    void NotifyStore();
    bool NotifyStoreConditional(uintptr_t addr, TransactionSize size);

   private:
    void Clear();

    MonitorAccess access_state_;
    uintptr_t tagged_addr_;
    TransactionSize size_;
  };

  class GlobalMonitor {
   public:
    class LinkedAddress {
     public:
      LinkedAddress();

     private:
      friend class GlobalMonitor;
      // These functions manage the state machine for the global monitor, but do
      // not actually perform loads and stores.
      void Clear_Locked();
      void NotifyLoadLinked_Locked(uintptr_t addr);
      void NotifyStore_Locked();
      bool NotifyStoreConditional_Locked(uintptr_t addr,
                                         bool is_requesting_thread);

      MonitorAccess access_state_;
      uintptr_t tagged_addr_;
      LinkedAddress* next_;
      LinkedAddress* prev_;
      // A scd can fail due to background cache evictions. Rather than
      // simulating this, we'll just occasionally introduce cases where an
      // store conditional fails. This will happen once after every
      // kMaxFailureCounter exclusive stores.
      static const int kMaxFailureCounter = 5;
      int failure_counter_;
    };

    // Exposed so it can be accessed by Simulator::{Read,Write}Ex*.
    base::Mutex mutex;

    void NotifyLoadLinked_Locked(uintptr_t addr, LinkedAddress* linked_address);
    void NotifyStore_Locked(LinkedAddress* linked_address);
    bool NotifyStoreConditional_Locked(uintptr_t addr,
                                       LinkedAddress* linked_address);

    // Called when the simulator is destroyed.
    void RemoveLinkedAddress(LinkedAddress* linked_address);

    static GlobalMonitor* Get();

   private:
    // Private constructor. Call {GlobalMonitor::Get()} to get the singleton.
    GlobalMonitor() = default;
    friend class base::LeakyObject<GlobalMonitor>;

    bool IsProcessorInLinkedList_Locked(LinkedAddress* linked_address) const;
    void PrependProcessor_Locked(LinkedAddress* linked_address);

    LinkedAddress* head_ = nullptr;
  };

  LocalMonitor local_monitor_;
  GlobalMonitor::LinkedAddress global_monitor_thread_;
};

}  // namespace internal
}  // namespace v8

#endif  // defined(USE_SIMULATOR)
#endif  // V8_EXECUTION_RISCV64_SIMULATOR_RISCV64_H_<|MERGE_RESOLUTION|>--- conflicted
+++ resolved
@@ -616,29 +616,6 @@
   inline int32_t rvv_vd_reg() { UNIMPLEMENTED(); }
   inline __int128_t rvv_vd() { UNIMPLEMENTED(); }
   inline void set_vrd() { UNIMPLEMENTED(); }
-<<<<<<< HEAD
-  
-  inline void set_rvv_vtype(uint64_t value, bool trace = true) {   
-    vtype_ = value;                                                 
-  }
-  inline void set_rvv_vl(uint64_t value, bool trace = true) {   
-    vl_ = value;                                                 
-  }
-  inline void set_rvv_vstart(uint64_t value, bool trace = true) {   
-    vstart_ = value;                                                 
-  }
-  inline void set_rvv_vxsat(uint64_t value, bool trace = true) {   
-    vxsat_ = value;                                                 
-  }
-  inline void set_rvv_vxrm(uint64_t value, bool trace = true) {   
-    vxrm_ = value;                                                 
-  }
-  inline void set_rvv_vcsr(uint64_t value, bool trace = true) {   
-    vcsr_ = value;                                                 
-  }
-  inline void set_rvv_vlenb(uint64_t value, bool trace = true) {   
-    vlenb_ = value;                                                 
-=======
 
   inline void set_rvv_vtype(uint64_t value, bool trace = true) {
     vtype_ = value;
@@ -654,7 +631,6 @@
   inline void set_rvv_vcsr(uint64_t value, bool trace = true) { vcsr_ = value; }
   inline void set_rvv_vlenb(uint64_t value, bool trace = true) {
     vlenb_ = value;
->>>>>>> 2be06511
   }
 
   template <typename T, typename Func>
@@ -806,15 +782,9 @@
   // Floating-point control and status register.
   uint32_t FCSR_;
 
-<<<<<<< HEAD
-  //RVV registers
-  __int128_t Vregister_[kNumVRegisters];
-  static_assert(sizeof(__int128_t) == kRvvVLEN/8 ,"unmatch vlen");
-=======
   // RVV registers
   __int128_t Vregister_[kNumVRegisters];
   static_assert(sizeof(__int128_t) == kRvvVLEN / 8, "unmatch vlen");
->>>>>>> 2be06511
   uint64_t vstart_, vxsat_, vxrm_, vcsr_, vtype_, vl_, vlenb_;
 
   // Simulator support.
