// Copyright 2012 the V8 project authors. All rights reserved.
// Use of this source code is governed by a BSD-style license that can be
// found in the LICENSE file.

#ifndef V8_PARSING_PARSER_BASE_H
#define V8_PARSING_PARSER_BASE_H

#include "src/ast/scopes.h"
#include "src/bailout-reason.h"
#include "src/base/hashmap.h"
#include "src/messages.h"
#include "src/parsing/expression-classifier.h"
#include "src/parsing/func-name-inferrer.h"
#include "src/parsing/scanner.h"
#include "src/parsing/token.h"

namespace v8 {
namespace internal {


enum FunctionNameValidity {
  kFunctionNameIsStrictReserved,
  kSkipFunctionNameCheck,
  kFunctionNameValidityUnknown
};

enum AllowLabelledFunctionStatement {
  kAllowLabelledFunctionStatement,
  kDisallowLabelledFunctionStatement,
};

enum class FunctionBody { Normal, SingleExpression };

enum class ParseFunctionFlags {
  kIsNormal = 0,
  kIsGenerator = 1,
  kIsAsync = 2,
  kIsDefault = 4
};

static inline ParseFunctionFlags operator|(ParseFunctionFlags lhs,
                                           ParseFunctionFlags rhs) {
  typedef unsigned char T;
  return static_cast<ParseFunctionFlags>(static_cast<T>(lhs) |
                                         static_cast<T>(rhs));
}

static inline ParseFunctionFlags& operator|=(ParseFunctionFlags& lhs,
                                             const ParseFunctionFlags& rhs) {
  lhs = lhs | rhs;
  return lhs;
}

static inline bool operator&(ParseFunctionFlags bitfield,
                             ParseFunctionFlags mask) {
  typedef unsigned char T;
  return static_cast<T>(bitfield) & static_cast<T>(mask);
}

enum class MethodKind {
  Normal = 0,
  Static = 1 << 0,
  Generator = 1 << 1,
  StaticGenerator = Static | Generator,
  Async = 1 << 2,
  StaticAsync = Static | Async,

  /* Any non-ordinary method kinds */
  SpecialMask = Generator | Async
};

inline bool IsValidMethodKind(MethodKind kind) {
  return kind == MethodKind::Normal || kind == MethodKind::Static ||
         kind == MethodKind::Generator || kind == MethodKind::StaticGenerator ||
         kind == MethodKind::Async || kind == MethodKind::StaticAsync;
}

static inline MethodKind operator|(MethodKind lhs, MethodKind rhs) {
  typedef unsigned char T;
  return static_cast<MethodKind>(static_cast<T>(lhs) | static_cast<T>(rhs));
}

static inline MethodKind& operator|=(MethodKind& lhs, const MethodKind& rhs) {
  lhs = lhs | rhs;
  DCHECK(IsValidMethodKind(lhs));
  return lhs;
}

static inline bool operator&(MethodKind bitfield, MethodKind mask) {
  typedef unsigned char T;
  return static_cast<T>(bitfield) & static_cast<T>(mask);
}

inline bool IsNormalMethod(MethodKind kind) {
  return kind == MethodKind::Normal;
}

inline bool IsSpecialMethod(MethodKind kind) {
  return kind & MethodKind::SpecialMask;
}

inline bool IsStaticMethod(MethodKind kind) {
  return kind & MethodKind::Static;
}

inline bool IsGeneratorMethod(MethodKind kind) {
  return kind & MethodKind::Generator;
}

inline bool IsAsyncMethod(MethodKind kind) { return kind & MethodKind::Async; }

struct FormalParametersBase {
  explicit FormalParametersBase(Scope* scope) : scope(scope) {}
  Scope* scope;
  bool has_rest = false;
  bool is_simple = true;
  int materialized_literals_count = 0;
};


namespace typesystem {

enum CoverFormalParametersEnum {
  kNoCover = 0,
  // Allow type annotation, in the case of a function's formal parameters.
  kAllowType = 1 << 0,
  // Allow optional sign, in the case of a function's formal parameters.
  kAllowOptional = 1 << 1,
  // Disallow type annotation, to avoid ambiguity in conditionals.
  kDisallowType = 1 << 2,
  kCover = kAllowType | kAllowOptional
};

typedef base::Flags<CoverFormalParametersEnum> CoverFormalParameters;

}  // namespace typesystem


// Common base class shared between parser and pre-parser. Traits encapsulate
// the differences between Parser and PreParser:

// - Return types: For example, Parser functions return Expression* and
// PreParser functions return PreParserExpression.

// - Creating parse tree nodes: Parser generates an AST during the recursive
// descent. PreParser doesn't create a tree. Instead, it passes around minimal
// data objects (PreParserExpression, PreParserIdentifier etc.) which contain
// just enough data for the upper layer functions. PreParserFactory is
// responsible for creating these dummy objects. It provides a similar kind of
// interface as AstNodeFactory, so ParserBase doesn't need to care which one is
// used.

// - Miscellaneous other tasks interleaved with the recursive descent. For
// example, Parser keeps track of which function literals should be marked as
// pretenured, and PreParser doesn't care.

// The traits are expected to contain the following typedefs:
// struct Traits {
//   // In particular...
//   struct Type {
//     // Used by FunctionState and BlockState.
//     typedef Scope;
//     typedef GeneratorVariable;
//     // Return types for traversing functions.
//     typedef Identifier;
//     typedef Expression;
//     typedef FunctionLiteral;
//     typedef ClassLiteral;
//     typedef ObjectLiteralProperty;
//     typedef Literal;
//     typedef ExpressionList;
//     typedef PropertyList;
//     typedef FormalParameter;
//     typedef FormalParameters;
//     typedef Statement;
//     typedef StatementList;
//     // For constructing objects returned by the traversing functions.
//     typedef Factory;
//     // For classifying and validating expressions.
//     typedef ExpressionClassifier.
//     // A struct with extra types for the optional type system.
//     struct TypeSystem {
//       typedef Type;
//       typedef TypeList;
//       typedef TypeParameter;
//       typedef TypeParameters;
//       typedef FormalParameter;
//       typedef FormalParameters;
//       typedef TypeMember;
//       typedef TypeMembers;
//     };
//   };
//   // ...
// };

template <typename Traits>
class ParserBase : public Traits {
 public:
  // Shorten type names defined by Traits.
  typedef typename Traits::Type::Expression ExpressionT;
  typedef typename Traits::Type::Identifier IdentifierT;
  typedef typename Traits::Type::IdentifierList IdentifierListT;
  typedef typename Traits::Type::FormalParameter FormalParameterT;
  typedef typename Traits::Type::FormalParameters FormalParametersT;
  typedef typename Traits::Type::FunctionLiteral FunctionLiteralT;
  typedef typename Traits::Type::Literal LiteralT;
  typedef typename Traits::Type::ObjectLiteralProperty ObjectLiteralPropertyT;
  typedef typename Traits::Type::Statement StatementT;
  typedef typename Traits::Type::StatementList StatementListT;
  typedef typename Traits::Type::ExpressionClassifier ExpressionClassifier;
  typedef typename Traits::Type::TypeSystem TypeSystem;

  ParserBase(Zone* zone, Scanner* scanner, uintptr_t stack_limit,
             v8::Extension* extension, AstValueFactory* ast_value_factory,
             ParserRecorder* log, typename Traits::Type::Parser this_object)
      : Traits(this_object),
        scope_(NULL),
        function_state_(NULL),
        extension_(extension),
        fni_(NULL),
        ast_value_factory_(ast_value_factory),
        log_(log),
        mode_(PARSE_EAGERLY),  // Lazy mode must be set explicitly.
        parsing_module_(false),
        stack_limit_(stack_limit),
        zone_(zone),
        scanner_(scanner),
        stack_overflow_(false),
        allow_lazy_(false),
        allow_natives_(false),
        allow_tailcalls_(false),
        allow_harmony_restrictive_declarations_(false),
        allow_harmony_do_expressions_(false),
        allow_harmony_for_in_(false),
        allow_harmony_function_name_(false),
        allow_harmony_function_sent_(false),
        allow_harmony_async_await_(false),
<<<<<<< HEAD
        allow_harmony_types_(false) {}
=======
        allow_harmony_restrictive_generators_(false) {}
>>>>>>> 8a88fc14

#define ALLOW_ACCESSORS(name)                           \
  bool allow_##name() const { return allow_##name##_; } \
  void set_allow_##name(bool allow) { allow_##name##_ = allow; }

#define SCANNER_ACCESSORS(name)                                  \
  bool allow_##name() const { return scanner_->allow_##name(); } \
  void set_allow_##name(bool allow) {                            \
    return scanner_->set_allow_##name(allow);                    \
  }

  ALLOW_ACCESSORS(lazy);
  ALLOW_ACCESSORS(natives);
  ALLOW_ACCESSORS(tailcalls);
  ALLOW_ACCESSORS(harmony_restrictive_declarations);
  ALLOW_ACCESSORS(harmony_do_expressions);
  ALLOW_ACCESSORS(harmony_for_in);
  ALLOW_ACCESSORS(harmony_function_name);
  ALLOW_ACCESSORS(harmony_function_sent);
  ALLOW_ACCESSORS(harmony_async_await);
<<<<<<< HEAD
  ALLOW_ACCESSORS(harmony_types);
=======
  ALLOW_ACCESSORS(harmony_restrictive_generators);
>>>>>>> 8a88fc14
  SCANNER_ACCESSORS(harmony_exponentiation_operator);

#undef SCANNER_ACCESSORS
#undef ALLOW_ACCESSORS

  uintptr_t stack_limit() const { return stack_limit_; }

 protected:
  enum AllowRestrictedIdentifiers {
    kAllowRestrictedIdentifiers,
    kDontAllowRestrictedIdentifiers
  };

  enum Mode {
    PARSE_LAZILY,
    PARSE_EAGERLY
  };

  enum VariableDeclarationContext {
    kStatementListItem,
    kStatement,
    kForStatement
  };

  class Checkpoint;
  class ObjectLiteralCheckerBase;

  // ---------------------------------------------------------------------------
  // FunctionState and BlockState together implement the parser's scope stack.
  // The parser's current scope is in scope_. BlockState and FunctionState
  // constructors push on the scope stack and the destructors pop. They are also
  // used to hold the parser's per-function and per-block state.
  class BlockState BASE_EMBEDDED {
   public:
    BlockState(Scope** scope_stack, Scope* scope)
        : scope_stack_(scope_stack), outer_scope_(*scope_stack) {
      *scope_stack_ = scope;
    }
    ~BlockState() { *scope_stack_ = outer_scope_; }

   private:
    Scope** scope_stack_;
    Scope* outer_scope_;
  };

  struct DestructuringAssignment {
   public:
    DestructuringAssignment(ExpressionT expression, Scope* scope)
        : assignment(expression), scope(scope) {}

    ExpressionT assignment;
    Scope* scope;
  };

  class TailCallExpressionList {
   public:
    explicit TailCallExpressionList(Zone* zone)
        : zone_(zone), expressions_(0, zone), has_explicit_tail_calls_(false) {}

    const ZoneList<ExpressionT>& expressions() const { return expressions_; }
    const Scanner::Location& location() const { return loc_; }

    bool has_explicit_tail_calls() const { return has_explicit_tail_calls_; }

    void Swap(TailCallExpressionList& other) {
      expressions_.Swap(&other.expressions_);
      std::swap(loc_, other.loc_);
      std::swap(has_explicit_tail_calls_, other.has_explicit_tail_calls_);
    }

    void AddImplicitTailCall(ExpressionT expr) {
      expressions_.Add(expr, zone_);
    }

    void AddExplicitTailCall(ExpressionT expr, const Scanner::Location& loc) {
      if (!has_explicit_tail_calls()) {
        loc_ = loc;
        has_explicit_tail_calls_ = true;
      }
      expressions_.Add(expr, zone_);
    }

    void Append(const TailCallExpressionList& other) {
      if (!has_explicit_tail_calls()) {
        loc_ = other.loc_;
        has_explicit_tail_calls_ = other.has_explicit_tail_calls_;
      }
      expressions_.AddAll(other.expressions_, zone_);
    }

   private:
    Zone* zone_;
    ZoneList<ExpressionT> expressions_;
    Scanner::Location loc_;
    bool has_explicit_tail_calls_;
  };

  // Defines whether tail call expressions are allowed or not.
  enum class ReturnExprContext {
    // We are inside return statement which is allowed to contain tail call
    // expressions. Tail call expressions are allowed.
    kInsideValidReturnStatement,

    // We are inside a block in which tail call expressions are allowed but
    // not yet inside a return statement.
    kInsideValidBlock,

    // Tail call expressions are not allowed in the following blocks.
    kInsideTryBlock,
    kInsideForInOfBody,
  };

  class FunctionState BASE_EMBEDDED {
   public:
    FunctionState(FunctionState** function_state_stack, Scope** scope_stack,
                  Scope* scope, FunctionKind kind,
                  typename Traits::Type::Factory* factory);
    ~FunctionState();

    int NextMaterializedLiteralIndex() {
      return next_materialized_literal_index_++;
    }
    int materialized_literal_count() {
      return next_materialized_literal_index_;
    }

    void SkipMaterializedLiterals(int count) {
      next_materialized_literal_index_ += count;
    }

    void AddProperty() { expected_property_count_++; }
    int expected_property_count() { return expected_property_count_; }

    Scanner::Location this_location() const { return this_location_; }
    Scanner::Location super_location() const { return super_location_; }
    Scanner::Location return_location() const { return return_location_; }
    void set_this_location(Scanner::Location location) {
      this_location_ = location;
    }
    void set_super_location(Scanner::Location location) {
      super_location_ = location;
    }
    void set_return_location(Scanner::Location location) {
      return_location_ = location;
    }

    bool is_generator() const { return IsGeneratorFunction(kind_); }
    bool is_async_function() const { return IsAsyncFunction(kind_); }
    bool is_resumable() const { return is_generator() || is_async_function(); }

    FunctionKind kind() const { return kind_; }
    FunctionState* outer() const { return outer_function_state_; }

    void set_generator_object_variable(
        typename Traits::Type::GeneratorVariable* variable) {
      DCHECK(variable != NULL);
      DCHECK(is_resumable());
      generator_object_variable_ = variable;
    }
    typename Traits::Type::GeneratorVariable* generator_object_variable()
        const {
      return generator_object_variable_;
    }

    typename Traits::Type::Factory* factory() { return factory_; }

    const ZoneList<DestructuringAssignment>&
        destructuring_assignments_to_rewrite() const {
      return destructuring_assignments_to_rewrite_;
    }

    TailCallExpressionList& tail_call_expressions() {
      return tail_call_expressions_;
    }
    void AddImplicitTailCallExpression(ExpressionT expression) {
      if (return_expr_context() ==
          ReturnExprContext::kInsideValidReturnStatement) {
        tail_call_expressions_.AddImplicitTailCall(expression);
      }
    }
    void AddExplicitTailCallExpression(ExpressionT expression,
                                       const Scanner::Location& loc) {
      DCHECK(expression->IsCall());
      if (return_expr_context() ==
          ReturnExprContext::kInsideValidReturnStatement) {
        tail_call_expressions_.AddExplicitTailCall(expression, loc);
      }
    }

    ZoneList<typename ExpressionClassifier::Error>* GetReportedErrorList() {
      return &reported_errors_;
    }

    ReturnExprContext return_expr_context() const {
      return return_expr_context_;
    }
    void set_return_expr_context(ReturnExprContext context) {
      return_expr_context_ = context;
    }

    ZoneList<ExpressionT>* non_patterns_to_rewrite() {
      return &non_patterns_to_rewrite_;
    }

    void next_function_is_parenthesized(bool parenthesized) {
      next_function_is_parenthesized_ = parenthesized;
    }

    bool this_function_is_parenthesized() const {
      return this_function_is_parenthesized_;
    }

   private:
    void AddDestructuringAssignment(DestructuringAssignment pair) {
      destructuring_assignments_to_rewrite_.Add(pair, (*scope_stack_)->zone());
    }

    V8_INLINE Scope* scope() { return *scope_stack_; }

    void AddNonPatternForRewriting(ExpressionT expr, bool* ok) {
      non_patterns_to_rewrite_.Add(expr, (*scope_stack_)->zone());
      if (non_patterns_to_rewrite_.length() >=
          std::numeric_limits<uint16_t>::max())
        *ok = false;
    }

    // Used to assign an index to each literal that needs materialization in
    // the function.  Includes regexp literals, and boilerplate for object and
    // array literals.
    int next_materialized_literal_index_;

    // Properties count estimation.
    int expected_property_count_;

    // Location of most recent use of 'this' (invalid if none).
    Scanner::Location this_location_;

    // Location of most recent 'return' statement (invalid if none).
    Scanner::Location return_location_;

    // Location of call to the "super" constructor (invalid if none).
    Scanner::Location super_location_;

    FunctionKind kind_;
    // For generators, this variable may hold the generator object. It variable
    // is used by yield expressions and return statements. It is not necessary
    // for generator functions to have this variable set.
    Variable* generator_object_variable_;

    FunctionState** function_state_stack_;
    FunctionState* outer_function_state_;
    Scope** scope_stack_;
    Scope* outer_scope_;

    ZoneList<DestructuringAssignment> destructuring_assignments_to_rewrite_;
    TailCallExpressionList tail_call_expressions_;
    ReturnExprContext return_expr_context_;
    ZoneList<ExpressionT> non_patterns_to_rewrite_;

    ZoneList<typename ExpressionClassifier::Error> reported_errors_;

    typename Traits::Type::Factory* factory_;

    // If true, the next (and immediately following) function literal is
    // preceded by a parenthesis.
    bool next_function_is_parenthesized_;

    // The value of the parents' next_function_is_parenthesized_, as it applies
    // to this function. Filled in by constructor.
    bool this_function_is_parenthesized_;

    friend class ParserTraits;
    friend class PreParserTraits;
    friend class Checkpoint;
  };

  // This scope sets current ReturnExprContext to given value.
  class ReturnExprScope {
   public:
    explicit ReturnExprScope(FunctionState* function_state,
                             ReturnExprContext return_expr_context)
        : function_state_(function_state),
          sav_return_expr_context_(function_state->return_expr_context()) {
      // Don't update context if we are requested to enable tail call
      // expressions but current block does not allow them.
      if (return_expr_context !=
              ReturnExprContext::kInsideValidReturnStatement ||
          sav_return_expr_context_ == ReturnExprContext::kInsideValidBlock) {
        function_state->set_return_expr_context(return_expr_context);
      }
    }
    ~ReturnExprScope() {
      function_state_->set_return_expr_context(sav_return_expr_context_);
    }

   private:
    FunctionState* function_state_;
    ReturnExprContext sav_return_expr_context_;
  };

  // Collects all return expressions at tail call position in this scope
  // to a separate list.
  class CollectExpressionsInTailPositionToListScope {
   public:
    CollectExpressionsInTailPositionToListScope(FunctionState* function_state,
                                                TailCallExpressionList* list)
        : function_state_(function_state), list_(list) {
      function_state->tail_call_expressions().Swap(*list_);
    }
    ~CollectExpressionsInTailPositionToListScope() {
      function_state_->tail_call_expressions().Swap(*list_);
    }

   private:
    FunctionState* function_state_;
    TailCallExpressionList* list_;
  };

  // Annoyingly, arrow functions first parse as comma expressions, then when we
  // see the => we have to go back and reinterpret the arguments as being formal
  // parameters.  To do so we need to reset some of the parser state back to
  // what it was before the arguments were first seen.
  class Checkpoint BASE_EMBEDDED {
   public:
    explicit Checkpoint(ParserBase* parser) {
      function_state_ = parser->function_state_;
      next_materialized_literal_index_ =
          function_state_->next_materialized_literal_index_;
      expected_property_count_ = function_state_->expected_property_count_;
    }

    void Restore(int* materialized_literal_index_delta) {
      *materialized_literal_index_delta =
          function_state_->next_materialized_literal_index_ -
          next_materialized_literal_index_;
      function_state_->next_materialized_literal_index_ =
          next_materialized_literal_index_;
      function_state_->expected_property_count_ = expected_property_count_;
    }

   private:
    FunctionState* function_state_;
    int next_materialized_literal_index_;
    int expected_property_count_;
  };

  class ParsingModeScope BASE_EMBEDDED {
   public:
    ParsingModeScope(ParserBase* parser, Mode mode)
        : parser_(parser),
          old_mode_(parser->mode()) {
      parser_->mode_ = mode;
    }
    ~ParsingModeScope() {
      parser_->mode_ = old_mode_;
    }

   private:
    ParserBase* parser_;
    Mode old_mode_;
  };

  Scope* NewScope(Scope* parent, ScopeType scope_type) {
    // Must always pass the function kind for FUNCTION_SCOPE.
    DCHECK(scope_type != FUNCTION_SCOPE);
    return NewScope(parent, scope_type, kNormalFunction);
  }

  Scope* NewScope(Scope* parent, ScopeType scope_type, FunctionKind kind) {
    DCHECK(ast_value_factory());
    Scope* result = new (zone())
        Scope(zone(), parent, scope_type, ast_value_factory(), kind);
    result->Initialize();
    return result;
  }

  Scanner* scanner() const { return scanner_; }
  AstValueFactory* ast_value_factory() const { return ast_value_factory_; }
  int position() { return scanner_->location().beg_pos; }
  int peek_position() { return scanner_->peek_location().beg_pos; }
  bool stack_overflow() const { return stack_overflow_; }
  void set_stack_overflow() { stack_overflow_ = true; }
  Mode mode() const { return mode_; }
  Zone* zone() const { return zone_; }

  INLINE(Token::Value peek()) {
    if (stack_overflow_) return Token::ILLEGAL;
    return scanner()->peek();
  }

  INLINE(Token::Value PeekAhead()) {
    if (stack_overflow_) return Token::ILLEGAL;
    return scanner()->PeekAhead();
  }

  INLINE(Token::Value Next()) {
    if (stack_overflow_) return Token::ILLEGAL;
    {
      if (GetCurrentStackPosition() < stack_limit_) {
        // Any further calls to Next or peek will return the illegal token.
        // The current call must return the next token, which might already
        // have been peek'ed.
        stack_overflow_ = true;
      }
    }
    return scanner()->Next();
  }

  void Consume(Token::Value token) {
    Token::Value next = Next();
    USE(next);
    USE(token);
    DCHECK(next == token);
  }

  bool Check(Token::Value token) {
    Token::Value next = peek();
    if (next == token) {
      Consume(next);
      return true;
    }
    return false;
  }

  void Expect(Token::Value token, bool* ok) {
    Token::Value next = Next();
    if (next != token) {
      ReportUnexpectedToken(next);
      *ok = false;
    }
  }

  void ExpectSemicolon(bool* ok) {
    // Check for automatic semicolon insertion according to
    // the rules given in ECMA-262, section 7.9, page 21.
    Token::Value tok = peek();
    if (tok == Token::SEMICOLON) {
      Next();
      return;
    }
    if (scanner()->HasAnyLineTerminatorBeforeNext() ||
        tok == Token::RBRACE ||
        tok == Token::EOS) {
      return;
    }
    Expect(Token::SEMICOLON, ok);
  }

  bool peek_any_identifier() {
    Token::Value next = peek();
    return next == Token::IDENTIFIER || next == Token::ENUM ||
           next == Token::AWAIT || next == Token::ASYNC ||
           next == Token::FUTURE_STRICT_RESERVED_WORD || next == Token::LET ||
           next == Token::STATIC || next == Token::YIELD;
  }

  bool CheckContextualKeyword(Vector<const char> keyword) {
    if (PeekContextualKeyword(keyword)) {
      Next();
      return true;
    }
    return false;
  }

  bool PeekContextualKeyword(Vector<const char> keyword) {
    return (peek() == Token::IDENTIFIER ||
            peek() == Token::FUTURE_STRICT_RESERVED_WORD) &&
           scanner()->is_next_contextual_keyword(keyword);
  }

  void ExpectMetaProperty(Vector<const char> property_name,
                          const char* full_name, int pos, bool* ok);

  void ExpectContextualKeyword(Vector<const char> keyword, bool* ok) {
    Token::Value next = Next();
    if (next != Token::IDENTIFIER &&
        next != Token::FUTURE_STRICT_RESERVED_WORD) {
      ReportUnexpectedToken(next);
      *ok = false;
    } else if (!scanner()->is_literal_contextual_keyword(keyword)) {
      ReportUnexpectedToken(scanner()->current_token());
      *ok = false;
    }
  }

  bool CheckInOrOf(ForEachStatement::VisitMode* visit_mode, bool* ok) {
    if (Check(Token::IN)) {
      *visit_mode = ForEachStatement::ENUMERATE;
      return true;
    } else if (CheckContextualKeyword(CStrVector("of"))) {
      *visit_mode = ForEachStatement::ITERATE;
      return true;
    }
    return false;
  }

  bool PeekInOrOf() {
    return peek() == Token::IN || PeekContextualKeyword(CStrVector("of"));
  }

  // Checks whether an octal literal was last seen between beg_pos and end_pos.
  // If so, reports an error. Only called for strict mode and template strings.
  void CheckOctalLiteral(int beg_pos, int end_pos,
                         MessageTemplate::Template message, bool* ok) {
    Scanner::Location octal = scanner()->octal_position();
    if (octal.IsValid() && beg_pos <= octal.beg_pos &&
        octal.end_pos <= end_pos) {
      ReportMessageAt(octal, message);
      scanner()->clear_octal_position();
      *ok = false;
    }
  }
  // for now, this check just collects statistics.
  void CheckDecimalLiteralWithLeadingZero(int* use_counts, int beg_pos,
                                          int end_pos) {
    Scanner::Location token_location =
        scanner()->decimal_with_leading_zero_position();
    if (token_location.IsValid() && beg_pos <= token_location.beg_pos &&
        token_location.end_pos <= end_pos) {
      scanner()->clear_decimal_with_leading_zero_position();
      if (use_counts != nullptr)
        ++use_counts[v8::Isolate::kDecimalWithLeadingZeroInStrictMode];
    }
  }

  inline void CheckStrictOctalLiteral(int beg_pos, int end_pos, bool* ok) {
    CheckOctalLiteral(beg_pos, end_pos, MessageTemplate::kStrictOctalLiteral,
                      ok);
  }

  inline void CheckTemplateOctalLiteral(int beg_pos, int end_pos, bool* ok) {
    CheckOctalLiteral(beg_pos, end_pos, MessageTemplate::kTemplateOctalLiteral,
                      ok);
  }

  void CheckDestructuringElement(ExpressionT element,
                                 ExpressionClassifier* classifier, int beg_pos,
                                 int end_pos);

  // Checking the name of a function literal. This has to be done after parsing
  // the function, since the function can declare itself strict.
  void CheckFunctionName(LanguageMode language_mode, IdentifierT function_name,
                         FunctionNameValidity function_name_validity,
                         const Scanner::Location& function_name_loc, bool* ok) {
    if (function_name_validity == kSkipFunctionNameCheck) return;
    // The function name needs to be checked in strict mode.
    if (is_sloppy(language_mode)) return;

    if (this->IsEvalOrArguments(function_name)) {
      Traits::ReportMessageAt(function_name_loc,
                              MessageTemplate::kStrictEvalArguments);
      *ok = false;
      return;
    }
    if (function_name_validity == kFunctionNameIsStrictReserved) {
      Traits::ReportMessageAt(function_name_loc,
                              MessageTemplate::kUnexpectedStrictReserved);
      *ok = false;
      return;
    }
  }

  // Determine precedence of given token.
  static int Precedence(Token::Value token, bool accept_IN) {
    if (token == Token::IN && !accept_IN)
      return 0;  // 0 precedence will terminate binary expression parsing
    return Token::Precedence(token);
  }

  typename Traits::Type::Factory* factory() {
    return function_state_->factory();
  }

  LanguageMode language_mode() { return scope_->language_mode(); }
  bool typed() { return scope_->typed(); }
  bool is_generator() const { return function_state_->is_generator(); }
  bool is_async_function() const {
    return function_state_->is_async_function();
  }
  bool is_resumable() const { return function_state_->is_resumable(); }

  // Report syntax errors.
  void ReportMessage(MessageTemplate::Template message, const char* arg = NULL,
                     ParseErrorType error_type = kSyntaxError) {
    Scanner::Location source_location = scanner()->location();
    Traits::ReportMessageAt(source_location, message, arg, error_type);
  }

  void ReportMessageAt(Scanner::Location location,
                       MessageTemplate::Template message,
                       ParseErrorType error_type = kSyntaxError) {
    Traits::ReportMessageAt(location, message, reinterpret_cast<const char*>(0),
                            error_type);
  }

  void GetUnexpectedTokenMessage(
      Token::Value token, MessageTemplate::Template* message,
      Scanner::Location* location, const char** arg,
      MessageTemplate::Template default_ = MessageTemplate::kUnexpectedToken);

  void ReportUnexpectedToken(Token::Value token);
  void ReportUnexpectedTokenAt(
      Scanner::Location location, Token::Value token,
      MessageTemplate::Template message = MessageTemplate::kUnexpectedToken);

  void ReportClassifierError(
      const typename ExpressionClassifier::Error& error) {
    Traits::ReportMessageAt(error.location, error.message, error.arg,
                            error.type);
  }

  void ValidateExpression(const ExpressionClassifier* classifier, bool* ok) {
    if (!classifier->is_valid_expression() ||
        classifier->has_cover_initialized_name()) {
      const Scanner::Location& a = classifier->expression_error().location;
      const Scanner::Location& b =
          classifier->cover_initialized_name_error().location;
      if (a.beg_pos < 0 || (b.beg_pos >= 0 && a.beg_pos > b.beg_pos)) {
        ReportClassifierError(classifier->cover_initialized_name_error());
      } else {
        ReportClassifierError(classifier->expression_error());
      }
      *ok = false;
    }
  }

  void ValidateFormalParameterInitializer(
      const ExpressionClassifier* classifier, bool* ok) {
    if (!classifier->is_valid_formal_parameter_initializer()) {
      ReportClassifierError(classifier->formal_parameter_initializer_error());
      *ok = false;
    }
  }

  void ValidateBindingPattern(const ExpressionClassifier* classifier,
                              bool* ok) {
    if (!classifier->is_valid_binding_pattern() ||
        !classifier->is_valid_async_binding_pattern()) {
      const Scanner::Location& a = classifier->binding_pattern_error().location;
      const Scanner::Location& b =
          classifier->async_binding_pattern_error().location;
      if (a.beg_pos < 0 || (b.beg_pos >= 0 && a.beg_pos > b.beg_pos)) {
        ReportClassifierError(classifier->async_binding_pattern_error());
      } else {
        ReportClassifierError(classifier->binding_pattern_error());
      }
      *ok = false;
    }
  }

  void ValidateAssignmentPattern(const ExpressionClassifier* classifier,
                                 bool* ok) {
    if (!classifier->is_valid_assignment_pattern()) {
      ReportClassifierError(classifier->assignment_pattern_error());
      *ok = false;
    }
  }

  void ValidateFormalParameters(const ExpressionClassifier* classifier,
                                LanguageMode language_mode,
                                bool allow_duplicates, bool* ok) {
    if (!allow_duplicates &&
        !classifier->is_valid_formal_parameter_list_without_duplicates()) {
      ReportClassifierError(classifier->duplicate_formal_parameter_error());
      *ok = false;
    } else if (is_strict(language_mode) &&
               !classifier->is_valid_strict_mode_formal_parameters()) {
      ReportClassifierError(classifier->strict_mode_formal_parameter_error());
      *ok = false;
    }
  }

  void ValidateArrowFormalParameters(const ExpressionClassifier* classifier,
                                     ExpressionT expr,
                                     bool parenthesized_formals, bool is_async,
                                     bool* ok) {
    if (classifier->is_valid_binding_pattern()) {
      // A simple arrow formal parameter: IDENTIFIER => BODY.
      if (!this->IsIdentifier(expr)) {
        Traits::ReportMessageAt(scanner()->location(),
                                MessageTemplate::kUnexpectedToken,
                                Token::String(scanner()->current_token()));
        *ok = false;
      }
    } else if (!classifier->is_valid_arrow_formal_parameters()) {
      // If after parsing the expr, we see an error but the expression is
      // neither a valid binding pattern nor a valid parenthesized formal
      // parameter list, show the "arrow formal parameters" error if the formals
      // started with a parenthesis, and the binding pattern error otherwise.
      const typename ExpressionClassifier::Error& error =
          parenthesized_formals ? classifier->arrow_formal_parameters_error()
                                : classifier->binding_pattern_error();
      ReportClassifierError(error);
      *ok = false;
    }
    if (is_async && !classifier->is_valid_async_arrow_formal_parameters()) {
      const typename ExpressionClassifier::Error& error =
          classifier->async_arrow_formal_parameters_error();
      ReportClassifierError(error);
      *ok = false;
    }
  }

  void ValidateLetPattern(const ExpressionClassifier* classifier, bool* ok) {
    if (!classifier->is_valid_let_pattern()) {
      ReportClassifierError(classifier->let_pattern_error());
      *ok = false;
    }
  }

  void CheckNoTailCallExpressions(const ExpressionClassifier* classifier,
                                  bool* ok) {
    if (FLAG_harmony_explicit_tailcalls &&
        classifier->has_tail_call_expression()) {
      ReportClassifierError(classifier->tail_call_expression_error());
      *ok = false;
    }
  }

  void ExpressionUnexpectedToken(ExpressionClassifier* classifier) {
    MessageTemplate::Template message = MessageTemplate::kUnexpectedToken;
    const char* arg;
    Scanner::Location location = scanner()->peek_location();
    GetUnexpectedTokenMessage(peek(), &message, &location, &arg);
    classifier->RecordExpressionError(location, message, arg);
  }

  void BindingPatternUnexpectedToken(ExpressionClassifier* classifier) {
    MessageTemplate::Template message = MessageTemplate::kUnexpectedToken;
    const char* arg;
    Scanner::Location location = scanner()->peek_location();
    GetUnexpectedTokenMessage(peek(), &message, &location, &arg);
    classifier->RecordBindingPatternError(location, message, arg);
  }

  void ArrowFormalParametersUnexpectedToken(ExpressionClassifier* classifier) {
    MessageTemplate::Template message = MessageTemplate::kUnexpectedToken;
    const char* arg;
    Scanner::Location location = scanner()->peek_location();
    GetUnexpectedTokenMessage(peek(), &message, &location, &arg);
    classifier->RecordArrowFormalParametersError(location, message, arg);
  }

  // Recursive descent functions:

  // Parses an identifier that is valid for the current scope, in particular it
  // fails on strict mode future reserved keywords in a strict scope. If
  // allow_eval_or_arguments is kAllowEvalOrArguments, we allow "eval" or
  // "arguments" as identifier even in strict mode (this is needed in cases like
  // "var foo = eval;").
  IdentifierT ParseIdentifier(AllowRestrictedIdentifiers, bool* ok);
  IdentifierT ParseAndClassifyIdentifier(ExpressionClassifier* classifier,
                                         bool* ok);
  // Parses an identifier or a strict mode future reserved word, and indicate
  // whether it is strict mode future reserved. Allows passing in is_generator
  // for the case of parsing the identifier in a function expression, where the
  // relevant "is_generator" bit is of the function being parsed, not the
  // containing
  // function.
  IdentifierT ParseIdentifierOrStrictReservedWord(bool is_generator,
                                                  bool* is_strict_reserved,
                                                  bool* ok);
  IdentifierT ParseIdentifierOrStrictReservedWord(bool* is_strict_reserved,
                                                  bool* ok) {
    return ParseIdentifierOrStrictReservedWord(this->is_generator(),
                                               is_strict_reserved, ok);
  }

  IdentifierT ParseIdentifierName(bool* ok);

  ExpressionT ParseRegExpLiteral(bool seen_equal,
                                 ExpressionClassifier* classifier, bool* ok);

  ExpressionT ParsePrimaryExpression(ExpressionClassifier* classifier,
                                     bool* is_async, bool* ok);
  ExpressionT ParsePrimaryExpression(ExpressionClassifier* classifier,
                                     bool* ok) {
    bool is_async;
    return ParsePrimaryExpression(classifier, &is_async, ok);
  }
  ExpressionT ParseExpression(bool accept_IN,
                              typesystem::CoverFormalParameters cover,
                              bool* ok);

  ExpressionT ParseExpression(bool accept_IN,
                              typesystem::CoverFormalParameters cover,
                              ExpressionClassifier* classifier, bool* ok);
  ExpressionT ParseArrayLiteral(ExpressionClassifier* classifier, bool* ok);
  ExpressionT ParsePropertyName(IdentifierT* name, bool* is_get, bool* is_set,
                                bool* is_await, bool* is_computed_name,
                                ExpressionClassifier* classifier, bool* ok);
  ExpressionT ParsePropertyNameInType(bool* ok);
  ExpressionT ParseObjectLiteral(ExpressionClassifier* classifier, bool* ok);
  ObjectLiteralPropertyT ParsePropertyDefinition(
      ObjectLiteralCheckerBase* checker, bool in_class, bool has_extends,
      MethodKind kind, bool* is_computed_name, bool* has_seen_constructor,
      ExpressionClassifier* classifier, IdentifierT* name, bool ambient,
      bool* ok);
  typename Traits::Type::ExpressionList ParseArguments(
      Scanner::Location* first_spread_pos, bool maybe_arrow,
      ExpressionClassifier* classifier, bool* ok);
  typename Traits::Type::ExpressionList ParseArguments(
      Scanner::Location* first_spread_pos, ExpressionClassifier* classifier,
      bool* ok) {
    return ParseArguments(first_spread_pos, false, classifier, ok);
  }

  ExpressionT ParseAssignmentExpression(bool accept_IN,
                                        typesystem::CoverFormalParameters cover,
                                        ExpressionClassifier* classifier,
                                        bool* ok);
  ExpressionT ParseYieldExpression(bool accept_IN,
                                   ExpressionClassifier* classifier, bool* ok);
  ExpressionT ParseTailCallExpression(ExpressionClassifier* classifier,
                                      bool* ok);
  ExpressionT ParseConditionalExpression(bool accept_IN, bool allow_optional,
                                         ExpressionClassifier* classifier,
                                         bool* ok);
  ExpressionT ParseBinaryExpression(int prec, bool accept_IN,
                                    ExpressionClassifier* classifier, bool* ok);
  ExpressionT ParseUnaryExpression(ExpressionClassifier* classifier, bool* ok);
  ExpressionT ParsePostfixExpression(ExpressionClassifier* classifier,
                                     bool* ok);
  ExpressionT ParseLeftHandSideExpression(ExpressionClassifier* classifier,
                                          bool* ok);
  ExpressionT ParseMemberWithNewPrefixesExpression(
      ExpressionClassifier* classifier, bool* is_async, bool* ok);
  ExpressionT ParseMemberExpression(ExpressionClassifier* classifier,
                                    bool* is_async, bool* ok);
  ExpressionT ParseMemberExpressionContinuation(
      ExpressionT expression, bool* is_async, ExpressionClassifier* classifier,
      bool* ok);
  ExpressionT ParseArrowFunctionLiteral(bool accept_IN,
                                        const FormalParametersT& parameters,
                                        bool is_async,
                                        const ExpressionClassifier& classifier,
                                        bool* ok);
  ExpressionT ParseTemplateLiteral(ExpressionT tag, int start,
                                   ExpressionClassifier* classifier, bool* ok);
  void AddTemplateExpression(ExpressionT);
  ExpressionT ParseSuperExpression(bool is_new,
                                   ExpressionClassifier* classifier, bool* ok);
  ExpressionT ParseNewTargetExpression(bool* ok);

  void ParseFormalParameter(FormalParametersT* parameters, bool allow_optional,
                            ExpressionClassifier* classifier, bool* ok);
  void ParseFormalParameterList(FormalParametersT* parameters,
                                bool allow_optional,
                                ExpressionClassifier* classifier, bool* ok);
  void CheckArityRestrictions(int param_count, FunctionKind function_type,
                              bool has_rest, int formals_start_pos,
                              int formals_end_pos, bool* ok);

  bool IsNextLetKeyword();

  // Checks if the expression is a valid reference expression (e.g., on the
  // left-hand side of assignments). Although ruled out by ECMA as early errors,
  // we allow calls for web compatibility and rewrite them to a runtime throw.
  ExpressionT CheckAndRewriteReferenceExpression(
      ExpressionT expression, int beg_pos, int end_pos,
      MessageTemplate::Template message, bool* ok);
  ExpressionT CheckAndRewriteReferenceExpression(
      ExpressionT expression, int beg_pos, int end_pos,
      MessageTemplate::Template message, ParseErrorType type, bool* ok);

  bool IsValidReferenceExpression(ExpressionT expression);

  bool IsAssignableIdentifier(ExpressionT expression) {
    if (!Traits::IsIdentifier(expression)) return false;
    if (is_strict(language_mode()) &&
        Traits::IsEvalOrArguments(Traits::AsIdentifier(expression))) {
      return false;
    }
    return true;
  }

  bool IsValidPattern(ExpressionT expression) {
    return expression->IsObjectLiteral() || expression->IsArrayLiteral();
  }

  // Keep track of eval() calls since they disable all local variable
  // optimizations. This checks if expression is an eval call, and if yes,
  // forwards the information to scope.
  void CheckPossibleEvalCall(ExpressionT expression, Scope* scope) {
    if (Traits::IsIdentifier(expression) &&
        Traits::IsEval(Traits::AsIdentifier(expression))) {
      scope->RecordEvalCall();
      if (is_sloppy(scope->language_mode())) {
        // For sloppy scopes we also have to record the call at function level,
        // in case it includes declarations that will be hoisted.
        scope->DeclarationScope()->RecordEvalCall();
      }
    }
  }

  // Parsing optional types.
  typename TypeSystem::Type ParseValidType(bool* ok);
  typename TypeSystem::Type ParseValidTypeOrStringLiteral(bool* ok);
  typename TypeSystem::Type ParseType(bool* ok);
  typename TypeSystem::Type ParseUnionOrIntersectionOrPrimaryType(bool* ok);
  typename TypeSystem::Type ParseIntersectionOrPrimaryType(bool* ok);
  typename TypeSystem::Type ParsePrimaryTypeOrParameterList(bool* ok);
  typename TypeSystem::Type ParseTypeReference(bool* ok);
  typename TypeSystem::TypeParameters ParseTypeParameters(bool* ok);
  typename TypeSystem::TypeList ParseTypeArguments(bool* ok);
  void ParseTypeAssertionOrParameters(ExpressionClassifier* classifier,
                                      bool* ok);
  IdentifierListT ParsePropertyNameList(bool* ok);
  typename TypeSystem::Type ParseObjectType(bool* ok);
  typename TypeSystem::TypeMember ParseTypeMember(bool* ok);
  StatementT ParseTypeAliasDeclaration(int pos, bool* ok);
  StatementT ParseInterfaceDeclaration(int pos, bool* ok);

  typename TypeSystem::Type ValidateType(typename TypeSystem::Type type,
                                         Scanner::Location location, bool* ok) {
    typename TypeSystem::Type result = type->Uncover(ok);
    if (*ok) {
      if (!result->IsStringLiteralType()) return result;
      *ok = false;
    }
    ReportMessageAt(location, MessageTemplate::kInvalidType);
    return type;
  }

  typename TypeSystem::Type ValidateTypeOrStringLiteral(
      typename TypeSystem::Type type, Scanner::Location location, bool* ok) {
    typename TypeSystem::Type result = type->Uncover(ok);
    if (*ok) return result;
    ReportMessageAt(location, MessageTemplate::kInvalidType);
    return type;
  }

  // Used to validate property names in object literals and class literals
  enum PropertyKind {
    kAccessorProperty,
    kValueProperty,
    kMethodProperty
  };

  class ObjectLiteralCheckerBase {
   public:
    explicit ObjectLiteralCheckerBase(ParserBase* parser) : parser_(parser) {}

    virtual void CheckProperty(Token::Value property, PropertyKind type,
                               MethodKind method_type, bool* ok) = 0;

    virtual ~ObjectLiteralCheckerBase() {}

    virtual void JustSignature() = 0;

   protected:
    ParserBase* parser() const { return parser_; }
    Scanner* scanner() const { return parser_->scanner(); }

   private:
    ParserBase* parser_;
  };

  // Validation per ES6 object literals.
  class ObjectLiteralChecker : public ObjectLiteralCheckerBase {
   public:
    explicit ObjectLiteralChecker(ParserBase* parser)
        : ObjectLiteralCheckerBase(parser), has_seen_proto_(false) {}

    void CheckProperty(Token::Value property, PropertyKind type,
                       MethodKind method_type, bool* ok) override;

    void JustSignature() override;

   private:
    bool IsProto() { return this->scanner()->LiteralMatches("__proto__", 9); }

    bool has_seen_proto_;
  };

  // Validation per ES6 class literals.
  class ClassLiteralChecker : public ObjectLiteralCheckerBase {
   public:
    explicit ClassLiteralChecker(ParserBase* parser)
        : ObjectLiteralCheckerBase(parser), has_seen_constructor_(false) {}

    void CheckProperty(Token::Value property, PropertyKind type,
                       MethodKind method_type, bool* ok) override;

    void JustSignature() override;

   private:
    bool IsConstructor() {
      return this->scanner()->LiteralMatches("constructor", 11);
    }
    bool IsPrototype() {
      return this->scanner()->LiteralMatches("prototype", 9);
    }

    bool has_seen_constructor_;
  };

  Scope* scope_;                   // Scope stack.
  FunctionState* function_state_;  // Function state stack.
  v8::Extension* extension_;
  FuncNameInferrer* fni_;
  AstValueFactory* ast_value_factory_;  // Not owned.
  ParserRecorder* log_;
  Mode mode_;
  bool parsing_module_;
  uintptr_t stack_limit_;

 private:
  Zone* zone_;

  Scanner* scanner_;
  bool stack_overflow_;

  bool allow_lazy_;
  bool allow_natives_;
  bool allow_tailcalls_;
  bool allow_harmony_restrictive_declarations_;
  bool allow_harmony_do_expressions_;
  bool allow_harmony_for_in_;
  bool allow_harmony_function_name_;
  bool allow_harmony_function_sent_;
  bool allow_harmony_async_await_;
<<<<<<< HEAD
  bool allow_harmony_types_;
=======
  bool allow_harmony_restrictive_generators_;
>>>>>>> 8a88fc14
};

template <class Traits>
ParserBase<Traits>::FunctionState::FunctionState(
    FunctionState** function_state_stack, Scope** scope_stack, Scope* scope,
    FunctionKind kind, typename Traits::Type::Factory* factory)
    : next_materialized_literal_index_(0),
      expected_property_count_(0),
      this_location_(Scanner::Location::invalid()),
      return_location_(Scanner::Location::invalid()),
      super_location_(Scanner::Location::invalid()),
      kind_(kind),
      generator_object_variable_(NULL),
      function_state_stack_(function_state_stack),
      outer_function_state_(*function_state_stack),
      scope_stack_(scope_stack),
      outer_scope_(*scope_stack),
      destructuring_assignments_to_rewrite_(16, scope->zone()),
      tail_call_expressions_(scope->zone()),
      return_expr_context_(ReturnExprContext::kInsideValidBlock),
      non_patterns_to_rewrite_(0, scope->zone()),
      reported_errors_(16, scope->zone()),
      factory_(factory),
      next_function_is_parenthesized_(false),
      this_function_is_parenthesized_(false) {
  *scope_stack_ = scope;
  *function_state_stack = this;
  if (outer_function_state_) {
    this_function_is_parenthesized_ =
        outer_function_state_->next_function_is_parenthesized_;
    outer_function_state_->next_function_is_parenthesized_ = false;
  }
}


template <class Traits>
ParserBase<Traits>::FunctionState::~FunctionState() {
  *scope_stack_ = outer_scope_;
  *function_state_stack_ = outer_function_state_;
}

template <class Traits>
void ParserBase<Traits>::GetUnexpectedTokenMessage(
    Token::Value token, MessageTemplate::Template* message,
    Scanner::Location* location, const char** arg,
    MessageTemplate::Template default_) {
  *arg = nullptr;
  switch (token) {
    case Token::EOS:
      *message = MessageTemplate::kUnexpectedEOS;
      break;
    case Token::SMI:
    case Token::NUMBER:
      *message = MessageTemplate::kUnexpectedTokenNumber;
      break;
    case Token::STRING:
      *message = MessageTemplate::kUnexpectedTokenString;
      break;
    case Token::IDENTIFIER:
      *message = MessageTemplate::kUnexpectedTokenIdentifier;
      break;
    case Token::AWAIT:
    case Token::ENUM:
      *message = MessageTemplate::kUnexpectedReserved;
      break;
    case Token::LET:
    case Token::STATIC:
    case Token::YIELD:
    case Token::FUTURE_STRICT_RESERVED_WORD:
      *message = is_strict(language_mode())
                     ? MessageTemplate::kUnexpectedStrictReserved
                     : MessageTemplate::kUnexpectedTokenIdentifier;
      break;
    case Token::TEMPLATE_SPAN:
    case Token::TEMPLATE_TAIL:
      *message = MessageTemplate::kUnexpectedTemplateString;
      break;
    case Token::ESCAPED_STRICT_RESERVED_WORD:
    case Token::ESCAPED_KEYWORD:
      *message = MessageTemplate::kInvalidEscapedReservedWord;
      break;
    case Token::ILLEGAL:
      if (scanner()->has_error()) {
        *message = scanner()->error();
        *location = scanner()->error_location();
      } else {
        *message = MessageTemplate::kInvalidOrUnexpectedToken;
      }
      break;
    default:
      const char* name = Token::String(token);
      DCHECK(name != NULL);
      *arg = name;
      break;
  }
}


template <class Traits>
void ParserBase<Traits>::ReportUnexpectedToken(Token::Value token) {
  return ReportUnexpectedTokenAt(scanner_->location(), token);
}


template <class Traits>
void ParserBase<Traits>::ReportUnexpectedTokenAt(
    Scanner::Location source_location, Token::Value token,
    MessageTemplate::Template message) {
  const char* arg;
  GetUnexpectedTokenMessage(token, &message, &source_location, &arg);
  Traits::ReportMessageAt(source_location, message, arg);
}


template <class Traits>
typename ParserBase<Traits>::IdentifierT ParserBase<Traits>::ParseIdentifier(
    AllowRestrictedIdentifiers allow_restricted_identifiers, bool* ok) {
  ExpressionClassifier classifier(this);
  auto result = ParseAndClassifyIdentifier(&classifier, ok);
  if (!*ok) return Traits::EmptyIdentifier();

  if (allow_restricted_identifiers == kDontAllowRestrictedIdentifiers) {
    ValidateAssignmentPattern(&classifier, ok);
    if (!*ok) return Traits::EmptyIdentifier();
    ValidateBindingPattern(&classifier, ok);
    if (!*ok) return Traits::EmptyIdentifier();
  }

  return result;
}


template <class Traits>
typename ParserBase<Traits>::IdentifierT
ParserBase<Traits>::ParseAndClassifyIdentifier(ExpressionClassifier* classifier,
                                               bool* ok) {
  Token::Value next = Next();
  if (next == Token::IDENTIFIER || next == Token::ASYNC ||
      (next == Token::AWAIT && !parsing_module_)) {
    IdentifierT name = this->GetSymbol(scanner());
    // When this function is used to read a formal parameter, we don't always
    // know whether the function is going to be strict or sloppy.  Indeed for
    // arrow functions we don't always know that the identifier we are reading
    // is actually a formal parameter.  Therefore besides the errors that we
    // must detect because we know we're in strict mode, we also record any
    // error that we might make in the future once we know the language mode.
    if (this->IsEval(name)) {
      classifier->RecordStrictModeFormalParameterError(
          scanner()->location(), MessageTemplate::kStrictEvalArguments);
      if (is_strict(language_mode())) {
        classifier->RecordBindingPatternError(
            scanner()->location(), MessageTemplate::kStrictEvalArguments);
      }
    }
    if (this->IsArguments(name)) {
      scope_->RecordArgumentsUsage();
      classifier->RecordStrictModeFormalParameterError(
          scanner()->location(), MessageTemplate::kStrictEvalArguments);
      if (is_strict(language_mode())) {
        classifier->RecordBindingPatternError(
            scanner()->location(), MessageTemplate::kStrictEvalArguments);
      }
    }
    if (this->IsAwait(name)) {
      if (is_async_function()) {
        classifier->RecordPatternError(
            scanner()->location(), MessageTemplate::kAwaitBindingIdentifier);
      }
      classifier->RecordAsyncArrowFormalParametersError(
          scanner()->location(), MessageTemplate::kAwaitBindingIdentifier);
    }

    if (classifier->duplicate_finder() != nullptr &&
        scanner()->FindSymbol(classifier->duplicate_finder(), 1) != 0) {
      classifier->RecordDuplicateFormalParameterError(scanner()->location());
    }
    return name;
  } else if (is_sloppy(language_mode()) &&
             (next == Token::FUTURE_STRICT_RESERVED_WORD ||
              next == Token::ESCAPED_STRICT_RESERVED_WORD ||
              next == Token::LET || next == Token::STATIC ||
              (next == Token::YIELD && !is_generator()))) {
    classifier->RecordStrictModeFormalParameterError(
        scanner()->location(), MessageTemplate::kUnexpectedStrictReserved);
    if (next == Token::ESCAPED_STRICT_RESERVED_WORD &&
        is_strict(language_mode())) {
      ReportUnexpectedToken(next);
      *ok = false;
      return Traits::EmptyIdentifier();
    }
    if (next == Token::LET ||
        (next == Token::ESCAPED_STRICT_RESERVED_WORD &&
         scanner()->is_literal_contextual_keyword(CStrVector("let")))) {
      classifier->RecordLetPatternError(scanner()->location(),
                                        MessageTemplate::kLetInLexicalBinding);
    }
    return this->GetSymbol(scanner());
  } else {
    this->ReportUnexpectedToken(next);
    *ok = false;
    return Traits::EmptyIdentifier();
  }
}


template <class Traits>
typename ParserBase<Traits>::IdentifierT
ParserBase<Traits>::ParseIdentifierOrStrictReservedWord(
    bool is_generator, bool* is_strict_reserved, bool* ok) {
  Token::Value next = Next();
  if (next == Token::IDENTIFIER || (next == Token::AWAIT && !parsing_module_) ||
      next == Token::ASYNC) {
    *is_strict_reserved = false;
  } else if (next == Token::FUTURE_STRICT_RESERVED_WORD || next == Token::LET ||
             next == Token::STATIC || (next == Token::YIELD && !is_generator)) {
    *is_strict_reserved = true;
  } else {
    ReportUnexpectedToken(next);
    *ok = false;
    return Traits::EmptyIdentifier();
  }

  IdentifierT name = this->GetSymbol(scanner());
  if (this->IsArguments(name)) scope_->RecordArgumentsUsage();
  return name;
}

template <class Traits>
typename ParserBase<Traits>::IdentifierT
ParserBase<Traits>::ParseIdentifierName(bool* ok) {
  Token::Value next = Next();
  if (next != Token::IDENTIFIER && next != Token::ASYNC &&
      next != Token::ENUM && next != Token::AWAIT && next != Token::LET &&
      next != Token::STATIC && next != Token::YIELD &&
      next != Token::FUTURE_STRICT_RESERVED_WORD &&
      next != Token::ESCAPED_KEYWORD &&
      next != Token::ESCAPED_STRICT_RESERVED_WORD && !Token::IsKeyword(next)) {
    this->ReportUnexpectedToken(next);
    *ok = false;
    return Traits::EmptyIdentifier();
  }

  IdentifierT name = this->GetSymbol(scanner());
  if (this->IsArguments(name)) scope_->RecordArgumentsUsage();
  return name;
}


template <class Traits>
typename ParserBase<Traits>::ExpressionT ParserBase<Traits>::ParseRegExpLiteral(
    bool seen_equal, ExpressionClassifier* classifier, bool* ok) {
  int pos = peek_position();
  if (!scanner()->ScanRegExpPattern(seen_equal)) {
    Next();
    ReportMessage(MessageTemplate::kUnterminatedRegExp);
    *ok = false;
    return Traits::EmptyExpression();
  }

  int literal_index = function_state_->NextMaterializedLiteralIndex();

  IdentifierT js_pattern = this->GetNextSymbol(scanner());
  Maybe<RegExp::Flags> flags = scanner()->ScanRegExpFlags();
  if (flags.IsNothing()) {
    Next();
    ReportMessage(MessageTemplate::kMalformedRegExpFlags);
    *ok = false;
    return Traits::EmptyExpression();
  }
  int js_flags = flags.FromJust();
  Next();
  return factory()->NewRegExpLiteral(js_pattern, js_flags, literal_index, pos);
}


#define CHECK_OK  ok); \
  if (!*ok) return this->EmptyExpression(); \
  ((void)0
#define DUMMY )  // to make indentation work
#undef DUMMY

// Used in functions where the return type is not ExpressionT.
#define CHECK_OK_CUSTOM(x) ok); \
  if (!*ok) return this->x(); \
  ((void)0
#define DUMMY )  // to make indentation work
#undef DUMMY

// Used in functions for parsing optional types.
#define CHECK_OK_TYPE  ok);           \
  if (!*ok) return this->EmptyType(); \
  ((void)0
#define DUMMY )  // to make indentation work
#undef DUMMY

template <class Traits>
typename ParserBase<Traits>::ExpressionT
ParserBase<Traits>::ParsePrimaryExpression(ExpressionClassifier* classifier,
                                           bool* is_async, bool* ok) {
  // PrimaryExpression ::
  //   'this'
  //   'null'
  //   'true'
  //   'false'
  //   Identifier
  //   Number
  //   String
  //   ArrayLiteral
  //   ObjectLiteral
  //   RegExpLiteral
  //   ClassLiteral
  //   '(' Expression ')'
  //   TemplateLiteral
  //   do Block
  //   AsyncFunctionExpression

  int beg_pos = peek_position();
  switch (peek()) {
    case Token::THIS: {
      BindingPatternUnexpectedToken(classifier);
      Consume(Token::THIS);
      return this->ThisExpression(scope_, factory(), beg_pos);
    }

    case Token::NULL_LITERAL:
    case Token::TRUE_LITERAL:
    case Token::FALSE_LITERAL:
      BindingPatternUnexpectedToken(classifier);
      return this->ExpressionFromLiteral(Next(), beg_pos, scanner(), factory());
    case Token::SMI:
    case Token::NUMBER:
      BindingPatternUnexpectedToken(classifier);
      return this->ExpressionFromLiteral(Next(), beg_pos, scanner(), factory());

    case Token::ASYNC:
      if (allow_harmony_async_await() &&
          !scanner()->HasAnyLineTerminatorAfterNext() &&
          PeekAhead() == Token::FUNCTION) {
        Consume(Token::ASYNC);
        return this->ParseAsyncFunctionExpression(CHECK_OK);
      }
      // CoverCallExpressionAndAsyncArrowHead
      *is_async = true;
    /* falls through */
    case Token::IDENTIFIER:
    case Token::LET:
    case Token::STATIC:
    case Token::YIELD:
    case Token::AWAIT:
    case Token::ESCAPED_STRICT_RESERVED_WORD:
    case Token::FUTURE_STRICT_RESERVED_WORD: {
      // Using eval or arguments in this context is OK even in strict mode.
      IdentifierT name = ParseAndClassifyIdentifier(classifier, CHECK_OK);
      return this->ExpressionFromIdentifier(
          name, beg_pos, scanner()->location().end_pos, scope_, factory());
    }

    case Token::STRING: {
      BindingPatternUnexpectedToken(classifier);
      Consume(Token::STRING);
      return this->ExpressionFromString(beg_pos, scanner(), factory());
    }

    case Token::ASSIGN_DIV:
      classifier->RecordBindingPatternError(
          scanner()->peek_location(), MessageTemplate::kUnexpectedTokenRegExp);
      return this->ParseRegExpLiteral(true, classifier, ok);

    case Token::DIV:
      classifier->RecordBindingPatternError(
          scanner()->peek_location(), MessageTemplate::kUnexpectedTokenRegExp);
      return this->ParseRegExpLiteral(false, classifier, ok);

    case Token::LBRACK:
      return this->ParseArrayLiteral(classifier, ok);

    case Token::LBRACE:
      return this->ParseObjectLiteral(classifier, ok);

    case Token::LPAREN: {
      // Arrow function formal parameters are either a single identifier or a
      // list of BindingPattern productions enclosed in parentheses.
      // Parentheses are not valid on the LHS of a BindingPattern, so we use the
      // is_valid_binding_pattern() check to detect multiple levels of
      // parenthesization.
      bool pattern_error = !classifier->is_valid_binding_pattern();
      classifier->RecordPatternError(scanner()->peek_location(),
                                     MessageTemplate::kUnexpectedToken,
                                     Token::String(Token::LPAREN));
      if (pattern_error) ArrowFormalParametersUnexpectedToken(classifier);
      Consume(Token::LPAREN);
      if (Check(Token::RPAREN)) {
        // ()=>x.  The continuation that looks for the => is in
        // ParseAssignmentExpression.
        classifier->RecordExpressionError(scanner()->location(),
                                          MessageTemplate::kUnexpectedToken,
                                          Token::String(Token::RPAREN));
        return factory()->NewEmptyParentheses(beg_pos);
      } else if (Check(Token::ELLIPSIS)) {
        // (...x)=>x.  The continuation that looks for the => is in
        // ParseAssignmentExpression.
        int ellipsis_pos = position();
        int expr_pos = peek_position();
        classifier->RecordExpressionError(scanner()->location(),
                                          MessageTemplate::kUnexpectedToken,
                                          Token::String(Token::ELLIPSIS));
        classifier->RecordNonSimpleParameter();
        ExpressionT expr = this->ParseAssignmentExpression(
            true, typesystem::kAllowType, classifier, CHECK_OK);
        if (!this->IsIdentifier(expr) && !IsValidPattern(expr)) {
          classifier->RecordArrowFormalParametersError(
              Scanner::Location(ellipsis_pos, scanner()->location().end_pos),
              MessageTemplate::kInvalidRestParameter);
        }
        if (peek() == Token::COMMA) {
          ReportMessageAt(scanner()->peek_location(),
                          MessageTemplate::kParamAfterRest);
          *ok = false;
          return this->EmptyExpression();
        }
        Expect(Token::RPAREN, CHECK_OK);
        return factory()->NewSpread(expr, ellipsis_pos, expr_pos);
      }
      // Heuristically try to detect immediately called functions before
      // seeing the call parentheses.
      function_state_->next_function_is_parenthesized(peek() ==
                                                      Token::FUNCTION);
      ExpressionT expr =
          this->ParseExpression(true, typesystem::kCover, classifier, CHECK_OK);
      Expect(Token::RPAREN, CHECK_OK);
      return expr;
    }

    case Token::CLASS: {
      BindingPatternUnexpectedToken(classifier);
      Consume(Token::CLASS);
      int class_token_position = position();
      IdentifierT name = this->EmptyIdentifier();
      bool is_strict_reserved_name = false;
      Scanner::Location class_name_location = Scanner::Location::invalid();
      if (peek_any_identifier()) {
        name = ParseIdentifierOrStrictReservedWord(&is_strict_reserved_name,
                                                   CHECK_OK);
        class_name_location = scanner()->location();
      }
      return this->ParseClassLiteral(classifier, name, class_name_location,
                                     is_strict_reserved_name,
                                     class_token_position, false, ok);
    }

    case Token::TEMPLATE_SPAN:
    case Token::TEMPLATE_TAIL:
      BindingPatternUnexpectedToken(classifier);
      return this->ParseTemplateLiteral(Traits::NoTemplateTag(), beg_pos,
                                        classifier, ok);

    case Token::MOD:
      if (allow_natives() || extension_ != NULL) {
        BindingPatternUnexpectedToken(classifier);
        return this->ParseV8Intrinsic(ok);
      }
      break;

    case Token::DO:
      if (allow_harmony_do_expressions()) {
        BindingPatternUnexpectedToken(classifier);
        return Traits::ParseDoExpression(ok);
      }
      break;

    default:
      break;
  }

  ReportUnexpectedToken(Next());
  *ok = false;
  return this->EmptyExpression();
}


template <class Traits>
typename ParserBase<Traits>::ExpressionT ParserBase<Traits>::ParseExpression(
    bool accept_IN, typesystem::CoverFormalParameters cover, bool* ok) {
  ExpressionClassifier classifier(this);
  ExpressionT result = ParseExpression(accept_IN, cover, &classifier, CHECK_OK);
  Traits::RewriteNonPattern(&classifier, CHECK_OK);
  return result;
}

template <class Traits>
typename ParserBase<Traits>::ExpressionT ParserBase<Traits>::ParseExpression(
    bool accept_IN, typesystem::CoverFormalParameters cover,
    ExpressionClassifier* classifier, bool* ok) {
  // Expression ::
  //   AssignmentExpression
  //   Expression ',' AssignmentExpression

  ExpressionClassifier binding_classifier(this);
  ExpressionT result = this->ParseAssignmentExpression(
      accept_IN, cover, &binding_classifier, CHECK_OK);
  classifier->Accumulate(&binding_classifier,
                         ExpressionClassifier::AllProductions);
  bool is_simple_parameter_list = this->IsIdentifier(result);
  bool seen_rest = false;
  while (peek() == Token::COMMA) {
    CheckNoTailCallExpressions(classifier, CHECK_OK);
    if (seen_rest) {
      // At this point the production can't possibly be valid, but we don't know
      // which error to signal.
      classifier->RecordArrowFormalParametersError(
          scanner()->peek_location(), MessageTemplate::kParamAfterRest);
    }
    Consume(Token::COMMA);
    bool is_rest = false;
    if (peek() == Token::ELLIPSIS) {
      // 'x, y, ...z' in CoverParenthesizedExpressionAndArrowParameterList only
      // as the formal parameters of'(x, y, ...z) => foo', and is not itself a
      // valid expression or binding pattern.
      ExpressionUnexpectedToken(classifier);
      BindingPatternUnexpectedToken(classifier);
      Consume(Token::ELLIPSIS);
      seen_rest = is_rest = true;
    }
    int pos = position(), expr_pos = peek_position();
    ExpressionClassifier binding_classifier(this);
    ExpressionT right = this->ParseAssignmentExpression(
        accept_IN, is_rest
                       ? cover & typesystem::CoverFormalParameters(
                                     ~typesystem::kAllowOptional)
                       : cover,
        &binding_classifier, CHECK_OK);
    classifier->Accumulate(&binding_classifier,
                           ExpressionClassifier::AllProductions);
    if (is_rest) {
      if (!this->IsIdentifier(right) && !IsValidPattern(right)) {
        classifier->RecordArrowFormalParametersError(
            Scanner::Location(pos, scanner()->location().end_pos),
            MessageTemplate::kInvalidRestParameter);
      }
      right = factory()->NewSpread(right, pos, expr_pos);
    }
    is_simple_parameter_list =
        is_simple_parameter_list && this->IsIdentifier(right);
    result = factory()->NewBinaryOperation(Token::COMMA, result, right, pos);
  }
  if (!is_simple_parameter_list || seen_rest) {
    classifier->RecordNonSimpleParameter();
  }

  return result;
}


template <class Traits>
typename ParserBase<Traits>::ExpressionT ParserBase<Traits>::ParseArrayLiteral(
    ExpressionClassifier* classifier, bool* ok) {
  // ArrayLiteral ::
  //   '[' Expression? (',' Expression?)* ']'

  int pos = peek_position();
  typename Traits::Type::ExpressionList values =
      this->NewExpressionList(4, zone_);
  int first_spread_index = -1;
  Expect(Token::LBRACK, CHECK_OK);
  while (peek() != Token::RBRACK) {
    ExpressionT elem = this->EmptyExpression();
    if (peek() == Token::COMMA) {
      elem = this->GetLiteralTheHole(peek_position(), factory());
    } else if (peek() == Token::ELLIPSIS) {
      int start_pos = peek_position();
      Consume(Token::ELLIPSIS);
      int expr_pos = peek_position();
      ExpressionT argument = this->ParseAssignmentExpression(
          true, typesystem::kNoCover, classifier, CHECK_OK);
      CheckNoTailCallExpressions(classifier, CHECK_OK);
      elem = factory()->NewSpread(argument, start_pos, expr_pos);

      if (first_spread_index < 0) {
        first_spread_index = values->length();
      }

      if (argument->IsAssignment()) {
        classifier->RecordPatternError(
            Scanner::Location(start_pos, scanner()->location().end_pos),
            MessageTemplate::kInvalidDestructuringTarget);
      } else {
        CheckDestructuringElement(argument, classifier, start_pos,
                                  scanner()->location().end_pos);
      }

      if (peek() == Token::COMMA) {
        classifier->RecordPatternError(
            Scanner::Location(start_pos, scanner()->location().end_pos),
            MessageTemplate::kElementAfterRest);
      }
    } else {
      int beg_pos = peek_position();
      elem = this->ParseAssignmentExpression(true, typesystem::kNoCover,
                                             classifier, CHECK_OK);
      CheckNoTailCallExpressions(classifier, CHECK_OK);
      CheckDestructuringElement(elem, classifier, beg_pos,
                                scanner()->location().end_pos);
    }
    values->Add(elem, zone_);
    if (peek() != Token::RBRACK) {
      Expect(Token::COMMA, CHECK_OK);
    }
  }
  Expect(Token::RBRACK, CHECK_OK);

  // Update the scope information before the pre-parsing bailout.
  int literal_index = function_state_->NextMaterializedLiteralIndex();

  ExpressionT result = factory()->NewArrayLiteral(values, first_spread_index,
                                                  literal_index, pos);
  if (first_spread_index >= 0) {
    result = factory()->NewRewritableExpression(result);
    Traits::QueueNonPatternForRewriting(result, ok);
    if (!*ok) {
      // If the non-pattern rewriting mechanism is used in the future for
      // rewriting other things than spreads, this error message will have
      // to change.  Also, this error message will never appear while pre-
      // parsing (this is OK, as it is an implementation limitation).
      ReportMessage(MessageTemplate::kTooManySpreads);
      return this->EmptyExpression();
    }
  }
  return result;
}

template <class Traits>
typename ParserBase<Traits>::ExpressionT ParserBase<Traits>::ParsePropertyName(
    IdentifierT* name, bool* is_get, bool* is_set, bool* is_await,
    bool* is_computed_name, ExpressionClassifier* classifier, bool* ok) {
  Token::Value token = peek();
  int pos = peek_position();

  // For non computed property names we normalize the name a bit:
  //
  //   "12" -> 12
  //   12.3 -> "12.3"
  //   12.30 -> "12.3"
  //   identifier -> "identifier"
  //
  // This is important because we use the property name as a key in a hash
  // table when we compute constant properties.
  switch (token) {
    case Token::STRING:
      Consume(Token::STRING);
      *name = this->GetSymbol(scanner());
      break;

    case Token::SMI:
      Consume(Token::SMI);
      *name = this->GetNumberAsSymbol(scanner());
      break;

    case Token::NUMBER:
      Consume(Token::NUMBER);
      *name = this->GetNumberAsSymbol(scanner());
      break;

    case Token::LBRACK: {
      *is_computed_name = true;
      Consume(Token::LBRACK);
      ExpressionClassifier computed_name_classifier(this);
      ExpressionT expression = ParseAssignmentExpression(
          true, typesystem::kNoCover, &computed_name_classifier, CHECK_OK);
      Traits::RewriteNonPattern(&computed_name_classifier, CHECK_OK);
      classifier->Accumulate(&computed_name_classifier,
                             ExpressionClassifier::ExpressionProductions);
      Expect(Token::RBRACK, CHECK_OK);
      return expression;
    }

    default:
      *name = ParseIdentifierName(CHECK_OK);
      scanner()->IsGetOrSet(is_get, is_set);
      if (this->IsAwait(*name)) {
        *is_await = true;
      }
      break;
  }

  uint32_t index;
  return this->IsArrayIndex(*name, &index)
             ? factory()->NewNumberLiteral(index, pos)
             : factory()->NewStringLiteral(*name, pos);
}


// This is a simplified version of ParsePropertyName
template <class Traits>
typename ParserBase<Traits>::ExpressionT
ParserBase<Traits>::ParsePropertyNameInType(bool* ok) {
  Token::Value token = peek();
  int pos = peek_position();
  IdentifierT name = this->EmptyIdentifier();

  // For non computed property names we normalize the name a bit:
  //
  //   "12" -> 12
  //   12.3 -> "12.3"
  //   12.30 -> "12.3"
  //   identifier -> "identifier"
  //
  // This is important because we use the property name as a key in a hash
  // table when we compute constant properties.
  switch (token) {
    case Token::STRING:
      Consume(Token::STRING);
      name = this->GetSymbol(scanner());
      break;

    case Token::SMI:
      Consume(Token::SMI);
      name = this->GetNumberAsSymbol(scanner());
      break;

    case Token::NUMBER:
      Consume(Token::NUMBER);
      name = this->GetNumberAsSymbol(scanner());
      break;

    default:
      name = ParseIdentifierName(CHECK_OK);
      break;
  }

  uint32_t index;
  return this->IsArrayIndex(name, &index)
             ? factory()->NewNumberLiteral(index, pos)
             : factory()->NewStringLiteral(name, pos);
}


template <class Traits>
typename ParserBase<Traits>::ObjectLiteralPropertyT
ParserBase<Traits>::ParsePropertyDefinition(
    ObjectLiteralCheckerBase* checker, bool in_class, bool has_extends,
    MethodKind method_kind, bool* is_computed_name, bool* has_seen_constructor,
    ExpressionClassifier* classifier, IdentifierT* name, bool ambient,
    bool* ok) {
  DCHECK(!in_class || IsStaticMethod(method_kind) ||
         has_seen_constructor != nullptr);

  // Parse index member declarations in typed mode.
  // We implicitly disallow computed property names, in this case,
  // i.e., class C { [42](x) {} } does not work in typed mode.
  if (in_class && !IsStaticMethod(method_kind) && scope_->typed() &&
      Check(Token::LBRACK)) {
    int property_pos = peek_position();
    IdentifierT property_name =
        ParseIdentifierName(CHECK_OK_CUSTOM(EmptyObjectLiteralProperty));
    ExpressionT property =
        factory()->NewStringLiteral(property_name, property_pos);
    Expect(Token::COLON, CHECK_OK_CUSTOM(EmptyObjectLiteralProperty));
    typesystem::TypeMember::IndexType index_type =
        typesystem::TypeMember::kNoIndexType;
    if (peek() == Token::IDENTIFIER) {
      if (CheckContextualKeyword(CStrVector("number"))) {
        index_type = typesystem::TypeMember::kNumberIndexType;
      } else if (CheckContextualKeyword(CStrVector("string"))) {
        index_type = typesystem::TypeMember::kStringIndexType;
      }
    }
    if (index_type == typesystem::TypeMember::kNoIndexType) {
      Scanner::Location next_location = scanner()->peek_location();
      ReportMessageAt(next_location, MessageTemplate::kBadIndexType);
      *ok = false;
      return this->EmptyObjectLiteralProperty();
    }
    Expect(Token::RBRACK, CHECK_OK_CUSTOM(EmptyObjectLiteralProperty));
    // Parse optional result type.
    typename TypeSystem::Type type = this->EmptyType();
    if (Check(Token::COLON)) {  // Braces required here.
      type = ParseValidType(CHECK_OK_CUSTOM(EmptyObjectLiteralProperty));
    }
    USE(property);  // TODO(nikolaos): really use these!
    USE(index_type);
    USE(type);
    return this->EmptyObjectLiteralProperty();
  }

  ExpressionT value = this->EmptyExpression();
  bool is_get = false;
  bool is_set = false;
  bool is_await = false;
  bool is_generator = Check(Token::MUL);
  bool is_async = false;
  const bool is_static = IsStaticMethod(method_kind);

  Token::Value name_token = peek();

  if (is_generator) {
    method_kind |= MethodKind::Generator;
  } else if (allow_harmony_async_await() && name_token == Token::ASYNC &&
             !scanner()->HasAnyLineTerminatorAfterNext() &&
             PeekAhead() != Token::LPAREN && PeekAhead()) {
    is_async = true;
  }

  int next_beg_pos = scanner()->peek_location().beg_pos;
  int next_end_pos = scanner()->peek_location().end_pos;
  ExpressionT name_expression = ParsePropertyName(
      name, &is_get, &is_set, &is_await, is_computed_name, classifier,
      CHECK_OK_CUSTOM(EmptyObjectLiteralProperty));

  if (fni_ != nullptr && !*is_computed_name) {
    this->PushLiteralName(fni_, *name);
  }

  if (!in_class && !is_generator) {
    DCHECK(!IsStaticMethod(method_kind));

    if (peek() == Token::COLON) {
      // PropertyDefinition
      //    PropertyName ':' AssignmentExpression
      if (!*is_computed_name) {
        checker->CheckProperty(name_token, kValueProperty, MethodKind::Normal,
                               CHECK_OK_CUSTOM(EmptyObjectLiteralProperty));
      }
      Consume(Token::COLON);
      int beg_pos = peek_position();
      value = this->ParseAssignmentExpression(
          true, typesystem::kNoCover, classifier,
          CHECK_OK_CUSTOM(EmptyObjectLiteralProperty));
      CheckDestructuringElement(value, classifier, beg_pos,
                                scanner()->location().end_pos);

      return factory()->NewObjectLiteralProperty(name_expression, value,
                                                 is_static, *is_computed_name);
    }

    if (Token::IsIdentifier(name_token, language_mode(), this->is_generator(),
                            parsing_module_) &&
        (peek() == Token::COMMA || peek() == Token::RBRACE ||
         peek() == Token::ASSIGN)) {
      // PropertyDefinition
      //    IdentifierReference
      //    CoverInitializedName
      //
      // CoverInitializedName
      //    IdentifierReference Initializer?
      if (classifier->duplicate_finder() != nullptr &&
          scanner()->FindSymbol(classifier->duplicate_finder(), 1) != 0) {
        classifier->RecordDuplicateFormalParameterError(scanner()->location());
      }
      if (name_token == Token::LET) {
        classifier->RecordLetPatternError(
            scanner()->location(), MessageTemplate::kLetInLexicalBinding);
      }
      if (is_await && is_async_function()) {
        classifier->RecordPatternError(
            Scanner::Location(next_beg_pos, next_end_pos),
            MessageTemplate::kAwaitBindingIdentifier);
      }
      ExpressionT lhs = this->ExpressionFromIdentifier(
          *name, next_beg_pos, next_end_pos, scope_, factory());
      CheckDestructuringElement(lhs, classifier, next_beg_pos, next_end_pos);

      if (peek() == Token::ASSIGN) {
        Consume(Token::ASSIGN);
        ExpressionClassifier rhs_classifier(this);
        ExpressionT rhs = this->ParseAssignmentExpression(
            true, typesystem::kNoCover, &rhs_classifier,
            CHECK_OK_CUSTOM(EmptyObjectLiteralProperty));
        Traits::RewriteNonPattern(&rhs_classifier,
                                  CHECK_OK_CUSTOM(EmptyObjectLiteralProperty));
        classifier->Accumulate(&rhs_classifier,
                               ExpressionClassifier::ExpressionProductions);
        value = factory()->NewAssignment(Token::ASSIGN, lhs, rhs,
                                         RelocInfo::kNoPosition);
        classifier->RecordCoverInitializedNameError(
            Scanner::Location(next_beg_pos, scanner()->location().end_pos),
            MessageTemplate::kInvalidCoverInitializedName);

        if (allow_harmony_function_name()) {
          Traits::SetFunctionNameFromIdentifierRef(rhs, lhs);
        }
      } else {
        value = lhs;
      }

      return factory()->NewObjectLiteralProperty(
          name_expression, value, ObjectLiteralProperty::COMPUTED, is_static,
          false);
    }
  }

  // Method definitions are never valid in patterns.
  classifier->RecordPatternError(
      Scanner::Location(next_beg_pos, scanner()->location().end_pos),
      MessageTemplate::kInvalidDestructuringTarget);

  if (is_async && !IsSpecialMethod(method_kind)) {
    DCHECK(!is_get);
    DCHECK(!is_set);
    bool dont_care;
    name_expression = ParsePropertyName(
        name, &dont_care, &dont_care, &dont_care, is_computed_name, classifier,
        CHECK_OK_CUSTOM(EmptyObjectLiteralProperty));
    method_kind |= MethodKind::Async;
  }

  if (is_generator || peek() == Token::LPAREN ||
      (scope_->typed() && peek() == Token::LT)) {
    // MethodDefinition
    //    PropertyName '(' StrictFormalParameters ')' '{' FunctionBody '}'
    //    '*' PropertyName '(' StrictFormalParameters ')' '{' FunctionBody '}'
    if (!*is_computed_name) {
      checker->CheckProperty(name_token, kMethodProperty, method_kind,
                             CHECK_OK_CUSTOM(EmptyObjectLiteralProperty));
    }

    FunctionKind kind = is_generator
                            ? FunctionKind::kConciseGeneratorMethod
                            : is_async ? FunctionKind::kAsyncConciseMethod
                                       : FunctionKind::kConciseMethod;
    typesystem::TypeFlags type_flags = typesystem::kNormalTypes;

    if (in_class && !IsStaticMethod(method_kind) &&
        this->IsConstructor(*name)) {
      *has_seen_constructor = true;
      kind = has_extends ? FunctionKind::kSubclassConstructor
                         : FunctionKind::kBaseConstructor;
      type_flags = typesystem::kConstructorTypes;
    }
    // Allow signatures when in a class.
    if (in_class) type_flags |= typesystem::kAllowSignature;
    if (ambient) type_flags |= typesystem::kAmbient;

    value = this->ParseFunctionLiteral(
        *name, scanner()->location(), kSkipFunctionNameCheck, kind,
        RelocInfo::kNoPosition, FunctionLiteral::kAccessorOrMethod,
        language_mode(), typed(), type_flags,
        CHECK_OK_CUSTOM(EmptyObjectLiteralProperty));

    // Return no property definition if just the signature was given.
    if (this->IsEmptyExpression(value)) {
      // Don't count constructor signature as a constructor.
      if (in_class && !is_static && this->IsConstructor(*name)) {
        // Note: we don't really need to unset has_seen_constructor
        checker->JustSignature();
      }
      return this->EmptyObjectLiteralProperty();
    }

    return factory()->NewObjectLiteralProperty(name_expression, value,
                                               ObjectLiteralProperty::COMPUTED,
                                               is_static, *is_computed_name);
  }

  if (in_class && name_token == Token::STATIC && IsNormalMethod(method_kind)) {
    // ClassElement (static)
    //    'static' MethodDefinition
    *name = this->EmptyIdentifier();
    ObjectLiteralPropertyT property = ParsePropertyDefinition(
        checker, true, has_extends, MethodKind::Static, is_computed_name,
        nullptr, classifier, name, ambient, ok);
    Traits::RewriteNonPattern(classifier, ok);
    return property;
  }

  if (is_get || is_set) {
    // MethodDefinition (Accessors)
    //    get PropertyName '(' ')' '{' FunctionBody '}'
    //    set PropertyName '(' PropertySetParameterList ')' '{' FunctionBody '}'
    if (ambient) {
      *ok = false;
      ReportMessage(MessageTemplate::kAmbientGetOrSet);
      return this->EmptyObjectLiteralProperty();
    }

    *name = this->EmptyIdentifier();
    bool dont_care = false;
    name_token = peek();

    name_expression = ParsePropertyName(
        name, &dont_care, &dont_care, &dont_care, is_computed_name, classifier,
        CHECK_OK_CUSTOM(EmptyObjectLiteralProperty));

    if (!*is_computed_name) {
      checker->CheckProperty(name_token, kAccessorProperty, method_kind,
                             CHECK_OK_CUSTOM(EmptyObjectLiteralProperty));
    }

    typename Traits::Type::FunctionLiteral value = this->ParseFunctionLiteral(
        *name, scanner()->location(), kSkipFunctionNameCheck,
        is_get ? FunctionKind::kGetterFunction : FunctionKind::kSetterFunction,
        RelocInfo::kNoPosition, FunctionLiteral::kAccessorOrMethod,
        language_mode(), typed(), typesystem::kDisallowTypeParameters,
        CHECK_OK_CUSTOM(EmptyObjectLiteralProperty));

    // Make sure the name expression is a string since we need a Name for
    // Runtime_DefineAccessorPropertyUnchecked and since we can determine this
    // statically we can skip the extra runtime check.
    if (!*is_computed_name) {
      name_expression =
          factory()->NewStringLiteral(*name, name_expression->position());
    }

    return factory()->NewObjectLiteralProperty(
        name_expression, value,
        is_get ? ObjectLiteralProperty::GETTER : ObjectLiteralProperty::SETTER,
        is_static, *is_computed_name);
  }

  // Allow member variable declarations in typed mode.
  if (in_class && scope_->typed()) {
    // Parse optional type annotation.
    typename TypeSystem::Type type = this->EmptyType();
    if (Check(Token::COLON)) {  // Braces required here.
      type = ParseValidType(CHECK_OK_CUSTOM(EmptyObjectLiteralProperty));
    }
    USE(type);  // TODO(nikolaos): really use it!
    // Parse optional initializer.
    if (!ambient && Check(Token::ASSIGN)) {
      ExpressionClassifier rhs_classifier(this);
      ExpressionT rhs = this->ParseAssignmentExpression(
          true, typesystem::kNoCover, &rhs_classifier,
          CHECK_OK_CUSTOM(EmptyObjectLiteralProperty));
      Traits::RewriteNonPattern(&rhs_classifier,
                                CHECK_OK_CUSTOM(EmptyObjectLiteralProperty));
      classifier->Accumulate(&rhs_classifier,
                             ExpressionClassifier::ExpressionProductions);
      USE(rhs);  // TODO(nikolaos): really use it!
    }
    return this->EmptyObjectLiteralProperty();
  }

  Token::Value next = Next();
  ReportUnexpectedToken(next);
  *ok = false;
  return this->EmptyObjectLiteralProperty();
}


template <class Traits>
typename ParserBase<Traits>::ExpressionT ParserBase<Traits>::ParseObjectLiteral(
    ExpressionClassifier* classifier, bool* ok) {
  // ObjectLiteral ::
  // '{' (PropertyDefinition (',' PropertyDefinition)* ','? )? '}'

  int pos = peek_position();
  typename Traits::Type::PropertyList properties =
      this->NewPropertyList(4, zone_);
  int number_of_boilerplate_properties = 0;
  bool has_computed_names = false;
  ObjectLiteralChecker checker(this);

  Expect(Token::LBRACE, CHECK_OK);

  while (peek() != Token::RBRACE) {
    FuncNameInferrer::State fni_state(fni_);

    const bool in_class = false;
    const bool has_extends = false;
    bool is_computed_name = false;
    IdentifierT name = this->EmptyIdentifier();
    ObjectLiteralPropertyT property = this->ParsePropertyDefinition(
        &checker, in_class, has_extends, MethodKind::Normal, &is_computed_name,
        NULL, classifier, &name, false, CHECK_OK);

    if (is_computed_name) {
      has_computed_names = true;
    }

    // Count CONSTANT or COMPUTED properties to maintain the enumeration order.
    if (!has_computed_names && this->IsBoilerplateProperty(property)) {
      number_of_boilerplate_properties++;
    }
    properties->Add(property, zone());

    if (peek() != Token::RBRACE) {
      // Need {} because of the CHECK_OK macro.
      Expect(Token::COMMA, CHECK_OK);
    }

    if (fni_ != nullptr) fni_->Infer();

    if (allow_harmony_function_name()) {
      Traits::SetFunctionNameFromPropertyName(property, name);
    }
  }
  Expect(Token::RBRACE, CHECK_OK);

  // Computation of literal_index must happen before pre parse bailout.
  int literal_index = function_state_->NextMaterializedLiteralIndex();

  return factory()->NewObjectLiteral(properties,
                                     literal_index,
                                     number_of_boilerplate_properties,
                                     pos);
}

template <class Traits>
typename Traits::Type::ExpressionList ParserBase<Traits>::ParseArguments(
    Scanner::Location* first_spread_arg_loc, bool maybe_arrow,
    ExpressionClassifier* classifier, bool* ok) {
  // Arguments ::
  //   '(' (AssignmentExpression)*[','] ')'

  Scanner::Location spread_arg = Scanner::Location::invalid();
  typename Traits::Type::ExpressionList result =
      this->NewExpressionList(4, zone_);
  Expect(Token::LPAREN, CHECK_OK_CUSTOM(NullExpressionList));
  bool done = (peek() == Token::RPAREN);
  bool was_unspread = false;
  int unspread_sequences_count = 0;
  while (!done) {
    int start_pos = peek_position();
    bool is_spread = Check(Token::ELLIPSIS);
    int expr_pos = peek_position();

    ExpressionT argument =
        this->ParseAssignmentExpression(true, typesystem::kNoCover, classifier,
                                        CHECK_OK_CUSTOM(NullExpressionList));
    CheckNoTailCallExpressions(classifier, CHECK_OK_CUSTOM(NullExpressionList));
    Traits::RewriteNonPattern(classifier, CHECK_OK_CUSTOM(NullExpressionList));
    if (is_spread) {
      if (!spread_arg.IsValid()) {
        spread_arg.beg_pos = start_pos;
        spread_arg.end_pos = peek_position();
      }
      argument = factory()->NewSpread(argument, start_pos, expr_pos);
    }
    result->Add(argument, zone_);

    // unspread_sequences_count is the number of sequences of parameters which
    // are not prefixed with a spread '...' operator.
    if (is_spread) {
      was_unspread = false;
    } else if (!was_unspread) {
      was_unspread = true;
      unspread_sequences_count++;
    }

    if (result->length() > Code::kMaxArguments) {
      ReportMessage(MessageTemplate::kTooManyArguments);
      *ok = false;
      return this->NullExpressionList();
    }
    done = (peek() != Token::COMMA);
    if (!done) {
      Next();
    }
  }
  Scanner::Location location = scanner_->location();
  if (Token::RPAREN != Next()) {
    ReportMessageAt(location, MessageTemplate::kUnterminatedArgList);
    *ok = false;
    return this->NullExpressionList();
  }
  *first_spread_arg_loc = spread_arg;

  if ((!maybe_arrow || peek() != Token::ARROW) && spread_arg.IsValid()) {
    // Unspread parameter sequences are translated into array literals in the
    // parser. Ensure that the number of materialized literals matches between
    // the parser and preparser
    Traits::MaterializeUnspreadArgumentsLiterals(unspread_sequences_count);
  }

  return result;
}

// Precedence = 2
template <class Traits>
typename ParserBase<Traits>::ExpressionT
ParserBase<Traits>::ParseAssignmentExpression(
    bool accept_IN, typesystem::CoverFormalParameters cover,
    ExpressionClassifier* classifier, bool* ok) {
  // AssignmentExpression ::
  //   ConditionalExpression
  //   ArrowFunction
  //   YieldExpression
  //   LeftHandSideExpression AssignmentOperator AssignmentExpression
  bool is_destructuring_assignment = false;
  int lhs_beg_pos = peek_position();

  if (peek() == Token::YIELD && is_generator()) {
    return this->ParseYieldExpression(accept_IN, classifier, ok);
  }

  FuncNameInferrer::State fni_state(fni_);
  ParserBase<Traits>::Checkpoint checkpoint(this);
  ExpressionClassifier arrow_formals_classifier(this,
                                                classifier->duplicate_finder());
  bool is_async = allow_harmony_async_await() && peek() == Token::ASYNC &&
                  !scanner()->HasAnyLineTerminatorAfterNext();
  bool maybe_arrow_formals =
      peek() == Token::LPAREN || (scope_->typed() && peek() == Token::LT);
  if (!is_async && !maybe_arrow_formals) {
    ArrowFormalParametersUnexpectedToken(&arrow_formals_classifier);
  }
  ExpressionT expression = this->ParseConditionalExpression(
      accept_IN, cover & typesystem::kAllowOptional, &arrow_formals_classifier,
      CHECK_OK);
  // Parse optional parameter in typed mode.
  bool optional = scope_->typed() && (cover & typesystem::kAllowOptional) &&
                  Check(Token::CONDITIONAL);
  if (optional) ExpressionUnexpectedToken(classifier);

  if (is_async && peek_any_identifier() && PeekAhead() == Token::ARROW) {
    // async Identifier => AsyncConciseBody
    IdentifierT name =
        ParseAndClassifyIdentifier(&arrow_formals_classifier, CHECK_OK);
    expression = this->ExpressionFromIdentifier(
        name, position(), scanner()->location().end_pos, scope_, factory());

  // Parse optional type annotation in typed mode.
  } else if (scope_->typed() && !(cover & typesystem::kDisallowType) &&
           (maybe_arrow_formals || (cover & typesystem::kAllowType)) &&
           peek() == Token::COLON) {
    // This is not valid in an expression, unless followed by an arrow.
    // Prepare the appropriate error message.
    MessageTemplate::Template message = MessageTemplate::kUnexpectedToken;
    const char* arg;
    Scanner::Location location = scanner()->peek_location();
    GetUnexpectedTokenMessage(peek(), &message, &location, &arg);
    Consume(Token::COLON);
    // TODO(nikolaos): Eventually, the result of the following should be used.
    ParseValidType(CHECK_OK);
    if (!maybe_arrow_formals || peek() != Token::ARROW)
      classifier->RecordExpressionError(scanner()->peek_location(),
                                        MessageTemplate::kUnexpectedToken);
  }

  if (peek() == Token::ARROW) {
    Scanner::Location arrow_loc = scanner()->peek_location();
    ValidateArrowFormalParameters(&arrow_formals_classifier, expression,
                                  maybe_arrow_formals, is_async, CHECK_OK);
    // This reads strangely, but is correct: it checks whether any
    // sub-expression of the parameter list failed to be a valid formal
    // parameter initializer. Since YieldExpressions are banned anywhere
    // in an arrow parameter list, this is correct.
    // TODO(adamk): Rename "FormalParameterInitializerError" to refer to
    // "YieldExpression", which is its only use.
    ValidateFormalParameterInitializer(&arrow_formals_classifier, ok);

    Scanner::Location loc(lhs_beg_pos, scanner()->location().end_pos);
    Scope* scope = this->NewScope(scope_, FUNCTION_SCOPE,
                                  is_async ? FunctionKind::kAsyncArrowFunction
                                           : FunctionKind::kArrowFunction);
    // Because the arrow's parameters were parsed in the outer scope, any
    // usage flags that might have been triggered there need to be copied
    // to the arrow scope.
    scope_->PropagateUsageFlagsToScope(scope);
    FormalParametersT parameters(scope);
    if (!arrow_formals_classifier.is_simple_parameter_list()) {
      scope->SetHasNonSimpleParameters();
      parameters.is_simple = false;
    }

    checkpoint.Restore(&parameters.materialized_literals_count);

    scope->set_start_position(lhs_beg_pos);
    Scanner::Location duplicate_loc = Scanner::Location::invalid();
    this->ParseArrowFunctionFormalParameterList(&parameters, expression, loc,
                                                &duplicate_loc, CHECK_OK);
    if (duplicate_loc.IsValid()) {
      arrow_formals_classifier.RecordDuplicateFormalParameterError(
          duplicate_loc);
    }
    expression = this->ParseArrowFunctionLiteral(
        accept_IN, parameters, is_async, arrow_formals_classifier, CHECK_OK);
    arrow_formals_classifier.Discard();
    classifier->RecordPatternError(arrow_loc,
                                   MessageTemplate::kUnexpectedToken,
                                   Token::String(Token::ARROW));

    if (fni_ != nullptr) fni_->Infer();

    return expression;
  }

  if (this->IsValidReferenceExpression(expression)) {
    arrow_formals_classifier.ForgiveAssignmentPatternError();
  }

  // "expression" was not itself an arrow function parameter list, but it might
  // form part of one.  Propagate speculative formal parameter error locations.
  // Do not merge pending non-pattern expressions yet!
  classifier->Accumulate(
      &arrow_formals_classifier,
      ExpressionClassifier::StandardProductions |
          ExpressionClassifier::FormalParametersProductions |
          ExpressionClassifier::CoverInitializedNameProduction |
          ExpressionClassifier::AsyncArrowFormalParametersProduction |
          ExpressionClassifier::AsyncBindingPatternProduction,
      false);

  if (optional || !Token::IsAssignmentOp(peek())) {
    // Parsed conditional expression only (no assignment).
    // Now pending non-pattern expressions must be merged.
    classifier->MergeNonPatterns(&arrow_formals_classifier);
    return expression;
  }

  // Now pending non-pattern expressions must be discarded.
  arrow_formals_classifier.Discard();

  CheckNoTailCallExpressions(classifier, CHECK_OK);

  if (IsValidPattern(expression) && peek() == Token::ASSIGN) {
    classifier->ForgiveCoverInitializedNameError();
    ValidateAssignmentPattern(classifier, CHECK_OK);
    is_destructuring_assignment = true;
  } else {
    expression = this->CheckAndRewriteReferenceExpression(
        expression, lhs_beg_pos, scanner()->location().end_pos,
        MessageTemplate::kInvalidLhsInAssignment, CHECK_OK);
  }

  expression = this->MarkExpressionAsAssigned(expression);

  Token::Value op = Next();  // Get assignment operator.
  if (op != Token::ASSIGN) {
    classifier->RecordPatternError(scanner()->location(),
                                   MessageTemplate::kUnexpectedToken,
                                   Token::String(op));
  }
  int pos = position();

  ExpressionClassifier rhs_classifier(this);

  ExpressionT right = this->ParseAssignmentExpression(
      accept_IN, typesystem::kNoCover, &rhs_classifier, CHECK_OK);
  CheckNoTailCallExpressions(&rhs_classifier, CHECK_OK);
  Traits::RewriteNonPattern(&rhs_classifier, CHECK_OK);
  classifier->Accumulate(
      &rhs_classifier,
      ExpressionClassifier::ExpressionProductions |
          ExpressionClassifier::CoverInitializedNameProduction |
          ExpressionClassifier::AsyncArrowFormalParametersProduction);

  // TODO(1231235): We try to estimate the set of properties set by
  // constructors. We define a new property whenever there is an
  // assignment to a property of 'this'. We should probably only add
  // properties if we haven't seen them before. Otherwise we'll
  // probably overestimate the number of properties.
  if (op == Token::ASSIGN && this->IsThisProperty(expression)) {
    function_state_->AddProperty();
  }

  this->CheckAssigningFunctionLiteralToProperty(expression, right);

  if (fni_ != NULL) {
    // Check if the right hand side is a call to avoid inferring a
    // name if we're dealing with "a = function(){...}();"-like
    // expression.
    if ((op == Token::INIT || op == Token::ASSIGN) &&
        (!right->IsCall() && !right->IsCallNew())) {
      fni_->Infer();
    } else {
      fni_->RemoveLastFunction();
    }
  }

  if (op == Token::ASSIGN && allow_harmony_function_name()) {
    Traits::SetFunctionNameFromIdentifierRef(right, expression);
  }

  if (op == Token::ASSIGN_EXP) {
    DCHECK(!is_destructuring_assignment);
    return Traits::RewriteAssignExponentiation(expression, right, pos);
  }

  ExpressionT result = factory()->NewAssignment(op, expression, right, pos);

  if (is_destructuring_assignment) {
    result = factory()->NewRewritableExpression(result);
    Traits::QueueDestructuringAssignmentForRewriting(result);
  }

  return result;
}

template <class Traits>
typename ParserBase<Traits>::ExpressionT
ParserBase<Traits>::ParseYieldExpression(bool accept_IN,
                                         ExpressionClassifier* classifier,
                                         bool* ok) {
  // YieldExpression ::
  //   'yield' ([no line terminator] '*'? AssignmentExpression)?
  int pos = peek_position();
  classifier->RecordPatternError(scanner()->peek_location(),
                                 MessageTemplate::kInvalidDestructuringTarget);
  classifier->RecordFormalParameterInitializerError(
      scanner()->peek_location(), MessageTemplate::kYieldInParameter);
  Expect(Token::YIELD, CHECK_OK);
  ExpressionT generator_object =
      factory()->NewVariableProxy(function_state_->generator_object_variable());
  ExpressionT expression = Traits::EmptyExpression();
  bool delegating = false;  // yield*
  if (!scanner()->HasAnyLineTerminatorBeforeNext()) {
    if (Check(Token::MUL)) delegating = true;
    switch (peek()) {
      case Token::EOS:
      case Token::SEMICOLON:
      case Token::RBRACE:
      case Token::RBRACK:
      case Token::RPAREN:
      case Token::COLON:
      case Token::COMMA:
        // The above set of tokens is the complete set of tokens that can appear
        // after an AssignmentExpression, and none of them can start an
        // AssignmentExpression.  This allows us to avoid looking for an RHS for
        // a regular yield, given only one look-ahead token.
        if (!delegating) break;
        // Delegating yields require an RHS; fall through.
      default:
        expression = ParseAssignmentExpression(accept_IN, typesystem::kNoCover,
                                               classifier, CHECK_OK);
        Traits::RewriteNonPattern(classifier, CHECK_OK);
        break;
    }
  }

  if (delegating) {
    return Traits::RewriteYieldStar(generator_object, expression, pos);
  }

  expression = Traits::BuildIteratorResult(expression, false);
  // Hackily disambiguate o from o.next and o [Symbol.iterator]().
  // TODO(verwaest): Come up with a better solution.
  typename Traits::Type::YieldExpression yield =
      factory()->NewYield(generator_object, expression, pos);
  return yield;
}

template <class Traits>
typename ParserBase<Traits>::ExpressionT
ParserBase<Traits>::ParseTailCallExpression(ExpressionClassifier* classifier,
                                            bool* ok) {
  // TailCallExpression::
  //   'continue' MemberExpression  Arguments
  //   'continue' CallExpression  Arguments
  //   'continue' MemberExpression  TemplateLiteral
  //   'continue' CallExpression  TemplateLiteral
  Expect(Token::CONTINUE, CHECK_OK);
  int pos = position();
  int sub_expression_pos = peek_position();
  ExpressionT expression =
      this->ParseLeftHandSideExpression(classifier, CHECK_OK);
  CheckNoTailCallExpressions(classifier, CHECK_OK);

  Scanner::Location loc(pos, scanner()->location().end_pos);
  if (!expression->IsCall()) {
    Scanner::Location sub_loc(sub_expression_pos, loc.end_pos);
    ReportMessageAt(sub_loc, MessageTemplate::kUnexpectedInsideTailCall);
    *ok = false;
    return Traits::EmptyExpression();
  }
  if (Traits::IsDirectEvalCall(expression)) {
    Scanner::Location sub_loc(sub_expression_pos, loc.end_pos);
    ReportMessageAt(sub_loc, MessageTemplate::kUnexpectedTailCallOfEval);
    *ok = false;
    return Traits::EmptyExpression();
  }
  if (!is_strict(language_mode())) {
    ReportMessageAt(loc, MessageTemplate::kUnexpectedSloppyTailCall);
    *ok = false;
    return Traits::EmptyExpression();
  }
  ReturnExprContext return_expr_context =
      function_state_->return_expr_context();
  if (return_expr_context != ReturnExprContext::kInsideValidReturnStatement) {
    MessageTemplate::Template msg = MessageTemplate::kNone;
    switch (return_expr_context) {
      case ReturnExprContext::kInsideValidReturnStatement:
        UNREACHABLE();
        return Traits::EmptyExpression();
      case ReturnExprContext::kInsideValidBlock:
        msg = MessageTemplate::kUnexpectedTailCall;
        break;
      case ReturnExprContext::kInsideTryBlock:
        msg = MessageTemplate::kUnexpectedTailCallInTryBlock;
        break;
      case ReturnExprContext::kInsideForInOfBody:
        msg = MessageTemplate::kUnexpectedTailCallInForInOf;
        break;
    }
    ReportMessageAt(loc, msg);
    *ok = false;
    return Traits::EmptyExpression();
  }
  classifier->RecordTailCallExpressionError(
      loc, MessageTemplate::kUnexpectedTailCall);
  function_state_->AddExplicitTailCallExpression(expression, loc);
  return expression;
}

// Precedence = 3
template <class Traits>
typename ParserBase<Traits>::ExpressionT
ParserBase<Traits>::ParseConditionalExpression(bool accept_IN,
                                               bool allow_optional,
                                               ExpressionClassifier* classifier,
                                               bool* ok) {
  // ConditionalExpression ::
  //   LogicalOrExpression
  //   LogicalOrExpression '?' AssignmentExpression ':' AssignmentExpression

  int pos = peek_position();
  // We start using the binary expression parser for prec >= 4 only!
  ExpressionT expression =
      this->ParseBinaryExpression(4, accept_IN, classifier, CHECK_OK);
  if (peek() != Token::CONDITIONAL) return expression;
  CheckNoTailCallExpressions(classifier, CHECK_OK);
  // In typed mode, when parsing an expression that could be a formal
  // parameter, we may encounter a '?' which denotes an optional parameter.
  // This can only be followed by ':', ',' or ')', which cannot start an
  // AssignmentExpression.
  if (scope_->typed() && allow_optional &&
      (PeekAhead() == Token::COMMA || PeekAhead() == Token::COLON ||
       PeekAhead() == Token::RPAREN))
    return expression;
  Traits::RewriteNonPattern(classifier, CHECK_OK);
  BindingPatternUnexpectedToken(classifier);
  ArrowFormalParametersUnexpectedToken(classifier);
  Consume(Token::CONDITIONAL);
  // In parsing the first assignment expression in conditional
  // expressions we always accept the 'in' keyword; see ECMA-262,
  // section 11.12, page 58.
  ExpressionT left = ParseAssignmentExpression(true, typesystem::kDisallowType,
                                               classifier, CHECK_OK);
  Traits::RewriteNonPattern(classifier, CHECK_OK);
  Expect(Token::COLON, CHECK_OK);
  ExpressionT right = ParseAssignmentExpression(accept_IN, typesystem::kNoCover,
                                                classifier, CHECK_OK);
  Traits::RewriteNonPattern(classifier, CHECK_OK);
  return factory()->NewConditional(expression, left, right, pos);
}


// Precedence >= 4
template <class Traits>
typename ParserBase<Traits>::ExpressionT
ParserBase<Traits>::ParseBinaryExpression(int prec, bool accept_IN,
                                          ExpressionClassifier* classifier,
                                          bool* ok) {
  DCHECK(prec >= 4);
  ExpressionT x = this->ParseUnaryExpression(classifier, CHECK_OK);
  for (int prec1 = Precedence(peek(), accept_IN); prec1 >= prec; prec1--) {
    // prec1 >= 4
    while (Precedence(peek(), accept_IN) == prec1) {
      CheckNoTailCallExpressions(classifier, CHECK_OK);
      Traits::RewriteNonPattern(classifier, CHECK_OK);
      BindingPatternUnexpectedToken(classifier);
      ArrowFormalParametersUnexpectedToken(classifier);
      Token::Value op = Next();
      int pos = position();

      const bool is_right_associative = op == Token::EXP;
      const int next_prec = is_right_associative ? prec1 : prec1 + 1;
      ExpressionT y =
          ParseBinaryExpression(next_prec, accept_IN, classifier, CHECK_OK);
      if (op != Token::OR && op != Token::AND) {
        CheckNoTailCallExpressions(classifier, CHECK_OK);
      }
      Traits::RewriteNonPattern(classifier, CHECK_OK);

      if (this->ShortcutNumericLiteralBinaryExpression(&x, y, op, pos,
                                                       factory())) {
        continue;
      }

      // For now we distinguish between comparisons and other binary
      // operations.  (We could combine the two and get rid of this
      // code and AST node eventually.)
      if (Token::IsCompareOp(op)) {
        // We have a comparison.
        Token::Value cmp = op;
        switch (op) {
          case Token::NE: cmp = Token::EQ; break;
          case Token::NE_STRICT: cmp = Token::EQ_STRICT; break;
          default: break;
        }
        x = factory()->NewCompareOperation(cmp, x, y, pos);
        if (cmp != op) {
          // The comparison was negated - add a NOT.
          x = factory()->NewUnaryOperation(Token::NOT, x, pos);
        }
      } else if (op == Token::EXP) {
        x = Traits::RewriteExponentiation(x, y, pos);
      } else {
        // We have a "normal" binary operation.
        x = factory()->NewBinaryOperation(op, x, y, pos);
      }
    }
  }
  return x;
}


template <class Traits>
typename ParserBase<Traits>::ExpressionT
ParserBase<Traits>::ParseUnaryExpression(ExpressionClassifier* classifier,
                                         bool* ok) {
  // UnaryExpression ::
  //   PostfixExpression
  //   'delete' UnaryExpression
  //   'void' UnaryExpression
  //   'typeof' UnaryExpression
  //   '++' UnaryExpression
  //   '--' UnaryExpression
  //   '+' UnaryExpression
  //   '-' UnaryExpression
  //   '~' UnaryExpression
  //   '!' UnaryExpression
  //   [+Await] AwaitExpression[?Yield]

  Token::Value op = peek();
  if (Token::IsUnaryOp(op)) {
    BindingPatternUnexpectedToken(classifier);
    ArrowFormalParametersUnexpectedToken(classifier);

    op = Next();
    int pos = position();
    ExpressionT expression = ParseUnaryExpression(classifier, CHECK_OK);
    CheckNoTailCallExpressions(classifier, CHECK_OK);
    Traits::RewriteNonPattern(classifier, CHECK_OK);

    if (op == Token::DELETE && is_strict(language_mode())) {
      if (this->IsIdentifier(expression)) {
        // "delete identifier" is a syntax error in strict mode.
        ReportMessage(MessageTemplate::kStrictDelete);
        *ok = false;
        return this->EmptyExpression();
      }
    }

    if (peek() == Token::EXP) {
      ReportUnexpectedToken(Next());
      *ok = false;
      return this->EmptyExpression();
    }

    // Allow Traits do rewrite the expression.
    return this->BuildUnaryExpression(expression, op, pos, factory());
  } else if (Token::IsCountOp(op)) {
    BindingPatternUnexpectedToken(classifier);
    ArrowFormalParametersUnexpectedToken(classifier);
    op = Next();
    int beg_pos = peek_position();
    ExpressionT expression = this->ParseUnaryExpression(classifier, CHECK_OK);
    CheckNoTailCallExpressions(classifier, CHECK_OK);
    expression = this->CheckAndRewriteReferenceExpression(
        expression, beg_pos, scanner()->location().end_pos,
        MessageTemplate::kInvalidLhsInPrefixOp, CHECK_OK);
    this->MarkExpressionAsAssigned(expression);
    Traits::RewriteNonPattern(classifier, CHECK_OK);

    return factory()->NewCountOperation(op,
                                        true /* prefix */,
                                        expression,
                                        position());
  } else if (scope_->typed() && op == Token::LT) {
    // In typed mode, allow type assertions of the form <Type> UnaryExpression
    // and also optional type parameters for arrow functions, of the form
    // <Type, ... Type> ( FormalParameters ) => ConciseBody.
    // We cannot distinguish between those two at this point...
    // We can parse them with a cover grammar (TypeAssertionOrParameters)
    // and classify later; just prepare the appropriate error message.
    MessageTemplate::Template message = MessageTemplate::kUnexpectedToken;
    const char* arg;
    Scanner::Location location = scanner()->peek_location();
    GetUnexpectedTokenMessage(peek(), &message, &location, &arg);
    // TODO(nikolaos): the following should have a result and be really used!
    ParseTypeAssertionOrParameters(classifier, CHECK_OK);
    // Arrow formal parameters should be parenthesized after type parameters.
    bool parenthesized_formals = peek() == Token::LPAREN;
    ExpressionT expression = ParseUnaryExpression(classifier, CHECK_OK);
    // A type assertion cannot be a valid binding or assignment pattern.
    classifier->RecordPatternError(location, message, arg);
    if (!parenthesized_formals)
      classifier->RecordArrowFormalParametersError(location, message, arg);
    // TODO(nikolaos): The result is wrapped to disallow e.g. <number> x = 42
    // but when AST is introduced for type assertions, the RewritableExpression
    // will be necessary for desugaring it.
    expression = factory()->NewRewritableExpression(expression);
    // TODO(nikolaos): The following will be necessary now for desugaring.
    // Traits::QueueNonPatternForRewriting(expression);
    return expression;
  } else if (is_async_function() && peek() == Token::AWAIT) {
    int beg_pos = peek_position();
    switch (PeekAhead()) {
      case Token::RPAREN:
      case Token::RBRACK:
      case Token::RBRACE:
      case Token::ASSIGN:
      case Token::COMMA: {
        Next();
        IdentifierT name = this->GetSymbol(scanner());

        // Possibly async arrow formals --- record ExpressionError just in case.
        ExpressionUnexpectedToken(classifier);
        classifier->RecordAsyncBindingPatternError(
            Scanner::Location(beg_pos, scanner()->location().end_pos),
            MessageTemplate::kAwaitBindingIdentifier);
        classifier->RecordAsyncArrowFormalParametersError(
            Scanner::Location(beg_pos, scanner()->location().end_pos),
            MessageTemplate::kAwaitBindingIdentifier);

        return this->ExpressionFromIdentifier(
            name, beg_pos, scanner()->location().end_pos, scope_, factory());
      }
      default:
        break;
    }

    int await_pos = peek_position();
    Consume(Token::AWAIT);

    ExpressionT value = ParseUnaryExpression(classifier, CHECK_OK);

    classifier->RecordFormalParameterInitializerError(
        Scanner::Location(beg_pos, scanner()->location().end_pos),
        MessageTemplate::kAwaitExpressionFormalParameter);
    return Traits::RewriteAwaitExpression(value, await_pos);
  } else {
    return this->ParsePostfixExpression(classifier, ok);
  }
}


template <class Traits>
typename ParserBase<Traits>::ExpressionT
ParserBase<Traits>::ParsePostfixExpression(ExpressionClassifier* classifier,
                                           bool* ok) {
  // PostfixExpression ::
  //   LeftHandSideExpression ('++' | '--')?

  int lhs_beg_pos = peek_position();
  ExpressionT expression =
      this->ParseLeftHandSideExpression(classifier, CHECK_OK);
  if (!scanner()->HasAnyLineTerminatorBeforeNext() &&
      Token::IsCountOp(peek())) {
    CheckNoTailCallExpressions(classifier, CHECK_OK);
    BindingPatternUnexpectedToken(classifier);
    ArrowFormalParametersUnexpectedToken(classifier);

    expression = this->CheckAndRewriteReferenceExpression(
        expression, lhs_beg_pos, scanner()->location().end_pos,
        MessageTemplate::kInvalidLhsInPostfixOp, CHECK_OK);
    expression = this->MarkExpressionAsAssigned(expression);
    Traits::RewriteNonPattern(classifier, CHECK_OK);

    Token::Value next = Next();
    expression =
        factory()->NewCountOperation(next,
                                     false /* postfix */,
                                     expression,
                                     position());
  }
  return expression;
}

template <class Traits>
typename ParserBase<Traits>::ExpressionT
ParserBase<Traits>::ParseLeftHandSideExpression(
    ExpressionClassifier* classifier, bool* ok) {
  // LeftHandSideExpression ::
  //   (NewExpression | MemberExpression) ...

  if (FLAG_harmony_explicit_tailcalls && peek() == Token::CONTINUE) {
    return this->ParseTailCallExpression(classifier, ok);
  }

  bool is_async = false;
  ExpressionT result = this->ParseMemberWithNewPrefixesExpression(
      classifier, &is_async, CHECK_OK);

  bool type_instantiation = false;
  while (true) {
    switch (peek()) {
      case Token::LBRACK: {
        if (type_instantiation) {  // Braces required here.
          Expect(Token::LPAREN, CHECK_OK);
        }
        CheckNoTailCallExpressions(classifier, CHECK_OK);
        Traits::RewriteNonPattern(classifier, CHECK_OK);
        BindingPatternUnexpectedToken(classifier);
        ArrowFormalParametersUnexpectedToken(classifier);
        Consume(Token::LBRACK);
        int pos = position();
        ExpressionT index =
            ParseExpression(true, typesystem::kNoCover, classifier, CHECK_OK);
        Traits::RewriteNonPattern(classifier, CHECK_OK);
        result = factory()->NewProperty(result, index, pos);
        Expect(Token::RBRACK, CHECK_OK);
        break;
      }

      case Token::LPAREN: {
        type_instantiation = false;
        CheckNoTailCallExpressions(classifier, CHECK_OK);
        int pos;
        Traits::RewriteNonPattern(classifier, CHECK_OK);
        BindingPatternUnexpectedToken(classifier);
        if (scanner()->current_token() == Token::IDENTIFIER ||
            scanner()->current_token() == Token::SUPER ||
            scanner()->current_token() == Token::ASYNC) {
          // For call of an identifier we want to report position of
          // the identifier as position of the call in the stack trace.
          pos = position();
        } else {
          // For other kinds of calls we record position of the parenthesis as
          // position of the call. Note that this is extremely important for
          // expressions of the form function(){...}() for which call position
          // should not point to the closing brace otherwise it will intersect
          // with positions recorded for function literal and confuse debugger.
          pos = peek_position();
          // Also the trailing parenthesis are a hint that the function will
          // be called immediately. If we happen to have parsed a preceding
          // function literal eagerly, we can also compile it eagerly.
          if (result->IsFunctionLiteral() && mode() == PARSE_EAGERLY) {
            result->AsFunctionLiteral()->set_should_eager_compile();
          }
        }
        Scanner::Location spread_pos;
        typename Traits::Type::ExpressionList args =
            ParseArguments(&spread_pos, is_async, classifier, CHECK_OK);

        if (V8_UNLIKELY(is_async && peek() == Token::ARROW)) {
          if (args->length()) {
            // async ( Arguments ) => ...
            return Traits::ExpressionListToExpression(args);
          }
          // async () => ...
          return factory()->NewEmptyParentheses(pos);
        }

        ArrowFormalParametersUnexpectedToken(classifier);

        // Keep track of eval() calls since they disable all local variable
        // optimizations.
        // The calls that need special treatment are the
        // direct eval calls. These calls are all of the form eval(...), with
        // no explicit receiver.
        // These calls are marked as potentially direct eval calls. Whether
        // they are actually direct calls to eval is determined at run time.
        this->CheckPossibleEvalCall(result, scope_);

        bool is_super_call = result->IsSuperCallReference();
        if (spread_pos.IsValid()) {
          args = Traits::PrepareSpreadArguments(args);
          result = Traits::SpreadCall(result, args, pos);
        } else {
          result = factory()->NewCall(result, args, pos);
        }

        // Explicit calls to the super constructor using super() perform an
        // implicit binding assignment to the 'this' variable.
        if (is_super_call) {
          ExpressionT this_expr = this->ThisExpression(scope_, factory(), pos);
          result =
              factory()->NewAssignment(Token::INIT, this_expr, result, pos);
        }

        if (fni_ != NULL) fni_->RemoveLastFunction();
        break;
      }

      case Token::PERIOD: {
        if (type_instantiation) {  // Braces required here.
          Expect(Token::LPAREN, CHECK_OK);
        }
        CheckNoTailCallExpressions(classifier, CHECK_OK);
        Traits::RewriteNonPattern(classifier, CHECK_OK);
        BindingPatternUnexpectedToken(classifier);
        ArrowFormalParametersUnexpectedToken(classifier);
        Consume(Token::PERIOD);

        // In typed mode, we want to allow type instantiation with the notation
        // f.<A, B> that must be handled separately.
        if (scope_->typed() && peek() == Token::LT) {
          typename TypeSystem::TypeList type_arguments =
              ParseTypeArguments(CHECK_OK);
          USE(type_arguments);  // TODO(nikolaos): really use them!
          type_instantiation = true;
          break;
        }

        int pos = position();
        IdentifierT name = ParseIdentifierName(CHECK_OK);
        result = factory()->NewProperty(
            result, factory()->NewStringLiteral(name, pos), pos);
        if (fni_ != NULL) this->PushLiteralName(fni_, name);
        break;
      }

      case Token::TEMPLATE_SPAN:
      case Token::TEMPLATE_TAIL: {
        CheckNoTailCallExpressions(classifier, CHECK_OK);
        Traits::RewriteNonPattern(classifier, CHECK_OK);
        BindingPatternUnexpectedToken(classifier);
        ArrowFormalParametersUnexpectedToken(classifier);
        result = ParseTemplateLiteral(result, position(), classifier, CHECK_OK);
        break;
      }

      default:
        if (type_instantiation) {  // Braces required here.
          Expect(Token::LPAREN, CHECK_OK);
        }
        return result;
    }
  }
}

template <class Traits>
typename ParserBase<Traits>::ExpressionT
ParserBase<Traits>::ParseMemberWithNewPrefixesExpression(
    ExpressionClassifier* classifier, bool* is_async, bool* ok) {
  // NewExpression ::
  //   ('new')+ MemberExpression
  //
  // NewTarget ::
  //   'new' '.' 'target'

  // The grammar for new expressions is pretty warped. We can have several 'new'
  // keywords following each other, and then a MemberExpression. When we see '('
  // after the MemberExpression, it's associated with the rightmost unassociated
  // 'new' to create a NewExpression with arguments. However, a NewExpression
  // can also occur without arguments.

  // Examples of new expression:
  // new foo.bar().baz means (new (foo.bar)()).baz
  // new foo()() means (new foo())()
  // new new foo()() means (new (new foo())())
  // new new foo means new (new foo)
  // new new foo() means new (new foo())
  // new new foo().bar().baz means (new (new foo()).bar()).baz

  if (peek() == Token::NEW) {
    BindingPatternUnexpectedToken(classifier);
    ArrowFormalParametersUnexpectedToken(classifier);
    Consume(Token::NEW);
    int new_pos = position();
    ExpressionT result = this->EmptyExpression();
    if (peek() == Token::SUPER) {
      const bool is_new = true;
      result = ParseSuperExpression(is_new, classifier, CHECK_OK);
    } else if (peek() == Token::PERIOD) {
      return ParseNewTargetExpression(CHECK_OK);
    } else {
      result = this->ParseMemberWithNewPrefixesExpression(classifier, is_async,
                                                          CHECK_OK);
    }
    Traits::RewriteNonPattern(classifier, CHECK_OK);
    // In typed mode, we want to allow type instantiation with the notation
    // new f.<A, B> that must be handled separately.
    if (peek() == Token::LPAREN ||
        (scope_->typed() && peek() == Token::PERIOD &&
         PeekAhead() == Token::LT)) {
      // Parse optional type arguments.
      if (Check(Token::PERIOD)) {
        typename TypeSystem::TypeList type_arguments =
            ParseTypeArguments(CHECK_OK);
        USE(type_arguments);  // TODO(nikolaos): really use them!
      }
      // NewExpression with arguments.
      Scanner::Location spread_pos;
      typename Traits::Type::ExpressionList args =
          this->ParseArguments(&spread_pos, classifier, CHECK_OK);

      if (spread_pos.IsValid()) {
        args = Traits::PrepareSpreadArguments(args);
        result = Traits::SpreadCallNew(result, args, new_pos);
      } else {
        result = factory()->NewCallNew(result, args, new_pos);
      }
      // The expression can still continue with . or [ after the arguments.
      result = this->ParseMemberExpressionContinuation(result, is_async,
                                                       classifier, CHECK_OK);
      return result;
    }
    // NewExpression without arguments.
    return factory()->NewCallNew(result, this->NewExpressionList(0, zone_),
                                 new_pos);
  }
  // No 'new' or 'super' keyword.
  return this->ParseMemberExpression(classifier, is_async, ok);
}

template <class Traits>
typename ParserBase<Traits>::ExpressionT
ParserBase<Traits>::ParseMemberExpression(ExpressionClassifier* classifier,
                                          bool* is_async, bool* ok) {
  // MemberExpression ::
  //   (PrimaryExpression | FunctionLiteral | ClassLiteral)
  //     ('[' Expression ']' | '.' Identifier | Arguments | TemplateLiteral)*

  // The '[' Expression ']' and '.' Identifier parts are parsed by
  // ParseMemberExpressionContinuation, and the Arguments part is parsed by the
  // caller.

  // Parse the initial primary or function expression.
  ExpressionT result = this->EmptyExpression();
  if (peek() == Token::FUNCTION) {
    BindingPatternUnexpectedToken(classifier);
    ArrowFormalParametersUnexpectedToken(classifier);

    Consume(Token::FUNCTION);
    int function_token_position = position();

    if (allow_harmony_function_sent() && peek() == Token::PERIOD) {
      // function.sent
      int pos = position();
      ExpectMetaProperty(CStrVector("sent"), "function.sent", pos, CHECK_OK);

      if (!is_generator()) {
        // TODO(neis): allow escaping into closures?
        ReportMessageAt(scanner()->location(),
                        MessageTemplate::kUnexpectedFunctionSent);
        *ok = false;
        return this->EmptyExpression();
      }

      return this->FunctionSentExpression(scope_, factory(), pos);
    }

    bool is_generator = Check(Token::MUL);
    IdentifierT name = this->EmptyIdentifier();
    bool is_strict_reserved_name = false;
    Scanner::Location function_name_location = Scanner::Location::invalid();
    FunctionLiteral::FunctionType function_type =
        FunctionLiteral::kAnonymousExpression;
    if (peek_any_identifier()) {
      name = ParseIdentifierOrStrictReservedWord(
          is_generator, &is_strict_reserved_name, CHECK_OK);
      function_name_location = scanner()->location();
      function_type = FunctionLiteral::kNamedExpression;
    }
    result = this->ParseFunctionLiteral(
        name, function_name_location,
        is_strict_reserved_name ? kFunctionNameIsStrictReserved
                                : kFunctionNameValidityUnknown,
        is_generator ? FunctionKind::kGeneratorFunction
                     : FunctionKind::kNormalFunction,
        function_token_position, function_type, language_mode(), typed(),
        typesystem::kNormalTypes, CHECK_OK);
  } else if (peek() == Token::SUPER) {
    const bool is_new = false;
    result = ParseSuperExpression(is_new, classifier, CHECK_OK);
  } else {
    result = ParsePrimaryExpression(classifier, is_async, CHECK_OK);
  }

  result =
      ParseMemberExpressionContinuation(result, is_async, classifier, CHECK_OK);
  return result;
}


template <class Traits>
typename ParserBase<Traits>::ExpressionT
ParserBase<Traits>::ParseSuperExpression(bool is_new,
                                         ExpressionClassifier* classifier,
                                         bool* ok) {
  Expect(Token::SUPER, CHECK_OK);
  int pos = position();

  Scope* scope = scope_->ReceiverScope();
  FunctionKind kind = scope->function_kind();
  if (IsConciseMethod(kind) || IsAccessorFunction(kind) ||
      IsClassConstructor(kind)) {
    if (peek() == Token::PERIOD || peek() == Token::LBRACK) {
      scope->RecordSuperPropertyUsage();
      return this->SuperPropertyReference(scope_, factory(), pos);
    }
    // new super() is never allowed.
    // super() is only allowed in derived constructor
    if (!is_new && peek() == Token::LPAREN && IsSubclassConstructor(kind)) {
      // TODO(rossberg): This might not be the correct FunctionState for the
      // method here.
      function_state_->set_super_location(scanner()->location());
      return this->SuperCallReference(scope_, factory(), pos);
    }
  }

  ReportMessageAt(scanner()->location(), MessageTemplate::kUnexpectedSuper);
  *ok = false;
  return this->EmptyExpression();
}

template <class Traits>
void ParserBase<Traits>::ExpectMetaProperty(Vector<const char> property_name,
                                            const char* full_name, int pos,
                                            bool* ok) {
  Consume(Token::PERIOD);
  ExpectContextualKeyword(property_name, ok);
  if (!*ok) return;
  if (scanner()->literal_contains_escapes()) {
    Traits::ReportMessageAt(
        Scanner::Location(pos, scanner()->location().end_pos),
        MessageTemplate::kInvalidEscapedMetaProperty, full_name);
    *ok = false;
  }
}

template <class Traits>
typename ParserBase<Traits>::ExpressionT
ParserBase<Traits>::ParseNewTargetExpression(bool* ok) {
  int pos = position();
  ExpectMetaProperty(CStrVector("target"), "new.target", pos, CHECK_OK);

  if (!scope_->ReceiverScope()->is_function_scope()) {
    ReportMessageAt(scanner()->location(),
                    MessageTemplate::kUnexpectedNewTarget);
    *ok = false;
    return this->EmptyExpression();
  }

  return this->NewTargetExpression(scope_, factory(), pos);
}

template <class Traits>
typename ParserBase<Traits>::ExpressionT
ParserBase<Traits>::ParseMemberExpressionContinuation(
    ExpressionT expression, bool* is_async, ExpressionClassifier* classifier,
    bool* ok) {
  // Parses this part of MemberExpression:
  // ('[' Expression ']' | '.' Identifier | TemplateLiteral)*
  while (true) {
    switch (peek()) {
      case Token::LBRACK: {
        *is_async = false;
        Traits::RewriteNonPattern(classifier, CHECK_OK);
        BindingPatternUnexpectedToken(classifier);
        ArrowFormalParametersUnexpectedToken(classifier);

        Consume(Token::LBRACK);
        int pos = position();
        ExpressionT index = this->ParseExpression(true, typesystem::kNoCover,
                                                  classifier, CHECK_OK);
        Traits::RewriteNonPattern(classifier, CHECK_OK);
        expression = factory()->NewProperty(expression, index, pos);
        if (fni_ != NULL) {
          this->PushPropertyName(fni_, index);
        }
        Expect(Token::RBRACK, CHECK_OK);
        break;
      }
      case Token::PERIOD: {
        *is_async = false;
        // In typed mode, we want to allow type instantiation with the notation
        // f.<A, B> and, in that case, the PERIOD will be consumed later.
        if (scope_->typed() && PeekAhead() == Token::LT) return expression;
        Traits::RewriteNonPattern(classifier, CHECK_OK);
        BindingPatternUnexpectedToken(classifier);
        ArrowFormalParametersUnexpectedToken(classifier);

        Consume(Token::PERIOD);
        int pos = position();
        IdentifierT name = ParseIdentifierName(CHECK_OK);
        expression = factory()->NewProperty(
            expression, factory()->NewStringLiteral(name, pos), pos);
        if (fni_ != NULL) {
          this->PushLiteralName(fni_, name);
        }
        break;
      }
      case Token::TEMPLATE_SPAN:
      case Token::TEMPLATE_TAIL: {
        *is_async = false;
        Traits::RewriteNonPattern(classifier, CHECK_OK);
        BindingPatternUnexpectedToken(classifier);
        ArrowFormalParametersUnexpectedToken(classifier);
        int pos;
        if (scanner()->current_token() == Token::IDENTIFIER) {
          pos = position();
        } else {
          pos = peek_position();
          if (expression->IsFunctionLiteral() && mode() == PARSE_EAGERLY) {
            // If the tag function looks like an IIFE, set_parenthesized() to
            // force eager compilation.
            expression->AsFunctionLiteral()->set_should_eager_compile();
          }
        }
        expression =
            ParseTemplateLiteral(expression, pos, classifier, CHECK_OK);
        break;
      }
      case Token::ILLEGAL: {
        ReportUnexpectedTokenAt(scanner()->peek_location(), Token::ILLEGAL);
        *ok = false;
        return this->EmptyExpression();
      }
      default:
        return expression;
    }
  }
  DCHECK(false);
  return this->EmptyExpression();
}


template <class Traits>
void ParserBase<Traits>::ParseFormalParameter(FormalParametersT* parameters,
                                              bool allow_optional,
                                              ExpressionClassifier* classifier,
                                              bool* ok) {
  // FormalParameter[Yield,GeneratorParameter] :
  //   BindingElement[?Yield, ?GeneratorParameter]
  bool is_rest = parameters->has_rest;

  ExpressionT pattern = ParsePrimaryExpression(classifier, ok);
  if (!*ok) return;

  ValidateBindingPattern(classifier, ok);
  if (!*ok) return;

  if (!Traits::IsIdentifier(pattern)) {
    parameters->is_simple = false;
    ValidateFormalParameterInitializer(classifier, ok);
    if (!*ok) return;
    classifier->RecordNonSimpleParameter();
  }

  // Parse optional question mark.
  bool optional = false;
  if (scope_->typed() && allow_optional && !is_rest)
    optional = Check(Token::CONDITIONAL);

  // Parse optional type annotation.
  typename TypeSystem::Type type = this->EmptyType();
  if (scope_->typed() && Check(Token::COLON)) {
    type = ParseValidType(ok);
    if (!*ok) return;
  }
  USE(type);  // TODO(nikolaos): really use it!

  ExpressionT initializer = Traits::EmptyExpression();
  if (!is_rest && !optional && Check(Token::ASSIGN)) {
    ExpressionClassifier init_classifier(this);
    initializer = ParseAssignmentExpression(true, typesystem::kNoCover,
                                            &init_classifier, ok);
    if (!*ok) return;
    Traits::RewriteNonPattern(&init_classifier, ok);
    ValidateFormalParameterInitializer(&init_classifier, ok);
    if (!*ok) return;
    parameters->is_simple = false;
    init_classifier.Discard();
    classifier->RecordNonSimpleParameter();

    if (allow_harmony_function_name()) {
      Traits::SetFunctionNameFromIdentifierRef(initializer, pattern);
    }
  }

  Traits::AddFormalParameter(parameters, pattern, initializer,
                             scanner()->location().end_pos, is_rest);
}


template <class Traits>
void ParserBase<Traits>::ParseFormalParameterList(
    FormalParametersT* parameters, bool allow_optional,
    ExpressionClassifier* classifier, bool* ok) {
  // FormalParameters[Yield,GeneratorParameter] :
  //   [empty]
  //   FormalParameterList[?Yield, ?GeneratorParameter]
  //
  // FormalParameterList[Yield,GeneratorParameter] :
  //   FunctionRestParameter[?Yield]
  //   FormalsList[?Yield, ?GeneratorParameter]
  //   FormalsList[?Yield, ?GeneratorParameter] , FunctionRestParameter[?Yield]
  //
  // FormalsList[Yield,GeneratorParameter] :
  //   FormalParameter[?Yield, ?GeneratorParameter]
  //   FormalsList[?Yield, ?GeneratorParameter] ,
  //     FormalParameter[?Yield,?GeneratorParameter]

  DCHECK_EQ(0, parameters->Arity());

  if (peek() != Token::RPAREN) {
    do {
      if (parameters->Arity() > Code::kMaxArguments) {
        ReportMessage(MessageTemplate::kTooManyParameters);
        *ok = false;
        return;
      }
      parameters->has_rest = Check(Token::ELLIPSIS);
      ParseFormalParameter(parameters, allow_optional, classifier, ok);
      if (!*ok) return;
    } while (!parameters->has_rest && Check(Token::COMMA));

    if (parameters->has_rest) {
      parameters->is_simple = false;
      classifier->RecordNonSimpleParameter();
      if (peek() == Token::COMMA) {
        ReportMessageAt(scanner()->peek_location(),
                      MessageTemplate::kParamAfterRest);
        *ok = false;
        return;
      }
    }
  }

  for (int i = 0; i < parameters->Arity(); ++i) {
    auto parameter = parameters->at(i);
    Traits::DeclareFormalParameter(parameters->scope, parameter, classifier);
  }
}

template <class Traits>
void ParserBase<Traits>::CheckArityRestrictions(int param_count,
                                                FunctionKind function_kind,
                                                bool has_rest,
                                                int formals_start_pos,
                                                int formals_end_pos, bool* ok) {
  if (IsGetterFunction(function_kind)) {
    if (param_count != 0) {
      ReportMessageAt(Scanner::Location(formals_start_pos, formals_end_pos),
                      MessageTemplate::kBadGetterArity);
      *ok = false;
    }
  } else if (IsSetterFunction(function_kind)) {
    if (param_count != 1) {
      ReportMessageAt(Scanner::Location(formals_start_pos, formals_end_pos),
                      MessageTemplate::kBadSetterArity);
      *ok = false;
    }
    if (has_rest) {
      ReportMessageAt(Scanner::Location(formals_start_pos, formals_end_pos),
                      MessageTemplate::kBadSetterRestParameter);
      *ok = false;
    }
  }
}


template <class Traits>
bool ParserBase<Traits>::IsNextLetKeyword() {
  DCHECK(peek() == Token::LET);
  Token::Value next_next = PeekAhead();
  switch (next_next) {
    case Token::LBRACE:
    case Token::LBRACK:
    case Token::IDENTIFIER:
    case Token::STATIC:
    case Token::LET:  // `let let;` is disallowed by static semantics, but the
                      // token must be first interpreted as a keyword in order
                      // for those semantics to apply. This ensures that ASI is
                      // not honored when a LineTerminator separates the
                      // tokens.
    case Token::YIELD:
    case Token::AWAIT:
    case Token::ASYNC:
      return true;
    case Token::FUTURE_STRICT_RESERVED_WORD:
      return is_sloppy(language_mode());
    default:
      return false;
  }
}

template <class Traits>
typename ParserBase<Traits>::ExpressionT
ParserBase<Traits>::ParseArrowFunctionLiteral(
    bool accept_IN, const FormalParametersT& formal_parameters, bool is_async,
    const ExpressionClassifier& formals_classifier, bool* ok) {
  if (peek() == Token::ARROW && scanner_->HasAnyLineTerminatorBeforeNext()) {
    // ASI inserts `;` after arrow parameters if a line terminator is found.
    // `=> ...` is never a valid expression, so report as syntax error.
    // If next token is not `=>`, it's a syntax error anyways.
    ReportUnexpectedTokenAt(scanner_->peek_location(), Token::ARROW);
    *ok = false;
    return this->EmptyExpression();
  }

  typename Traits::Type::StatementList body;
  int num_parameters = formal_parameters.scope->num_parameters();
  int materialized_literal_count = -1;
  int expected_property_count = -1;
  Scanner::Location super_loc;

  FunctionKind arrow_kind = is_async ? kAsyncArrowFunction : kArrowFunction;
  {
    typename Traits::Type::Factory function_factory(ast_value_factory());
    FunctionState function_state(&function_state_, &scope_,
                                 formal_parameters.scope, arrow_kind,
                                 &function_factory);

    function_state.SkipMaterializedLiterals(
        formal_parameters.materialized_literals_count);

    this->ReindexLiterals(formal_parameters);

    Expect(Token::ARROW, CHECK_OK);

    if (peek() == Token::LBRACE) {
      // Multiple statement body
      Consume(Token::LBRACE);
      bool is_lazily_parsed =
          (mode() == PARSE_LAZILY && scope_->AllowsLazyParsing());
      if (is_lazily_parsed) {
        body = this->NewStatementList(0, zone());
        this->SkipLazyFunctionBody(&materialized_literal_count,
                                   &expected_property_count, CHECK_OK);
        if (formal_parameters.materialized_literals_count > 0) {
          materialized_literal_count +=
              formal_parameters.materialized_literals_count;
        }
      } else {
        body = this->ParseEagerFunctionBody(
            this->EmptyIdentifier(), RelocInfo::kNoPosition, formal_parameters,
            arrow_kind, FunctionLiteral::kAnonymousExpression, CHECK_OK);
        materialized_literal_count =
            function_state.materialized_literal_count();
        expected_property_count = function_state.expected_property_count();
      }
    } else {
      // Single-expression body
      int pos = position();
      ExpressionClassifier classifier(this);
      DCHECK(ReturnExprContext::kInsideValidBlock ==
             function_state_->return_expr_context());
      ReturnExprScope allow_tail_calls(
          function_state_, ReturnExprContext::kInsideValidReturnStatement);
      body = this->NewStatementList(1, zone());
      this->AddParameterInitializationBlock(formal_parameters, body, is_async,
                                            CHECK_OK);
      if (is_async) {
        this->ParseAsyncArrowSingleExpressionBody(body, accept_IN, &classifier,
                                                  pos, CHECK_OK);
        Traits::RewriteNonPattern(&classifier, CHECK_OK);
      } else {
        ExpressionT expression = ParseAssignmentExpression(
            accept_IN, typesystem::kNoCover, &classifier, CHECK_OK);
        Traits::RewriteNonPattern(&classifier, CHECK_OK);
        body->Add(factory()->NewReturnStatement(expression, pos), zone());
        if (allow_tailcalls() && !is_sloppy(language_mode())) {
          // ES6 14.6.1 Static Semantics: IsInTailPosition
          this->MarkTailPosition(expression);
        }
      }
      materialized_literal_count = function_state.materialized_literal_count();
      expected_property_count = function_state.expected_property_count();
      this->MarkCollectedTailCallExpressions();
    }
    super_loc = function_state.super_location();

    formal_parameters.scope->set_end_position(scanner()->location().end_pos);

    // Arrow function formal parameters are parsed as StrictFormalParameterList,
    // which is not the same as "parameters of a strict function"; it only means
    // that duplicates are not allowed.  Of course, the arrow function may
    // itself be strict as well.
    const bool allow_duplicate_parameters = false;
    this->ValidateFormalParameters(&formals_classifier, language_mode(),
                                   allow_duplicate_parameters, CHECK_OK);

    // Validate strict mode.
    if (is_strict(language_mode())) {
      CheckStrictOctalLiteral(formal_parameters.scope->start_position(),
                              scanner()->location().end_pos, CHECK_OK);
    }
    this->CheckConflictingVarDeclarations(formal_parameters.scope, CHECK_OK);

    Traits::RewriteDestructuringAssignments();
  }

  FunctionLiteralT function_literal = factory()->NewFunctionLiteral(
      this->EmptyIdentifierString(), formal_parameters.scope, body,
      materialized_literal_count, expected_property_count, num_parameters,
      FunctionLiteral::kNoDuplicateParameters,
      FunctionLiteral::kAnonymousExpression,
      FunctionLiteral::kShouldLazyCompile, arrow_kind,
      formal_parameters.scope->start_position());

  function_literal->set_function_token_position(
      formal_parameters.scope->start_position());
  if (super_loc.IsValid()) function_state_->set_super_location(super_loc);

  if (fni_ != NULL) this->InferFunctionName(fni_, function_literal);

  return function_literal;
}


template <typename Traits>
typename ParserBase<Traits>::ExpressionT
ParserBase<Traits>::ParseTemplateLiteral(ExpressionT tag, int start,
                                         ExpressionClassifier* classifier,
                                         bool* ok) {
  // A TemplateLiteral is made up of 0 or more TEMPLATE_SPAN tokens (literal
  // text followed by a substitution expression), finalized by a single
  // TEMPLATE_TAIL.
  //
  // In terms of draft language, TEMPLATE_SPAN may be either the TemplateHead or
  // TemplateMiddle productions, while TEMPLATE_TAIL is either TemplateTail, or
  // NoSubstitutionTemplate.
  //
  // When parsing a TemplateLiteral, we must have scanned either an initial
  // TEMPLATE_SPAN, or a TEMPLATE_TAIL.
  CHECK(peek() == Token::TEMPLATE_SPAN || peek() == Token::TEMPLATE_TAIL);

  // If we reach a TEMPLATE_TAIL first, we are parsing a NoSubstitutionTemplate.
  // In this case we may simply consume the token and build a template with a
  // single TEMPLATE_SPAN and no expressions.
  if (peek() == Token::TEMPLATE_TAIL) {
    Consume(Token::TEMPLATE_TAIL);
    int pos = position();
    CheckTemplateOctalLiteral(pos, peek_position(), CHECK_OK);
    typename Traits::TemplateLiteralState ts = Traits::OpenTemplateLiteral(pos);
    Traits::AddTemplateSpan(&ts, true);
    return Traits::CloseTemplateLiteral(&ts, start, tag);
  }

  Consume(Token::TEMPLATE_SPAN);
  int pos = position();
  typename Traits::TemplateLiteralState ts = Traits::OpenTemplateLiteral(pos);
  Traits::AddTemplateSpan(&ts, false);
  Token::Value next;

  // If we open with a TEMPLATE_SPAN, we must scan the subsequent expression,
  // and repeat if the following token is a TEMPLATE_SPAN as well (in this
  // case, representing a TemplateMiddle).

  do {
    CheckTemplateOctalLiteral(pos, peek_position(), CHECK_OK);
    next = peek();
    if (next == Token::EOS) {
      ReportMessageAt(Scanner::Location(start, peek_position()),
                      MessageTemplate::kUnterminatedTemplate);
      *ok = false;
      return Traits::EmptyExpression();
    } else if (next == Token::ILLEGAL) {
      Traits::ReportMessageAt(
          Scanner::Location(position() + 1, peek_position()),
          MessageTemplate::kUnexpectedToken, "ILLEGAL", kSyntaxError);
      *ok = false;
      return Traits::EmptyExpression();
    }

    int expr_pos = peek_position();
    ExpressionT expression =
        this->ParseExpression(true, typesystem::kNoCover, classifier, CHECK_OK);
    CheckNoTailCallExpressions(classifier, CHECK_OK);
    Traits::RewriteNonPattern(classifier, CHECK_OK);
    Traits::AddTemplateExpression(&ts, expression);

    if (peek() != Token::RBRACE) {
      ReportMessageAt(Scanner::Location(expr_pos, peek_position()),
                      MessageTemplate::kUnterminatedTemplateExpr);
      *ok = false;
      return Traits::EmptyExpression();
    }

    // If we didn't die parsing that expression, our next token should be a
    // TEMPLATE_SPAN or TEMPLATE_TAIL.
    next = scanner()->ScanTemplateContinuation();
    Next();
    pos = position();

    if (next == Token::EOS) {
      ReportMessageAt(Scanner::Location(start, pos),
                      MessageTemplate::kUnterminatedTemplate);
      *ok = false;
      return Traits::EmptyExpression();
    } else if (next == Token::ILLEGAL) {
      Traits::ReportMessageAt(
          Scanner::Location(position() + 1, peek_position()),
          MessageTemplate::kUnexpectedToken, "ILLEGAL", kSyntaxError);
      *ok = false;
      return Traits::EmptyExpression();
    }

    Traits::AddTemplateSpan(&ts, next == Token::TEMPLATE_TAIL);
  } while (next == Token::TEMPLATE_SPAN);

  DCHECK_EQ(next, Token::TEMPLATE_TAIL);
  CheckTemplateOctalLiteral(pos, peek_position(), CHECK_OK);
  // Once we've reached a TEMPLATE_TAIL, we can close the TemplateLiteral.
  return Traits::CloseTemplateLiteral(&ts, start, tag);
}


template <typename Traits>
typename ParserBase<Traits>::ExpressionT
ParserBase<Traits>::CheckAndRewriteReferenceExpression(
    ExpressionT expression, int beg_pos, int end_pos,
    MessageTemplate::Template message, bool* ok) {
  return this->CheckAndRewriteReferenceExpression(expression, beg_pos, end_pos,
                                                  message, kReferenceError, ok);
}


template <typename Traits>
typename ParserBase<Traits>::ExpressionT
ParserBase<Traits>::CheckAndRewriteReferenceExpression(
    ExpressionT expression, int beg_pos, int end_pos,
    MessageTemplate::Template message, ParseErrorType type, bool* ok) {
  if (this->IsIdentifier(expression) && is_strict(language_mode()) &&
      this->IsEvalOrArguments(this->AsIdentifier(expression))) {
    ReportMessageAt(Scanner::Location(beg_pos, end_pos),
                    MessageTemplate::kStrictEvalArguments, kSyntaxError);
    *ok = false;
    return this->EmptyExpression();
  }
  if (expression->IsValidReferenceExpression()) {
    return expression;
  }
  if (expression->IsCall()) {
    // If it is a call, make it a runtime error for legacy web compatibility.
    // Rewrite `expr' to `expr[throw ReferenceError]'.
    ExpressionT error = this->NewThrowReferenceError(message, beg_pos);
    return factory()->NewProperty(expression, error, beg_pos);
  }
  ReportMessageAt(Scanner::Location(beg_pos, end_pos), message, type);
  *ok = false;
  return this->EmptyExpression();
}


template <typename Traits>
bool ParserBase<Traits>::IsValidReferenceExpression(ExpressionT expression) {
  return this->IsAssignableIdentifier(expression) || expression->IsProperty();
}


template <typename Traits>
void ParserBase<Traits>::CheckDestructuringElement(
    ExpressionT expression, ExpressionClassifier* classifier, int begin,
    int end) {
  if (!IsValidPattern(expression) && !expression->IsAssignment() &&
      !IsValidReferenceExpression(expression)) {
    classifier->RecordAssignmentPatternError(
        Scanner::Location(begin, end),
        MessageTemplate::kInvalidDestructuringTarget);
  }
}


template <typename Traits>
typename ParserBase<Traits>::TypeSystem::Type
ParserBase<Traits>::ParseValidType(bool* ok) {
  Scanner::Location type_location = scanner()->peek_location();
  typename TypeSystem::Type type = ParseType(CHECK_OK_TYPE);
  type = ValidateType(type, type_location, CHECK_OK_TYPE);
  return type;
}


template <typename Traits>
typename ParserBase<Traits>::TypeSystem::Type
ParserBase<Traits>::ParseValidTypeOrStringLiteral(bool* ok) {
  Scanner::Location type_location = scanner()->peek_location();
  typename TypeSystem::Type type = ParseType(CHECK_OK_TYPE);
  type = ValidateTypeOrStringLiteral(type, type_location, CHECK_OK_TYPE);
  return type;
}


template <typename Traits>
typename ParserBase<Traits>::TypeSystem::Type ParserBase<Traits>::ParseType(
    bool* ok) {
  // Type ::
  //   UnionOrIntersectionOrPrimaryType
  //   FunctionType
  //   ConstructorType
  //
  // FunctionType ::
  //   [ TypeParameters ] '(' [ ParameterList ] ')' '=>' Type
  //
  // ConstructorType ::
  //   'new' [ TypeParameters ] '(' [ ParameterList ] ')' '=>' Type

  int pos = peek_position();
  // Parse optional 'new' and type parameters.
  bool has_new = Check(Token::NEW);
  typename TypeSystem::TypeParameters type_parameters =
      this->NullTypeParameters();
  if (peek() == Token::LT) {  // Braces required here.
    type_parameters = ParseTypeParameters(CHECK_OK_TYPE);
  }
  // If any of those were present, then only allow a parenthesized primary
  // type or a parameter list), else also allow unions and intersections.
  typename TypeSystem::Type type =
      (has_new || !this->IsNullTypeParameters(type_parameters))
          ? ParsePrimaryTypeOrParameterList(ok)
          : ParseUnionOrIntersectionOrPrimaryType(ok);
  if (!*ok) return this->EmptyType();
  // Parse function and constructor types.
  if (peek() == Token::ARROW) {
    typename TypeSystem::FormalParameters parameters =
        type->AsValidParameterList(zone_, ok);
    if (!*ok) {
      // If we don't have a valid list of parameters and we haven't seen
      // type parameters or 'new', we assume that the arrow is not part
      // of the type and return.  Otherwise, type annotations in the result
      // of arrow functions will not work.
      if (!has_new && this->IsNullTypeParameters(type_parameters)) {
        *ok = true;
        return type;
      }
      Consume(Token::ARROW);
      ReportUnexpectedToken(Token::ARROW);
      return this->EmptyType();
    }
    Consume(Token::ARROW);
    typename TypeSystem::Type result_type = ParseValidType(CHECK_OK_TYPE);
    return factory()->NewFunctionType(type_parameters, parameters, result_type,
                                      pos, has_new);
  }
  // Report invalid function or constructor type.
  if (has_new || !this->IsNullTypeParameters(type_parameters)) {
    Scanner::Location next_location = scanner()->peek_location();
    ReportMessageAt(next_location,
                    MessageTemplate::kBadFunctionOrConstructorType);
    *ok = false;
    return this->EmptyType();
  }
  // Just return the union, intersection, or primary type.
  return type;
}


template <typename Traits>
typename ParserBase<Traits>::TypeSystem::TypeParameters
ParserBase<Traits>::ParseTypeParameters(bool* ok) {
  Expect(Token::LT, CHECK_OK_CUSTOM(NullTypeParameters));
  typename TypeSystem::TypeParameters parameters = this->EmptyTypeParameters();
  do {
    int pos = peek_position();
    IdentifierT name = ParseIdentifierName(CHECK_OK_CUSTOM(NullTypeParameters));
    typename TypeSystem::Type extends = this->EmptyType();
    if (Check(Token::EXTENDS)) {  // Braces required here.
      extends = ParseValidType(CHECK_OK_CUSTOM(NullTypeParameters));
    }
    parameters->Add(factory()->NewTypeParameter(name, extends, pos), zone());
  } while (Check(Token::COMMA));
  Expect(Token::GT, CHECK_OK_CUSTOM(NullTypeParameters));
  return parameters;
}


template <typename Traits>
typename ParserBase<Traits>::TypeSystem::TypeList
ParserBase<Traits>::ParseTypeArguments(bool* ok) {
  Expect(Token::LT, CHECK_OK_CUSTOM(NullTypeList));
  typename TypeSystem::TypeList arguments = this->EmptyTypeList();
  do {
    typename TypeSystem::Type type =
        ParseValidType(CHECK_OK_CUSTOM(NullTypeList));
    arguments->Add(type, zone());
  } while (Check(Token::COMMA));
  Expect(Token::GT, CHECK_OK_CUSTOM(NullTypeList));
  return arguments;
}


// This parses a cover grammar that encompasses type assertions and type
// arguments for arrow functions.
// TODO(nikolaos): Eventually, it should return AST for this.
//
// TypeAssertionOrParameters ::=
//   < Type [ extends Type ] ( , Identifier extends Type )* >
template <typename Traits>
void ParserBase<Traits>::ParseTypeAssertionOrParameters(
    ExpressionClassifier* classifier, bool* ok) {
  Expect(Token::LT, ok);
  if (!*ok) return;
  int pos = peek_position();
  typename TypeSystem::Type type = ParseValidType(ok);
  if (!*ok) return;
  if (type->IsValidBindingIdentifier()) {
    if (peek() != Token::GT)
      classifier->RecordExpressionError(scanner()->peek_location(),
                                        MessageTemplate::kInvalidTypeAssertion);
    if (Check(Token::EXTENDS)) {
      ParseValidType(ok);
      if (!*ok) return;
    }
    while (Check(Token::COMMA)) {
      ParseIdentifierName(ok);
      if (!*ok) return;
      if (Check(Token::EXTENDS)) {
        ParseValidType(ok);
        if (!*ok) return;
      }
    }
  } else {
    classifier->RecordArrowFormalParametersError(
        Scanner::Location(pos, scanner()->location().end_pos),
        MessageTemplate::kInvalidTypeParameter);
  }
  Expect(Token::GT, ok);
}


template <typename Traits>
typename ParserBase<Traits>::TypeSystem::Type
ParserBase<Traits>::ParseUnionOrIntersectionOrPrimaryType(bool* ok) {
  Scanner::Location type_location = scanner()->peek_location();
  typename TypeSystem::Type type =
      ParseIntersectionOrPrimaryType(CHECK_OK_TYPE);
  if (peek() == Token::BIT_OR) {  // Braces required here
    type = ValidateType(type, type_location, CHECK_OK_TYPE);
  }
  while (Check(Token::BIT_OR)) {
    Scanner::Location rhs_location = scanner()->peek_location();
    typename TypeSystem::Type rhs =
        ParseIntersectionOrPrimaryType(CHECK_OK_TYPE);
    rhs = ValidateType(rhs, rhs_location, CHECK_OK_TYPE);
    type = factory()->NewUnionType(type, rhs, rhs_location.beg_pos);
  }
  return type;
}


template <typename Traits>
typename ParserBase<Traits>::TypeSystem::Type
ParserBase<Traits>::ParseIntersectionOrPrimaryType(bool* ok) {
  Scanner::Location type_location = scanner()->peek_location();
  typename TypeSystem::Type type =
      ParsePrimaryTypeOrParameterList(CHECK_OK_TYPE);
  if (peek() == Token::BIT_AND) {  // Braces required here
    type = ValidateType(type, type_location, CHECK_OK_TYPE);
  }
  while (Check(Token::BIT_AND)) {
    Scanner::Location rhs_location = scanner()->peek_location();
    typename TypeSystem::Type rhs =
        ParsePrimaryTypeOrParameterList(CHECK_OK_TYPE);
    rhs = ValidateType(rhs, rhs_location, CHECK_OK_TYPE);
    type = factory()->NewIntersectionType(type, rhs, rhs_location.beg_pos);
  }
  return type;
}


template <typename Traits>
typename ParserBase<Traits>::TypeSystem::Type
ParserBase<Traits>::ParsePrimaryTypeOrParameterList(bool* ok) {
  Scanner::Location type_location = scanner()->peek_location();
  int pos = type_location.beg_pos;
  typename TypeSystem::Type type = this->EmptyType();
  switch (peek()) {
    case Token::LPAREN: {
      Consume(Token::LPAREN);
      typename TypeSystem::FormalParameters parameters =
          this->EmptyFormalParameters();
      if (peek() != Token::RPAREN) {
        do {
          Scanner::Location parameter_location = scanner()->peek_location();
          if (Check(Token::ELLIPSIS)) {
            int name_pos = peek_position();
            IdentifierT name = ParseIdentifierName(CHECK_OK_TYPE);
            if (Check(Token::COLON)) {  // Braces required here.
              type = ParseValidType(CHECK_OK_TYPE);
            } else {
              type = this->EmptyType();
            }
            parameters->Add(factory()->NewFormalParameter(
                                factory()->NewTypeReference(
                                    name, this->NullTypeList(), name_pos),
                                false, true, type, parameter_location.beg_pos),
                            zone());
            break;
          }
          type = ParseType(CHECK_OK_TYPE);
          if (peek() == Token::CONDITIONAL || peek() == Token::COLON) {
            if (!type->IsValidBindingIdentifierOrPattern()) {
              ReportUnexpectedToken(Next());
              *ok = false;
              return this->EmptyType();
            }
            bool optional = Check(Token::CONDITIONAL);
            typename TypeSystem::Type of_type = this->EmptyType();
            if (Check(Token::COLON)) {  // Braces required here.
              type = ParseValidTypeOrStringLiteral(CHECK_OK_TYPE);
            }
            parameters->Add(
                factory()->NewFormalParameter(type, optional, false, of_type,
                                              parameter_location.beg_pos),
                zone());
          } else {
            type = ValidateType(type, parameter_location, CHECK_OK_TYPE);
            parameters->Add(
                factory()->NewFormalParameter(type, parameter_location.beg_pos),
                zone());
          }
        } while (Check(Token::COMMA));
      }
      Expect(Token::RPAREN, CHECK_OK_TYPE);
      type = factory()->NewTypeOrParameters(parameters, pos);
      break;
    }
    case Token::IDENTIFIER: {
      if (CheckContextualKeyword(CStrVector("any"))) {
        type = factory()->NewPredefinedType(
            typesystem::PredefinedType::kAnyType, pos);
      } else if (CheckContextualKeyword(CStrVector("boolean"))) {
        type = factory()->NewPredefinedType(
            typesystem::PredefinedType::kBooleanType, pos);
      } else if (CheckContextualKeyword(CStrVector("number"))) {
        type = factory()->NewPredefinedType(
            typesystem::PredefinedType::kNumberType, pos);
      } else if (CheckContextualKeyword(CStrVector("string"))) {
        type = factory()->NewPredefinedType(
            typesystem::PredefinedType::kStringType, pos);
      } else if (CheckContextualKeyword(CStrVector("symbol"))) {
        type = factory()->NewPredefinedType(
            typesystem::PredefinedType::kSymbolType, pos);
      } else {  // Braces required here.
        type = ParseTypeReference(CHECK_OK_TYPE);
      }
      break;
    }
    case Token::LBRACK: {
      Consume(Token::LBRACK);
      typename TypeSystem::TypeList elements = this->EmptyTypeList();
      bool valid_type = false, valid_binder = true, spread = false;
      bool trailing_comma = false;
      if (peek() != Token::RBRACK) {
        valid_type = true;
        do {
          if (Check(Token::COMMA)) {
            typename TypeSystem::Type type_element = this->HoleTypeElement();
            elements->Add(type_element, zone());
            valid_type = false;
            trailing_comma = true;
            continue;
          } else {
            trailing_comma = false;
          }
          if (Check(Token::ELLIPSIS)) {
            typename TypeSystem::Type type_element = ParseType(CHECK_OK_TYPE);
            elements->Add(type_element, zone());
            valid_type = false;
            spread = true;
            break;
          }
          typename TypeSystem::Type type_element = ParseType(CHECK_OK_TYPE);
          elements->Add(type_element, zone());
          if (!type_element->IsValidType()) valid_type = false;
          if (!type_element->IsValidBindingIdentifierOrPattern())
            valid_binder = false;
          if (peek() != Token::RBRACK) {
            Expect(Token::COMMA, CHECK_OK_TYPE);
            trailing_comma = true;
          }
        } while (peek() != Token::RBRACK);
      }
      Consume(Token::RBRACK);
      type = factory()->NewTupleType(elements, valid_type && !trailing_comma,
                                     valid_binder, spread, pos);
      break;
    }
    case Token::LBRACE: {
      type = ParseObjectType(CHECK_OK_TYPE);
      break;
    }
    case Token::TYPEOF: {
      Consume(Token::TYPEOF);
      IdentifierT name = ParseIdentifierName(CHECK_OK_TYPE);
      IdentifierListT property_names = this->NullIdentifierList();
      if (peek() == Token::PERIOD) {  // Braces required here.
        property_names = ParsePropertyNameList(CHECK_OK_TYPE);
      }
      type = factory()->NewQueryType(name, property_names, pos);
      break;
    }
    case Token::VOID: {
      Consume(Token::VOID);
      type = factory()->NewPredefinedType(typesystem::PredefinedType::kVoidType,
                                          pos);
      break;
    }
    case Token::THIS: {
      Consume(Token::THIS);
      type = factory()->NewThisType(pos);
      break;
    }
    case Token::STRING: {
      Consume(Token::STRING);
      IdentifierT str = this->GetSymbol(scanner());
      type = factory()->NewStringLiteralType(str, pos);
      break;
    }
    default:
      ReportUnexpectedToken(Next());
      *ok = false;
      return type;
  }

  if (!scanner()->HasAnyLineTerminatorBeforeNext()) {
    if (peek() == Token::LBRACK) {  // Braces required here
      type = ValidateType(type, type_location, CHECK_OK_TYPE);
    }
    while (!scanner()->HasAnyLineTerminatorBeforeNext() &&
           Check(Token::LBRACK)) {
      Expect(Token::RBRACK, CHECK_OK_TYPE);
      type = factory()->NewArrayType(type, pos);
    }
  }

  return type;
}


template <typename Traits>
typename ParserBase<Traits>::TypeSystem::Type
ParserBase<Traits>::ParseTypeReference(bool* ok) {
  int pos = peek_position();
  IdentifierT name = ParseIdentifierName(CHECK_OK_TYPE);
  typename TypeSystem::TypeList type_arguments = this->NullTypeList();
  if (peek() == Token::LT) {  // Braces required here.
    type_arguments = ParseTypeArguments(CHECK_OK_TYPE);
  }
  return factory()->NewTypeReference(name, type_arguments, pos);
}


template <typename Traits>
typename ParserBase<Traits>::IdentifierListT
ParserBase<Traits>::ParsePropertyNameList(bool* ok) {
  Expect(Token::PERIOD, CHECK_OK_CUSTOM(NullIdentifierList));
  IdentifierListT property_names = this->EmptyIdentifierList();
  do {
    IdentifierT property_name =
        ParseIdentifierName(CHECK_OK_CUSTOM(NullIdentifierList));
    property_names->Add(property_name, zone());
  } while (Check(Token::PERIOD));
  return property_names;
}


template <typename Traits>
typename ParserBase<Traits>::TypeSystem::Type
ParserBase<Traits>::ParseObjectType(bool* ok) {
  int pos = peek_position();
  Expect(Token::LBRACE, CHECK_OK_TYPE);
  typename TypeSystem::TypeMembers members = this->EmptyTypeMembers();
  bool valid_type = true, valid_binder = true;
  while (peek() != Token::RBRACE) {
    typename TypeSystem::TypeMember type_member =
        ParseTypeMember(CHECK_OK_TYPE);
    members->Add(type_member, zone());
    if (!type_member->IsValidType()) valid_type = false;
    if (!type_member->IsValidBindingIdentifierOrPattern()) valid_binder = false;
    if (peek() != Token::RBRACE && !Check(Token::COMMA)) {
      ExpectSemicolon(CHECK_OK_TYPE);
      valid_binder = false;  // Semicolons not allowed in valid binders.
    }
  }
  Consume(Token::RBRACE);
  return factory()->NewObjectType(members, valid_type, valid_binder, pos);
}


template <typename Traits>
typename ParserBase<Traits>::TypeSystem::TypeMember
ParserBase<Traits>::ParseTypeMember(bool* ok) {
  int pos = peek_position();
  bool valid_type = true, valid_binder = false;
  // Parse index signature.
  if (Check(Token::LBRACK)) {
    int property_pos = peek_position();
    IdentifierT property_name =
        ParseIdentifierName(CHECK_OK_CUSTOM(EmptyTypeMember));
    ExpressionT property =
        factory()->NewStringLiteral(property_name, property_pos);
    Expect(Token::COLON, CHECK_OK_CUSTOM(EmptyTypeMember));
    typesystem::TypeMember::IndexType index_type =
        typesystem::TypeMember::kNoIndexType;
    if (peek() == Token::IDENTIFIER) {
      if (CheckContextualKeyword(CStrVector("number"))) {
        index_type = typesystem::TypeMember::kNumberIndexType;
      } else if (CheckContextualKeyword(CStrVector("string"))) {
        index_type = typesystem::TypeMember::kStringIndexType;
      }
    }
    if (index_type == typesystem::TypeMember::kNoIndexType) {
      Scanner::Location next_location = scanner()->peek_location();
      ReportMessageAt(next_location, MessageTemplate::kBadIndexType);
      *ok = false;
      return this->EmptyTypeMember();
    }
    Expect(Token::RBRACK, CHECK_OK_CUSTOM(EmptyTypeMember));
    // Parse optional result type
    typename TypeSystem::Type type = this->EmptyType();
    if (Check(Token::COLON)) {  // Braces required here.
      type = ParseValidType(CHECK_OK_CUSTOM(EmptyTypeMember));
    }
    return factory()->NewTypeMember(property, index_type, type, pos);
  }
  // Parse property, method, call or constructor signatures.
  ExpressionT property = this->EmptyExpression();
  bool has_property = false;
  bool optional = false;
  bool has_new = Check(Token::NEW);
  if (!has_new && peek() != Token::LT && peek() != Token::LPAREN) {
    // Parse property name.
    property = ParsePropertyNameInType(CHECK_OK_CUSTOM(EmptyTypeMember));
    has_property = true;
    optional = Check(Token::CONDITIONAL);
    valid_binder = !optional;
  }
  // Parse optional type parameters.
  typename TypeSystem::TypeParameters type_parameters =
      this->NullTypeParameters();
  if (peek() == Token::LT) {  // Braces required here.
    type_parameters = ParseTypeParameters(CHECK_OK_CUSTOM(EmptyTypeMember));
    valid_binder = false;
  }
  // Require formal parameters if type parameters are present
  // or if no property was specified.
  if ((!has_property || !this->IsNullTypeParameters(type_parameters)) &&
      peek() != Token::LPAREN) {
    Expect(Token::LPAREN, CHECK_OK_CUSTOM(EmptyTypeMember));
    UNREACHABLE();
  }
  // Parse optional formal parameters.
  typename TypeSystem::FormalParameters parameters =
      this->NullFormalParameters();
  if (peek() == Token::LPAREN) {
    typename TypeSystem::Type type_params =
        ParsePrimaryTypeOrParameterList(CHECK_OK_CUSTOM(EmptyTypeMember));
    parameters = type_params->AsValidParameterList(
        zone_, CHECK_OK_CUSTOM(EmptyTypeMember));
    valid_binder = false;
  }
  // Parse optional property or result type or covered binding pattern.
  typename TypeSystem::Type type = this->EmptyType();
  if (Check(Token::COLON)) {
    type = ParseType(CHECK_OK_CUSTOM(EmptyTypeMember));
    if (!type->IsValidType()) valid_type = false;
    if (!type->IsValidBindingIdentifierOrPattern()) valid_binder = false;
  }
  return factory()->NewTypeMember(property, optional, type_parameters,
                                  parameters, type, valid_type, valid_binder,
                                  pos, has_new);
}


template <typename Traits>
typename ParserBase<Traits>::StatementT
ParserBase<Traits>::ParseTypeAliasDeclaration(int pos, bool* ok) {
  // TypeAliasDeclaration ::
  //   'type' BindingIdentifier [ TypeParameters ] '=' Type ';'
  typename ParserBase<Traits>::StatementT empty =
      factory()->NewEmptyStatement(pos);
  IdentifierT name = ParseIdentifierName(ok);
  if (!*ok) return empty;
  // Parse optional type parameters.
  typename TypeSystem::TypeParameters type_parameters =
      this->NullTypeParameters();
  if (peek() == Token::LT) {
    type_parameters = ParseTypeParameters(ok);
    if (!*ok) return empty;
  }
  Expect(Token::ASSIGN, ok);
  if (!*ok) return empty;
  typename TypeSystem::Type type = ParseValidType(ok);
  if (!*ok) return empty;
  ExpectSemicolon(ok);
  if (!*ok) return empty;
  USE(name);  // TODO(nikolaos): really use them!
  USE(type_parameters);
  USE(type);
  return empty;
}


template <typename Traits>
typename ParserBase<Traits>::StatementT
ParserBase<Traits>::ParseInterfaceDeclaration(int pos, bool* ok) {
  // InterfaceDeclaration ::
  //   'interface' BindingIdentifier [ TypeParameters ]
  //      [ InterfaceExtendsClause ] ObjectType ';'
  // InterfaceExtendsClause ::
  //   'extends' (TypeReference // ',')+
  typename ParserBase<Traits>::StatementT empty =
      factory()->NewEmptyStatement(pos);
  IdentifierT name = ParseIdentifierName(ok);
  if (!*ok) return empty;
  // Parse optional type parameters.
  typename TypeSystem::TypeParameters type_parameters =
      this->NullTypeParameters();
  if (peek() == Token::LT) {
    type_parameters = ParseTypeParameters(ok);
    if (!*ok) return empty;
  }
  // Parse optional extends clause.
  typename TypeSystem::TypeList extends = this->NullTypeList();
  if (Check(Token::EXTENDS)) {
    extends = this->EmptyTypeList();
    do {
      typename TypeSystem::Type class_or_interface = ParseTypeReference(ok);
      if (!*ok) return empty;
      extends->Add(class_or_interface, zone());
    } while (Check(Token::COMMA));
  }
  // Parse object type.
  Scanner::Location type_location = scanner()->peek_location();
  typename TypeSystem::Type type = ParseObjectType(ok);
  if (!*ok) return empty;
  type = ValidateType(type, type_location, ok);
  if (!*ok) return empty;
  USE(name);  // TODO(nikolaos): really use them!
  USE(type_parameters);
  USE(extends);
  USE(type);
  return empty;
}


#undef CHECK_OK
#undef CHECK_OK_CUSTOM
#undef CHECK_OK_TYPE

template <typename Traits>
void ParserBase<Traits>::ObjectLiteralChecker::CheckProperty(
    Token::Value property, PropertyKind type, MethodKind method_type,
    bool* ok) {
  DCHECK(!IsStaticMethod(method_type));
  DCHECK(!IsSpecialMethod(method_type) || type == kMethodProperty);

  if (property == Token::SMI || property == Token::NUMBER) return;

  if (type == kValueProperty && IsProto()) {
    if (has_seen_proto_) {
      this->parser()->ReportMessage(MessageTemplate::kDuplicateProto);
      *ok = false;
      return;
    }
    has_seen_proto_ = true;
    return;
  }
}

template <typename Traits>
void ParserBase<Traits>::ClassLiteralChecker::CheckProperty(
    Token::Value property, PropertyKind type, MethodKind method_type,
    bool* ok) {
  DCHECK(type == kMethodProperty || type == kAccessorProperty);

  if (property == Token::SMI || property == Token::NUMBER) return;

  if (IsStaticMethod(method_type)) {
    if (IsPrototype()) {
      this->parser()->ReportMessage(MessageTemplate::kStaticPrototype);
      *ok = false;
      return;
    }
  } else if (IsConstructor()) {
    const bool is_generator = IsGeneratorMethod(method_type);
    const bool is_async = IsAsyncMethod(method_type);
    if (is_generator || is_async || type == kAccessorProperty) {
      MessageTemplate::Template msg =
          is_generator ? MessageTemplate::kConstructorIsGenerator
                       : is_async ? MessageTemplate::kConstructorIsAsync
                                  : MessageTemplate::kConstructorIsAccessor;
      this->parser()->ReportMessage(msg);
      *ok = false;
      return;
    }
    if (has_seen_constructor_) {
      this->parser()->ReportMessage(MessageTemplate::kDuplicateConstructor);
      *ok = false;
      return;
    }
    has_seen_constructor_ = true;
    return;
  }
}


template <typename Traits>
void ParserBase<Traits>::ObjectLiteralChecker::JustSignature() {}


template <typename Traits>
void ParserBase<Traits>::ClassLiteralChecker::JustSignature() {
  has_seen_constructor_ = false;
}


}  // namespace internal
}  // namespace v8

#endif  // V8_PARSING_PARSER_BASE_H<|MERGE_RESOLUTION|>--- conflicted
+++ resolved
@@ -235,11 +235,8 @@
         allow_harmony_function_name_(false),
         allow_harmony_function_sent_(false),
         allow_harmony_async_await_(false),
-<<<<<<< HEAD
+        allow_harmony_restrictive_generators_(false),
         allow_harmony_types_(false) {}
-=======
-        allow_harmony_restrictive_generators_(false) {}
->>>>>>> 8a88fc14
 
 #define ALLOW_ACCESSORS(name)                           \
   bool allow_##name() const { return allow_##name##_; } \
@@ -260,11 +257,8 @@
   ALLOW_ACCESSORS(harmony_function_name);
   ALLOW_ACCESSORS(harmony_function_sent);
   ALLOW_ACCESSORS(harmony_async_await);
-<<<<<<< HEAD
+  ALLOW_ACCESSORS(harmony_restrictive_generators);
   ALLOW_ACCESSORS(harmony_types);
-=======
-  ALLOW_ACCESSORS(harmony_restrictive_generators);
->>>>>>> 8a88fc14
   SCANNER_ACCESSORS(harmony_exponentiation_operator);
 
 #undef SCANNER_ACCESSORS
@@ -1287,11 +1281,8 @@
   bool allow_harmony_function_name_;
   bool allow_harmony_function_sent_;
   bool allow_harmony_async_await_;
-<<<<<<< HEAD
+  bool allow_harmony_restrictive_generators_;
   bool allow_harmony_types_;
-=======
-  bool allow_harmony_restrictive_generators_;
->>>>>>> 8a88fc14
 };
 
 template <class Traits>
@@ -2493,8 +2484,9 @@
   // Parse optional parameter in typed mode.
   bool optional = scope_->typed() && (cover & typesystem::kAllowOptional) &&
                   Check(Token::CONDITIONAL);
-  if (optional) ExpressionUnexpectedToken(classifier);
-
+  if (optional) ExpressionUnexpectedToken(&arrow_formals_classifier);
+
+  bool typed_arrow = false;
   if (is_async && peek_any_identifier() && PeekAhead() == Token::ARROW) {
     // async Identifier => AsyncConciseBody
     IdentifierT name =
@@ -2504,8 +2496,9 @@
 
   // Parse optional type annotation in typed mode.
   } else if (scope_->typed() && !(cover & typesystem::kDisallowType) &&
-           (maybe_arrow_formals || (cover & typesystem::kAllowType)) &&
-           peek() == Token::COLON) {
+             (maybe_arrow_formals || (cover & typesystem::kAllowType)) &&
+             peek() == Token::COLON) {
+    typed_arrow = true;
     // This is not valid in an expression, unless followed by an arrow.
     // Prepare the appropriate error message.
     MessageTemplate::Template message = MessageTemplate::kUnexpectedToken;
@@ -2516,11 +2509,16 @@
     // TODO(nikolaos): Eventually, the result of the following should be used.
     ParseValidType(CHECK_OK);
     if (!maybe_arrow_formals || peek() != Token::ARROW)
-      classifier->RecordExpressionError(scanner()->peek_location(),
-                                        MessageTemplate::kUnexpectedToken);
+      arrow_formals_classifier.RecordExpressionError(location, message, arg);
   }
 
   if (peek() == Token::ARROW) {
+    // Simple arrow parameters must not have type annotations.
+    if (scope_->typed() && !maybe_arrow_formals && typed_arrow) {
+      ReportUnexpectedToken(Next());
+      *ok = false;
+      return this->EmptyExpression();
+    }
     Scanner::Location arrow_loc = scanner()->peek_location();
     ValidateArrowFormalParameters(&arrow_formals_classifier, expression,
                                   maybe_arrow_formals, is_async, CHECK_OK);
