--- conflicted
+++ resolved
@@ -78,12 +78,9 @@
   FLAG_ACCESSOR(kDebug, is_debug, set_is_debug)
   FLAG_ACCESSOR(kSerializing, will_serialize, set_will_serialize)
   FLAG_ACCESSOR(kScopeInfoIsEmpty, scope_info_is_empty, set_scope_info_is_empty)
-<<<<<<< HEAD
-  FLAG_ACCESSOR(kTyped, is_typed, set_typed)
-=======
   FLAG_ACCESSOR(kTailCallEliminationEnabled, is_tail_call_elimination_enabled,
                 set_tail_call_elimination_enabled)
->>>>>>> 5eec7df9
+  FLAG_ACCESSOR(kTyped, is_typed, set_typed)
 
 #undef FLAG_ACCESSOR
 
@@ -270,14 +267,9 @@
     kDebug = 1 << 10,
     kSerializing = 1 << 11,
     kScopeInfoIsEmpty = 1 << 12,
-<<<<<<< HEAD
-    kTyped = 1 << 13,
-    // ---------- Output flags --------------------------
-    kAstValueFactoryOwned = 1 << 14
-=======
     kTailCallEliminationEnabled = 1 << 13,
     kAstValueFactoryOwned = 1 << 14,
->>>>>>> 5eec7df9
+    kTyped = 1 << 15,
   };
 
   //------------- Inputs to parsing and scope analysis -----------------------
