// Copyright 2012 the V8 project authors. All rights reserved.
// Use of this source code is governed by a BSD-style license that can be
// found in the LICENSE file.

#include "src/parsing/parser.h"

#include "src/api.h"
#include "src/ast/ast.h"
#include "src/ast/ast-expression-rewriter.h"
#include "src/ast/ast-expression-visitor.h"
#include "src/ast/ast-literal-reindexer.h"
#include "src/ast/scopeinfo.h"
#include "src/bailout-reason.h"
#include "src/base/platform/platform.h"
#include "src/bootstrapper.h"
#include "src/char-predicates-inl.h"
#include "src/codegen.h"
#include "src/compiler.h"
#include "src/messages.h"
#include "src/parsing/parameter-initializer-rewriter.h"
#include "src/parsing/parser-base.h"
#include "src/parsing/rewriter.h"
#include "src/parsing/scanner-character-streams.h"
#include "src/runtime/runtime.h"
#include "src/string-stream.h"
#include "src/tracing/trace-event.h"

namespace v8 {
namespace internal {

ScriptData::ScriptData(const byte* data, int length)
    : owns_data_(false), rejected_(false), data_(data), length_(length) {
  if (!IsAligned(reinterpret_cast<intptr_t>(data), kPointerAlignment)) {
    byte* copy = NewArray<byte>(length);
    DCHECK(IsAligned(reinterpret_cast<intptr_t>(copy), kPointerAlignment));
    CopyBytes(copy, data, length);
    data_ = copy;
    AcquireDataOwnership();
  }
}


ParseInfo::ParseInfo(Zone* zone)
    : zone_(zone),
      flags_(0),
      source_stream_(nullptr),
      source_stream_encoding_(ScriptCompiler::StreamedSource::ONE_BYTE),
      extension_(nullptr),
      compile_options_(ScriptCompiler::kNoCompileOptions),
      script_scope_(nullptr),
      unicode_cache_(nullptr),
      stack_limit_(0),
      hash_seed_(0),
      cached_data_(nullptr),
      ast_value_factory_(nullptr),
      literal_(nullptr),
      scope_(nullptr) {}


ParseInfo::ParseInfo(Zone* zone, Handle<JSFunction> function)
    : ParseInfo(zone, Handle<SharedFunctionInfo>(function->shared())) {
  set_closure(function);
  set_context(Handle<Context>(function->context()));
}


ParseInfo::ParseInfo(Zone* zone, Handle<SharedFunctionInfo> shared)
    : ParseInfo(zone) {
  isolate_ = shared->GetIsolate();

  set_lazy();
  set_hash_seed(isolate_->heap()->HashSeed());
  set_stack_limit(isolate_->stack_guard()->real_climit());
  set_unicode_cache(isolate_->unicode_cache());
  set_language_mode(shared->language_mode());
  set_shared_info(shared);

  Handle<Script> script(Script::cast(shared->script()));
  set_script(script);
  if (!script.is_null() && script->type() == Script::TYPE_NATIVE) {
    set_native();
  }
}


ParseInfo::ParseInfo(Zone* zone, Handle<Script> script) : ParseInfo(zone) {
  isolate_ = script->GetIsolate();

  set_hash_seed(isolate_->heap()->HashSeed());
  set_stack_limit(isolate_->stack_guard()->real_climit());
  set_unicode_cache(isolate_->unicode_cache());
  set_script(script);

  if (script->type() == Script::TYPE_NATIVE) {
    set_native();
  }
}


FunctionEntry ParseData::GetFunctionEntry(int start) {
  // The current pre-data entry must be a FunctionEntry with the given
  // start position.
  if ((function_index_ + FunctionEntry::kSize <= Length()) &&
      (static_cast<int>(Data()[function_index_]) == start)) {
    int index = function_index_;
    function_index_ += FunctionEntry::kSize;
    Vector<unsigned> subvector(&(Data()[index]), FunctionEntry::kSize);
    return FunctionEntry(subvector);
  }
  return FunctionEntry();
}


int ParseData::FunctionCount() {
  int functions_size = FunctionsSize();
  if (functions_size < 0) return 0;
  if (functions_size % FunctionEntry::kSize != 0) return 0;
  return functions_size / FunctionEntry::kSize;
}


bool ParseData::IsSane() {
  if (!IsAligned(script_data_->length(), sizeof(unsigned))) return false;
  // Check that the header data is valid and doesn't specify
  // point to positions outside the store.
  int data_length = Length();
  if (data_length < PreparseDataConstants::kHeaderSize) return false;
  if (Magic() != PreparseDataConstants::kMagicNumber) return false;
  if (Version() != PreparseDataConstants::kCurrentVersion) return false;
  if (HasError()) return false;
  // Check that the space allocated for function entries is sane.
  int functions_size = FunctionsSize();
  if (functions_size < 0) return false;
  if (functions_size % FunctionEntry::kSize != 0) return false;
  // Check that the total size has room for header and function entries.
  int minimum_size =
      PreparseDataConstants::kHeaderSize + functions_size;
  if (data_length < minimum_size) return false;
  return true;
}


void ParseData::Initialize() {
  // Prepares state for use.
  int data_length = Length();
  if (data_length >= PreparseDataConstants::kHeaderSize) {
    function_index_ = PreparseDataConstants::kHeaderSize;
  }
}


bool ParseData::HasError() {
  return Data()[PreparseDataConstants::kHasErrorOffset];
}


unsigned ParseData::Magic() {
  return Data()[PreparseDataConstants::kMagicOffset];
}


unsigned ParseData::Version() {
  return Data()[PreparseDataConstants::kVersionOffset];
}


int ParseData::FunctionsSize() {
  return static_cast<int>(Data()[PreparseDataConstants::kFunctionsSizeOffset]);
}


void Parser::SetCachedData(ParseInfo* info) {
  if (compile_options_ == ScriptCompiler::kNoCompileOptions) {
    cached_parse_data_ = NULL;
  } else {
    DCHECK(info->cached_data() != NULL);
    if (compile_options_ == ScriptCompiler::kConsumeParserCache) {
      cached_parse_data_ = ParseData::FromCachedData(*info->cached_data());
    }
  }
}

FunctionLiteral* Parser::DefaultConstructor(const AstRawString* name,
                                            bool call_super, Scope* scope,
                                            int pos, int end_pos,
                                            LanguageMode language_mode) {
  int materialized_literal_count = -1;
  int expected_property_count = -1;
  int parameter_count = 0;
  if (name == nullptr) name = ast_value_factory()->empty_string();

  FunctionKind kind = call_super ? FunctionKind::kDefaultSubclassConstructor
                                 : FunctionKind::kDefaultBaseConstructor;
  Scope* function_scope = NewScope(scope, FUNCTION_SCOPE, kind);
  SetLanguageMode(function_scope,
                  static_cast<LanguageMode>(language_mode | STRICT));
  // Set start and end position to the same value
  function_scope->set_start_position(pos);
  function_scope->set_end_position(pos);
  ZoneList<Statement*>* body = NULL;

  {
    AstNodeFactory function_factory(ast_value_factory());
    FunctionState function_state(&function_state_, &scope_, function_scope,
                                 kind, &function_factory);

    body = new (zone()) ZoneList<Statement*>(call_super ? 2 : 1, zone());
    if (call_super) {
      // $super_constructor = %_GetSuperConstructor(<this-function>)
      // %reflect_construct($super_constructor, arguments, new.target)
      ZoneList<Expression*>* args =
          new (zone()) ZoneList<Expression*>(2, zone());
      VariableProxy* this_function_proxy = scope_->NewUnresolved(
          factory(), ast_value_factory()->this_function_string(),
          Variable::NORMAL, pos);
      ZoneList<Expression*>* tmp =
          new (zone()) ZoneList<Expression*>(1, zone());
      tmp->Add(this_function_proxy, zone());
      Expression* super_constructor = factory()->NewCallRuntime(
          Runtime::kInlineGetSuperConstructor, tmp, pos);
      args->Add(super_constructor, zone());
      VariableProxy* arguments_proxy = scope_->NewUnresolved(
          factory(), ast_value_factory()->arguments_string(), Variable::NORMAL,
          pos);
      args->Add(arguments_proxy, zone());
      VariableProxy* new_target_proxy = scope_->NewUnresolved(
          factory(), ast_value_factory()->new_target_string(), Variable::NORMAL,
          pos);
      args->Add(new_target_proxy, zone());
      CallRuntime* call = factory()->NewCallRuntime(
          Context::REFLECT_CONSTRUCT_INDEX, args, pos);
      body->Add(factory()->NewReturnStatement(call, pos), zone());
    }

    materialized_literal_count = function_state.materialized_literal_count();
    expected_property_count = function_state.expected_property_count();
  }

  FunctionLiteral* function_literal = factory()->NewFunctionLiteral(
      name, function_scope, body, materialized_literal_count,
      expected_property_count, parameter_count,
      FunctionLiteral::kNoDuplicateParameters,
      FunctionLiteral::kAnonymousExpression,
      FunctionLiteral::kShouldLazyCompile, kind, pos);

  return function_literal;
}


// ----------------------------------------------------------------------------
// Target is a support class to facilitate manipulation of the
// Parser's target_stack_ (the stack of potential 'break' and
// 'continue' statement targets). Upon construction, a new target is
// added; it is removed upon destruction.

class Target BASE_EMBEDDED {
 public:
  Target(Target** variable, BreakableStatement* statement)
      : variable_(variable), statement_(statement), previous_(*variable) {
    *variable = this;
  }

  ~Target() {
    *variable_ = previous_;
  }

  Target* previous() { return previous_; }
  BreakableStatement* statement() { return statement_; }

 private:
  Target** variable_;
  BreakableStatement* statement_;
  Target* previous_;
};


class TargetScope BASE_EMBEDDED {
 public:
  explicit TargetScope(Target** variable)
      : variable_(variable), previous_(*variable) {
    *variable = NULL;
  }

  ~TargetScope() {
    *variable_ = previous_;
  }

 private:
  Target** variable_;
  Target* previous_;
};


// ----------------------------------------------------------------------------
// The CHECK_OK macro is a convenient macro to enforce error
// handling for functions that may fail (by returning !*ok).
//
// CAUTION: This macro appends extra statements after a call,
// thus it must never be used where only a single statement
// is correct (e.g. an if statement branch w/o braces)!

#define CHECK_OK  ok);   \
  if (!*ok) return NULL; \
  ((void)0
#define DUMMY )  // to make indentation work
#undef DUMMY

#define CHECK_FAILED  /**/);   \
  if (failed_) return NULL; \
  ((void)0
#define DUMMY )  // to make indentation work
#undef DUMMY

// ----------------------------------------------------------------------------
// Implementation of Parser

bool ParserTraits::IsEval(const AstRawString* identifier) const {
  return identifier == parser_->ast_value_factory()->eval_string();
}


bool ParserTraits::IsArguments(const AstRawString* identifier) const {
  return identifier == parser_->ast_value_factory()->arguments_string();
}


bool ParserTraits::IsEvalOrArguments(const AstRawString* identifier) const {
  return IsEval(identifier) || IsArguments(identifier);
}

bool ParserTraits::IsUndefined(const AstRawString* identifier) const {
  return identifier == parser_->ast_value_factory()->undefined_string();
}

bool ParserTraits::IsPrototype(const AstRawString* identifier) const {
  return identifier == parser_->ast_value_factory()->prototype_string();
}


bool ParserTraits::IsConstructor(const AstRawString* identifier) const {
  return identifier == parser_->ast_value_factory()->constructor_string();
}


bool ParserTraits::IsThisProperty(Expression* expression) {
  DCHECK(expression != NULL);
  Property* property = expression->AsProperty();
  return property != NULL && property->obj()->IsVariableProxy() &&
         property->obj()->AsVariableProxy()->is_this();
}


bool ParserTraits::IsIdentifier(Expression* expression) {
  VariableProxy* operand = expression->AsVariableProxy();
  return operand != NULL && !operand->is_this();
}


void ParserTraits::PushPropertyName(FuncNameInferrer* fni,
                                    Expression* expression) {
  if (expression->IsPropertyName()) {
    fni->PushLiteralName(expression->AsLiteral()->AsRawPropertyName());
  } else {
    fni->PushLiteralName(
        parser_->ast_value_factory()->anonymous_function_string());
  }
}


void ParserTraits::CheckAssigningFunctionLiteralToProperty(Expression* left,
                                                           Expression* right) {
  DCHECK(left != NULL);
  if (left->IsProperty() && right->IsFunctionLiteral()) {
    right->AsFunctionLiteral()->set_pretenure();
  }
}


Expression* ParserTraits::MarkExpressionAsAssigned(Expression* expression) {
  VariableProxy* proxy =
      expression != NULL ? expression->AsVariableProxy() : NULL;
  if (proxy != NULL) proxy->set_is_assigned();
  return expression;
}


bool ParserTraits::ShortcutNumericLiteralBinaryExpression(
    Expression** x, Expression* y, Token::Value op, int pos,
    AstNodeFactory* factory) {
  if ((*x)->AsLiteral() && (*x)->AsLiteral()->raw_value()->IsNumber() &&
      y->AsLiteral() && y->AsLiteral()->raw_value()->IsNumber()) {
    double x_val = (*x)->AsLiteral()->raw_value()->AsNumber();
    double y_val = y->AsLiteral()->raw_value()->AsNumber();
    bool x_has_dot = (*x)->AsLiteral()->raw_value()->ContainsDot();
    bool y_has_dot = y->AsLiteral()->raw_value()->ContainsDot();
    bool has_dot = x_has_dot || y_has_dot;
    switch (op) {
      case Token::ADD:
        *x = factory->NewNumberLiteral(x_val + y_val, pos, has_dot);
        return true;
      case Token::SUB:
        *x = factory->NewNumberLiteral(x_val - y_val, pos, has_dot);
        return true;
      case Token::MUL:
        *x = factory->NewNumberLiteral(x_val * y_val, pos, has_dot);
        return true;
      case Token::DIV:
        *x = factory->NewNumberLiteral(x_val / y_val, pos, has_dot);
        return true;
      case Token::BIT_OR: {
        int value = DoubleToInt32(x_val) | DoubleToInt32(y_val);
        *x = factory->NewNumberLiteral(value, pos, has_dot);
        return true;
      }
      case Token::BIT_AND: {
        int value = DoubleToInt32(x_val) & DoubleToInt32(y_val);
        *x = factory->NewNumberLiteral(value, pos, has_dot);
        return true;
      }
      case Token::BIT_XOR: {
        int value = DoubleToInt32(x_val) ^ DoubleToInt32(y_val);
        *x = factory->NewNumberLiteral(value, pos, has_dot);
        return true;
      }
      case Token::SHL: {
        int value = DoubleToInt32(x_val) << (DoubleToInt32(y_val) & 0x1f);
        *x = factory->NewNumberLiteral(value, pos, has_dot);
        return true;
      }
      case Token::SHR: {
        uint32_t shift = DoubleToInt32(y_val) & 0x1f;
        uint32_t value = DoubleToUint32(x_val) >> shift;
        *x = factory->NewNumberLiteral(value, pos, has_dot);
        return true;
      }
      case Token::SAR: {
        uint32_t shift = DoubleToInt32(y_val) & 0x1f;
        int value = ArithmeticShiftRight(DoubleToInt32(x_val), shift);
        *x = factory->NewNumberLiteral(value, pos, has_dot);
        return true;
      }
      case Token::EXP: {
        double value = std::pow(x_val, y_val);
        int int_value = static_cast<int>(value);
        *x = factory->NewNumberLiteral(
            int_value == value && value != -0.0 ? int_value : value, pos,
            has_dot);
        return true;
      }
      default:
        break;
    }
  }
  return false;
}


Expression* ParserTraits::BuildUnaryExpression(Expression* expression,
                                               Token::Value op, int pos,
                                               AstNodeFactory* factory) {
  DCHECK(expression != NULL);
  if (expression->IsLiteral()) {
    const AstValue* literal = expression->AsLiteral()->raw_value();
    if (op == Token::NOT) {
      // Convert the literal to a boolean condition and negate it.
      bool condition = literal->BooleanValue();
      return factory->NewBooleanLiteral(!condition, pos);
    } else if (literal->IsNumber()) {
      // Compute some expressions involving only number literals.
      double value = literal->AsNumber();
      bool has_dot = literal->ContainsDot();
      switch (op) {
        case Token::ADD:
          return expression;
        case Token::SUB:
          return factory->NewNumberLiteral(-value, pos, has_dot);
        case Token::BIT_NOT:
          return factory->NewNumberLiteral(~DoubleToInt32(value), pos, has_dot);
        default:
          break;
      }
    }
  }
  // Desugar '+foo' => 'foo*1'
  if (op == Token::ADD) {
    return factory->NewBinaryOperation(
        Token::MUL, expression, factory->NewNumberLiteral(1, pos, true), pos);
  }
  // The same idea for '-foo' => 'foo*(-1)'.
  if (op == Token::SUB) {
    return factory->NewBinaryOperation(
        Token::MUL, expression, factory->NewNumberLiteral(-1, pos), pos);
  }
  // ...and one more time for '~foo' => 'foo^(~0)'.
  if (op == Token::BIT_NOT) {
    return factory->NewBinaryOperation(
        Token::BIT_XOR, expression, factory->NewNumberLiteral(~0, pos), pos);
  }
  return factory->NewUnaryOperation(op, expression, pos);
}

Expression* ParserTraits::BuildIteratorResult(Expression* value, bool done) {
  int pos = RelocInfo::kNoPosition;
  AstNodeFactory* factory = parser_->factory();
  Zone* zone = parser_->zone();

  if (value == nullptr) value = factory->NewUndefinedLiteral(pos);

  auto args = new (zone) ZoneList<Expression*>(2, zone);
  args->Add(value, zone);
  args->Add(factory->NewBooleanLiteral(done, pos), zone);

  return factory->NewCallRuntime(Runtime::kInlineCreateIterResultObject, args,
                                 pos);
}

Expression* ParserTraits::NewThrowReferenceError(
    MessageTemplate::Template message, int pos) {
  return NewThrowError(Runtime::kNewReferenceError, message,
                       parser_->ast_value_factory()->empty_string(), pos);
}


Expression* ParserTraits::NewThrowSyntaxError(MessageTemplate::Template message,
                                              const AstRawString* arg,
                                              int pos) {
  return NewThrowError(Runtime::kNewSyntaxError, message, arg, pos);
}


Expression* ParserTraits::NewThrowTypeError(MessageTemplate::Template message,
                                            const AstRawString* arg, int pos) {
  return NewThrowError(Runtime::kNewTypeError, message, arg, pos);
}


Expression* ParserTraits::NewThrowError(Runtime::FunctionId id,
                                        MessageTemplate::Template message,
                                        const AstRawString* arg, int pos) {
  Zone* zone = parser_->zone();
  ZoneList<Expression*>* args = new (zone) ZoneList<Expression*>(2, zone);
  args->Add(parser_->factory()->NewSmiLiteral(message, pos), zone);
  args->Add(parser_->factory()->NewStringLiteral(arg, pos), zone);
  CallRuntime* call_constructor =
      parser_->factory()->NewCallRuntime(id, args, pos);
  return parser_->factory()->NewThrow(call_constructor, pos);
}


void ParserTraits::ReportMessageAt(Scanner::Location source_location,
                                   MessageTemplate::Template message,
                                   const char* arg, ParseErrorType error_type) {
  if (parser_->stack_overflow()) {
    // Suppress the error message (syntax error or such) in the presence of a
    // stack overflow. The isolate allows only one pending exception at at time
    // and we want to report the stack overflow later.
    return;
  }
  parser_->pending_error_handler_.ReportMessageAt(source_location.beg_pos,
                                                  source_location.end_pos,
                                                  message, arg, error_type);
}


void ParserTraits::ReportMessage(MessageTemplate::Template message,
                                 const char* arg, ParseErrorType error_type) {
  Scanner::Location source_location = parser_->scanner()->location();
  ReportMessageAt(source_location, message, arg, error_type);
}


void ParserTraits::ReportMessage(MessageTemplate::Template message,
                                 const AstRawString* arg,
                                 ParseErrorType error_type) {
  Scanner::Location source_location = parser_->scanner()->location();
  ReportMessageAt(source_location, message, arg, error_type);
}


void ParserTraits::ReportMessageAt(Scanner::Location source_location,
                                   MessageTemplate::Template message,
                                   const AstRawString* arg,
                                   ParseErrorType error_type) {
  if (parser_->stack_overflow()) {
    // Suppress the error message (syntax error or such) in the presence of a
    // stack overflow. The isolate allows only one pending exception at at time
    // and we want to report the stack overflow later.
    return;
  }
  parser_->pending_error_handler_.ReportMessageAt(source_location.beg_pos,
                                                  source_location.end_pos,
                                                  message, arg, error_type);
}


const AstRawString* ParserTraits::GetSymbol(Scanner* scanner) {
  const AstRawString* result =
      parser_->scanner()->CurrentSymbol(parser_->ast_value_factory());
  DCHECK(result != NULL);
  return result;
}


const AstRawString* ParserTraits::GetNumberAsSymbol(Scanner* scanner) {
  double double_value = parser_->scanner()->DoubleValue();
  char array[100];
  const char* string =
      DoubleToCString(double_value, Vector<char>(array, arraysize(array)));
  return parser_->ast_value_factory()->GetOneByteString(string);
}


const AstRawString* ParserTraits::GetNextSymbol(Scanner* scanner) {
  return parser_->scanner()->NextSymbol(parser_->ast_value_factory());
}


Expression* ParserTraits::ThisExpression(Scope* scope, AstNodeFactory* factory,
                                         int pos) {
  return scope->NewUnresolved(factory,
                              parser_->ast_value_factory()->this_string(),
                              Variable::THIS, pos, pos + 4);
}


Expression* ParserTraits::SuperPropertyReference(Scope* scope,
                                                 AstNodeFactory* factory,
                                                 int pos) {
  // this_function[home_object_symbol]
  VariableProxy* this_function_proxy = scope->NewUnresolved(
      factory, parser_->ast_value_factory()->this_function_string(),
      Variable::NORMAL, pos);
  Expression* home_object_symbol_literal =
      factory->NewSymbolLiteral("home_object_symbol", RelocInfo::kNoPosition);
  Expression* home_object = factory->NewProperty(
      this_function_proxy, home_object_symbol_literal, pos);
  return factory->NewSuperPropertyReference(
      ThisExpression(scope, factory, pos)->AsVariableProxy(), home_object, pos);
}


Expression* ParserTraits::SuperCallReference(Scope* scope,
                                             AstNodeFactory* factory, int pos) {
  VariableProxy* new_target_proxy = scope->NewUnresolved(
      factory, parser_->ast_value_factory()->new_target_string(),
      Variable::NORMAL, pos);
  VariableProxy* this_function_proxy = scope->NewUnresolved(
      factory, parser_->ast_value_factory()->this_function_string(),
      Variable::NORMAL, pos);
  return factory->NewSuperCallReference(
      ThisExpression(scope, factory, pos)->AsVariableProxy(), new_target_proxy,
      this_function_proxy, pos);
}


Expression* ParserTraits::NewTargetExpression(Scope* scope,
                                              AstNodeFactory* factory,
                                              int pos) {
  static const int kNewTargetStringLength = 10;
  auto proxy = scope->NewUnresolved(
      factory, parser_->ast_value_factory()->new_target_string(),
      Variable::NORMAL, pos, pos + kNewTargetStringLength);
  proxy->set_is_new_target();
  return proxy;
}


Expression* ParserTraits::FunctionSentExpression(Scope* scope,
                                                 AstNodeFactory* factory,
                                                 int pos) {
  // We desugar function.sent into %GeneratorGetInput(generator).
  Zone* zone = parser_->zone();
  ZoneList<Expression*>* args = new (zone) ZoneList<Expression*>(1, zone);
  VariableProxy* generator = factory->NewVariableProxy(
      parser_->function_state_->generator_object_variable());
  args->Add(generator, zone);
  return factory->NewCallRuntime(Runtime::kGeneratorGetInput, args, pos);
}


Literal* ParserTraits::ExpressionFromLiteral(Token::Value token, int pos,
                                             Scanner* scanner,
                                             AstNodeFactory* factory) {
  switch (token) {
    case Token::NULL_LITERAL:
      return factory->NewNullLiteral(pos);
    case Token::TRUE_LITERAL:
      return factory->NewBooleanLiteral(true, pos);
    case Token::FALSE_LITERAL:
      return factory->NewBooleanLiteral(false, pos);
    case Token::SMI: {
      int value = scanner->smi_value();
      return factory->NewSmiLiteral(value, pos);
    }
    case Token::NUMBER: {
      bool has_dot = scanner->ContainsDot();
      double value = scanner->DoubleValue();
      return factory->NewNumberLiteral(value, pos, has_dot);
    }
    default:
      DCHECK(false);
  }
  return NULL;
}


Expression* ParserTraits::ExpressionFromIdentifier(const AstRawString* name,
                                                   int start_position,
                                                   int end_position,
                                                   Scope* scope,
                                                   AstNodeFactory* factory) {
  if (parser_->fni_ != NULL) parser_->fni_->PushVariableName(name);
  return scope->NewUnresolved(factory, name, Variable::NORMAL, start_position,
                              end_position);
}


Expression* ParserTraits::ExpressionFromString(int pos, Scanner* scanner,
                                               AstNodeFactory* factory) {
  const AstRawString* symbol = GetSymbol(scanner);
  if (parser_->fni_ != NULL) parser_->fni_->PushLiteralName(symbol);
  return factory->NewStringLiteral(symbol, pos);
}


Expression* ParserTraits::GetIterator(Expression* iterable,
                                      AstNodeFactory* factory, int pos) {
  Expression* iterator_symbol_literal =
      factory->NewSymbolLiteral("iterator_symbol", RelocInfo::kNoPosition);
  Expression* prop =
      factory->NewProperty(iterable, iterator_symbol_literal, pos);
  Zone* zone = parser_->zone();
  ZoneList<Expression*>* args = new (zone) ZoneList<Expression*>(0, zone);
  return factory->NewCall(prop, args, pos);
}


Literal* ParserTraits::GetLiteralTheHole(int position,
                                         AstNodeFactory* factory) {
  return factory->NewTheHoleLiteral(RelocInfo::kNoPosition);
}


Expression* ParserTraits::ParseV8Intrinsic(bool* ok) {
  return parser_->ParseV8Intrinsic(ok);
}


FunctionLiteral* ParserTraits::ParseFunctionLiteral(
    const AstRawString* name, Scanner::Location function_name_location,
    FunctionNameValidity function_name_validity, FunctionKind kind,
    int function_token_position, FunctionLiteral::FunctionType type,
<<<<<<< HEAD
    LanguageMode language_mode, bool is_typed,
    typesystem::TypeFlags type_flags, bool* ok) {
  return parser_->ParseFunctionLiteral(
      name, function_name_location, function_name_validity, kind,
      function_token_position, type, language_mode, is_typed, type_flags, ok);
=======
    LanguageMode language_mode, typesystem::TypeFlags type_flags, bool* ok) {
  return parser_->ParseFunctionLiteral(
      name, function_name_location, function_name_validity, kind,
      function_token_position, type, language_mode, type_flags, ok);
>>>>>>> 6c72390c
}


ClassLiteral* ParserTraits::ParseClassLiteral(
    const AstRawString* name, Scanner::Location class_name_location,
    bool name_is_strict_reserved, int pos, bool ambient, bool* ok) {
  return parser_->ParseClassLiteral(name, class_name_location,
                                    name_is_strict_reserved, pos, ambient, ok);
}


Parser::Parser(ParseInfo* info)
    : ParserBase<ParserTraits>(info->zone(), &scanner_, info->stack_limit(),
                               info->extension(), info->ast_value_factory(),
                               NULL, this),
      scanner_(info->unicode_cache()),
      reusable_preparser_(NULL),
      original_scope_(NULL),
      target_stack_(NULL),
      compile_options_(info->compile_options()),
      cached_parse_data_(NULL),
      total_preparse_skipped_(0),
      pre_parse_timer_(NULL),
      parsing_on_main_thread_(true) {
  // Even though we were passed ParseInfo, we should not store it in
  // Parser - this makes sure that Isolate is not accidentally accessed via
  // ParseInfo during background parsing.
  DCHECK(!info->script().is_null() || info->source_stream() != NULL);
  set_allow_lazy(info->allow_lazy_parsing());
  set_allow_natives(FLAG_allow_natives_syntax || info->is_native());
  set_allow_tailcalls(FLAG_harmony_tailcalls && !info->is_native());
  set_allow_harmony_sloppy(FLAG_harmony_sloppy);
  set_allow_harmony_sloppy_function(FLAG_harmony_sloppy_function);
  set_allow_harmony_sloppy_let(FLAG_harmony_sloppy_let);
  set_allow_harmony_do_expressions(FLAG_harmony_do_expressions);
  set_allow_harmony_function_name(FLAG_harmony_function_name);
  set_allow_harmony_function_sent(FLAG_harmony_function_sent);
  set_allow_harmony_restrictive_declarations(
      FLAG_harmony_restrictive_declarations);
  set_allow_harmony_exponentiation_operator(
      FLAG_harmony_exponentiation_operator);
  set_allow_harmony_types(FLAG_harmony_types);
  for (int feature = 0; feature < v8::Isolate::kUseCounterFeatureCount;
       ++feature) {
    use_counts_[feature] = 0;
  }
  if (info->ast_value_factory() == NULL) {
    // info takes ownership of AstValueFactory.
    info->set_ast_value_factory(new AstValueFactory(zone(), info->hash_seed()));
    info->set_ast_value_factory_owned();
    ast_value_factory_ = info->ast_value_factory();
  }
}


FunctionLiteral* Parser::ParseProgram(Isolate* isolate, ParseInfo* info) {
  // TODO(bmeurer): We temporarily need to pass allow_nesting = true here,
  // see comment for HistogramTimerScope class.

  // It's OK to use the Isolate & counters here, since this function is only
  // called in the main thread.
  DCHECK(parsing_on_main_thread_);

  HistogramTimerScope timer_scope(isolate->counters()->parse(), true);
  TRACE_EVENT0("v8", "V8.Parse");
  Handle<String> source(String::cast(info->script()->source()));
  isolate->counters()->total_parse_size()->Increment(source->length());
  base::ElapsedTimer timer;
  if (FLAG_trace_parse) {
    timer.Start();
  }
  fni_ = new (zone()) FuncNameInferrer(ast_value_factory(), zone());

  // Initialize parser state.
  CompleteParserRecorder recorder;

  if (produce_cached_parse_data()) {
    log_ = &recorder;
  } else if (consume_cached_parse_data()) {
    cached_parse_data_->Initialize();
  }

  source = String::Flatten(source);
  FunctionLiteral* result;

  if (source->IsExternalTwoByteString()) {
    // Notice that the stream is destroyed at the end of the branch block.
    // The last line of the blocks can't be moved outside, even though they're
    // identical calls.
    ExternalTwoByteStringUtf16CharacterStream stream(
        Handle<ExternalTwoByteString>::cast(source), 0, source->length());
    scanner_.Initialize(&stream);
    result = DoParseProgram(info);
  } else {
    GenericStringUtf16CharacterStream stream(source, 0, source->length());
    scanner_.Initialize(&stream);
    result = DoParseProgram(info);
  }
  if (result != NULL) {
    DCHECK_EQ(scanner_.peek_location().beg_pos, source->length());
  }
  HandleSourceURLComments(isolate, info->script());

  if (FLAG_trace_parse && result != NULL) {
    double ms = timer.Elapsed().InMillisecondsF();
    if (info->is_eval()) {
      PrintF("[parsing eval");
    } else if (info->script()->name()->IsString()) {
      String* name = String::cast(info->script()->name());
      base::SmartArrayPointer<char> name_chars = name->ToCString();
      PrintF("[parsing script: %s", name_chars.get());
    } else {
      PrintF("[parsing script");
    }
    PrintF(" - took %0.3f ms]\n", ms);
  }
  if (produce_cached_parse_data()) {
    if (result != NULL) *info->cached_data() = recorder.GetScriptData();
    log_ = NULL;
  }
  return result;
}


FunctionLiteral* Parser::DoParseProgram(ParseInfo* info) {
  // Note that this function can be called from the main thread or from a
  // background thread. We should not access anything Isolate / heap dependent
  // via ParseInfo, and also not pass it forward.
  DCHECK(scope_ == NULL);
  DCHECK(target_stack_ == NULL);

  Mode parsing_mode = FLAG_lazy && allow_lazy() ? PARSE_LAZILY : PARSE_EAGERLY;
  if (allow_natives() || extension_ != NULL) parsing_mode = PARSE_EAGERLY;

  FunctionLiteral* result = NULL;
  {
    // TODO(wingo): Add an outer SCRIPT_SCOPE corresponding to the native
    // context, which will have the "this" binding for script scopes.
    Scope* scope = NewScope(scope_, SCRIPT_SCOPE);
    info->set_script_scope(scope);
    if (!info->context().is_null() && !info->context()->IsNativeContext()) {
      scope = Scope::DeserializeScopeChain(info->isolate(), zone(),
                                           *info->context(), scope);
      // The Scope is backed up by ScopeInfo (which is in the V8 heap); this
      // means the Parser cannot operate independent of the V8 heap. Tell the
      // string table to internalize strings and values right after they're
      // created. This kind of parsing can only be done in the main thread.
      DCHECK(parsing_on_main_thread_);
      ast_value_factory()->Internalize(info->isolate());
    }
    original_scope_ = scope;
    if (info->is_eval()) {
      if (!scope->is_script_scope() || is_strict(info->language_mode())) {
        parsing_mode = PARSE_EAGERLY;
      }
      scope = NewScope(scope, EVAL_SCOPE);
    } else if (info->is_module()) {
      scope = NewScope(scope, MODULE_SCOPE);
    }

    scope->set_start_position(0);

    // Enter 'scope' with the given parsing mode.
    ParsingModeScope parsing_mode_scope(this, parsing_mode);
    AstNodeFactory function_factory(ast_value_factory());
    FunctionState function_state(&function_state_, &scope_, scope,
                                 kNormalFunction, &function_factory);

    // Don't count the mode in the use counters--give the program a chance
    // to enable script/module-wide strict mode below.
    scope_->SetLanguageMode(info->language_mode());
    if (info->is_typed()) scope_->SetTyped();
    ZoneList<Statement*>* body = new(zone()) ZoneList<Statement*>(16, zone());
    bool ok = true;
    int beg_pos = scanner()->location().beg_pos;
    if (info->is_module()) {
      ParseModuleItemList(body, &ok);
    } else {
      ParseStatementList(body, Token::EOS, &ok);
    }

    // The parser will peek but not consume EOS.  Our scope logically goes all
    // the way to the EOS, though.
    scope->set_end_position(scanner()->peek_location().beg_pos);

    if (ok && is_strict(language_mode())) {
      CheckStrictOctalLiteral(beg_pos, scanner()->location().end_pos, &ok);
    }
    if (ok && is_sloppy(language_mode()) && allow_harmony_sloppy_function()) {
      // TODO(littledan): Function bindings on the global object that modify
      // pre-existing bindings should be made writable, enumerable and
      // nonconfigurable if possible, whereas this code will leave attributes
      // unchanged if the property already exists.
      InsertSloppyBlockFunctionVarBindings(scope, &ok);
    }
    if (ok) {
      CheckConflictingVarDeclarations(scope_, &ok);
    }

    if (ok && info->parse_restriction() == ONLY_SINGLE_FUNCTION_LITERAL) {
      if (body->length() != 1 ||
          !body->at(0)->IsExpressionStatement() ||
          !body->at(0)->AsExpressionStatement()->
              expression()->IsFunctionLiteral()) {
        ReportMessage(MessageTemplate::kSingleFunctionLiteral);
        ok = false;
      }
    }

    if (ok) {
      ParserTraits::RewriteDestructuringAssignments();
      result = factory()->NewScriptOrEvalFunctionLiteral(
          scope_, body, function_state.materialized_literal_count(),
          function_state.expected_property_count());
    }
  }

  // Make sure the target stack is empty.
  DCHECK(target_stack_ == NULL);

  return result;
}


FunctionLiteral* Parser::ParseLazy(Isolate* isolate, ParseInfo* info) {
  // It's OK to use the Isolate & counters here, since this function is only
  // called in the main thread.
  DCHECK(parsing_on_main_thread_);
  HistogramTimerScope timer_scope(isolate->counters()->parse_lazy());
  TRACE_EVENT0("v8", "V8.ParseLazy");
  Handle<String> source(String::cast(info->script()->source()));
  isolate->counters()->total_parse_size()->Increment(source->length());
  base::ElapsedTimer timer;
  if (FLAG_trace_parse) {
    timer.Start();
  }
  Handle<SharedFunctionInfo> shared_info = info->shared_info();

  // Initialize parser state.
  source = String::Flatten(source);
  FunctionLiteral* result;
  if (source->IsExternalTwoByteString()) {
    ExternalTwoByteStringUtf16CharacterStream stream(
        Handle<ExternalTwoByteString>::cast(source),
        shared_info->start_position(),
        shared_info->end_position());
    result = ParseLazy(isolate, info, &stream);
  } else {
    GenericStringUtf16CharacterStream stream(source,
                                             shared_info->start_position(),
                                             shared_info->end_position());
    result = ParseLazy(isolate, info, &stream);
  }

  if (FLAG_trace_parse && result != NULL) {
    double ms = timer.Elapsed().InMillisecondsF();
    base::SmartArrayPointer<char> name_chars =
        result->debug_name()->ToCString();
    PrintF("[parsing function: %s - took %0.3f ms]\n", name_chars.get(), ms);
  }
  return result;
}

static FunctionLiteral::FunctionType ComputeFunctionType(
    Handle<SharedFunctionInfo> shared_info) {
  if (shared_info->is_declaration()) {
    return FunctionLiteral::kDeclaration;
  } else if (shared_info->is_named_expression()) {
    return FunctionLiteral::kNamedExpression;
  } else if (IsConciseMethod(shared_info->kind()) ||
             IsAccessorFunction(shared_info->kind())) {
    return FunctionLiteral::kAccessorOrMethod;
  }
  return FunctionLiteral::kAnonymousExpression;
}

FunctionLiteral* Parser::ParseLazy(Isolate* isolate, ParseInfo* info,
                                   Utf16CharacterStream* source) {
  Handle<SharedFunctionInfo> shared_info = info->shared_info();
  scanner_.Initialize(source);
  DCHECK(scope_ == NULL);
  DCHECK(target_stack_ == NULL);

  Handle<String> name(String::cast(shared_info->name()));
  DCHECK(ast_value_factory());
  fni_ = new (zone()) FuncNameInferrer(ast_value_factory(), zone());
  const AstRawString* raw_name = ast_value_factory()->GetString(name);
  fni_->PushEnclosingName(raw_name);

  ParsingModeScope parsing_mode(this, PARSE_EAGERLY);

  // Place holder for the result.
  FunctionLiteral* result = NULL;

  {
    // Parse the function literal.
    Scope* scope = NewScope(scope_, SCRIPT_SCOPE);
    info->set_script_scope(scope);
    if (!info->closure().is_null()) {
      // Ok to use Isolate here, since lazy function parsing is only done in the
      // main thread.
      DCHECK(parsing_on_main_thread_);
      scope = Scope::DeserializeScopeChain(isolate, zone(),
                                           info->closure()->context(), scope);
    }
    original_scope_ = scope;
    AstNodeFactory function_factory(ast_value_factory());
    FunctionState function_state(&function_state_, &scope_, scope,
                                 shared_info->kind(), &function_factory);
    DCHECK(is_sloppy(scope->language_mode()) ||
           is_strict(info->language_mode()));
    DCHECK(info->language_mode() == shared_info->language_mode());
    FunctionLiteral::FunctionType function_type =
        ComputeFunctionType(shared_info);
    bool ok = true;

    if (shared_info->is_arrow()) {
      // TODO(adamk): We should construct this scope from the ScopeInfo.
      Scope* scope =
          NewScope(scope_, FUNCTION_SCOPE, FunctionKind::kArrowFunction);

      // These two bits only need to be explicitly set because we're
      // not passing the ScopeInfo to the Scope constructor.
      // TODO(adamk): Remove these calls once the above NewScope call
      // passes the ScopeInfo.
      if (shared_info->scope_info()->CallsEval()) {
        scope->RecordEvalCall();
      }
      SetLanguageMode(scope, shared_info->language_mode());
      if (shared_info->typed()) scope->SetTyped();

      scope->set_start_position(shared_info->start_position());
      ExpressionClassifier formals_classifier(this);
      ParserFormalParameters formals(scope);
      Checkpoint checkpoint(this);
      {
        // Parsing patterns as variable reference expression creates
        // NewUnresolved references in current scope. Entrer arrow function
        // scope for formal parameter parsing.
        BlockState block_state(&scope_, scope);
        if (Check(Token::LPAREN)) {
          // '(' StrictFormalParameters ')'
          ParseFormalParameterList(&formals, true, &formals_classifier, &ok);
          if (ok) ok = Check(Token::RPAREN);
        } else {
          // BindingIdentifier
          ParseFormalParameter(&formals, false, &formals_classifier, &ok);
          if (ok) {
            DeclareFormalParameter(formals.scope, formals.at(0),
                                   &formals_classifier);
          }
        }
      }

      if (ok) {
        checkpoint.Restore(&formals.materialized_literals_count);
        // Pass `accept_IN=true` to ParseArrowFunctionLiteral --- This should
        // not be observable, or else the preparser would have failed.
        Expression* expression =
            ParseArrowFunctionLiteral(true, formals, formals_classifier, &ok);
        if (ok) {
          // Scanning must end at the same position that was recorded
          // previously. If not, parsing has been interrupted due to a stack
          // overflow, at which point the partially parsed arrow function
          // concise body happens to be a valid expression. This is a problem
          // only for arrow functions with single expression bodies, since there
          // is no end token such as "}" for normal functions.
          if (scanner()->location().end_pos == shared_info->end_position()) {
            // The pre-parser saw an arrow function here, so the full parser
            // must produce a FunctionLiteral.
            DCHECK(expression->IsFunctionLiteral());
            result = expression->AsFunctionLiteral();
          } else {
            ok = false;
          }
        }
      }
    } else if (shared_info->is_default_constructor()) {
      result = DefaultConstructor(
          raw_name, IsSubclassConstructor(shared_info->kind()), scope,
          shared_info->start_position(), shared_info->end_position(),
          shared_info->language_mode());
    } else {
      result = ParseFunctionLiteral(
          raw_name, Scanner::Location::invalid(), kSkipFunctionNameCheck,
          shared_info->kind(), RelocInfo::kNoPosition, function_type,
<<<<<<< HEAD
          shared_info->language_mode(), shared_info->typed(),
          typesystem::kNormalTypes, &ok);
=======
          shared_info->language_mode(), typesystem::kNormalTypes, &ok);
>>>>>>> 6c72390c
    }
    // Make sure the results agree.
    DCHECK(ok == (result != NULL));
  }

  // Make sure the target stack is empty.
  DCHECK(target_stack_ == NULL);

  if (result != NULL) {
    Handle<String> inferred_name(shared_info->inferred_name());
    result->set_inferred_name(inferred_name);
  }
  return result;
}


void* Parser::ParseStatementList(ZoneList<Statement*>* body, int end_token,
                                 bool* ok) {
  // StatementList ::
  //   (StatementListItem)* <end_token>

  // Allocate a target stack to use for this set of source
  // elements. This way, all scripts and functions get their own
  // target stack thus avoiding illegal breaks and continues across
  // functions.
  TargetScope scope(&this->target_stack_);

  DCHECK(body != NULL);
  bool directive_prologue = true;     // Parsing directive prologue.

  while (peek() != end_token) {
    if (directive_prologue && peek() != Token::STRING) {
      directive_prologue = false;
    }

    Scanner::Location token_loc = scanner()->peek_location();
    Statement* stat = ParseStatementListItem(CHECK_OK);
    if (stat == NULL || stat->IsEmpty()) {
      directive_prologue = false;   // End of directive prologue.
      continue;
    }

    if (directive_prologue) {
      // A shot at a directive.
      ExpressionStatement* e_stat;
      Literal* literal;
      // Still processing directive prologue?
      if ((e_stat = stat->AsExpressionStatement()) != NULL &&
          (literal = e_stat->expression()->AsLiteral()) != NULL &&
          literal->raw_value()->IsString()) {
        // Check "use strict" directive (ES5 14.1), "use asm" directive.
        bool use_strict_found =
            literal->raw_value()->AsString() ==
                ast_value_factory()->use_strict_string() &&
            token_loc.end_pos - token_loc.beg_pos ==
                ast_value_factory()->use_strict_string()->length() + 2;
        bool use_types_found =
            allow_harmony_types() &&
            literal->raw_value()->AsString() ==
                ast_value_factory()->use_types_string() &&
            token_loc.end_pos - token_loc.beg_pos ==
                ast_value_factory()->use_types_string()->length() + 2;
        if (use_strict_found || use_types_found) {
          // Typed mode implies strict mode. If there are several
          // "use strict" / "use types" directives, do the strict
          // mode changes only once.
          if (is_sloppy(scope_->language_mode())) {
            RaiseLanguageMode(STRICT);
          }

          if (use_types_found) {
            // We do not allow "use types" directives in function scopes.
            if (scope_->is_function_scope()) {
              ParserTraits::ReportMessageAt(
                  token_loc, MessageTemplate::kIllegalTypedModeDirective);
              *ok = false;
              return nullptr;
            }
            scope_->SetTyped();
          }

          if (!scope_->HasSimpleParameters()) {
            // TC39 deemed "use strict" directives to be an error when occurring
            // in the body of a function with non-simple parameter list, on
            // 29/7/2015. https://goo.gl/ueA7Ln
            const AstRawString* string = literal->raw_value()->AsString();
            ParserTraits::ReportMessageAt(
                token_loc, MessageTemplate::kIllegalLanguageModeDirective,
                string);
            *ok = false;
            return nullptr;
          }
          // Because declarations in strict eval code don't leak into the scope
          // of the eval call, it is likely that functions declared in strict
          // eval code will be used within the eval code, so lazy parsing is
          // probably not a win.
          if (scope_->is_eval_scope()) mode_ = PARSE_EAGERLY;
        } else if (literal->raw_value()->AsString() ==
                       ast_value_factory()->use_asm_string() &&
                   token_loc.end_pos - token_loc.beg_pos ==
                       ast_value_factory()->use_asm_string()->length() + 2) {
          // Store the usage count; The actual use counter on the isolate is
          // incremented after parsing is done.
          ++use_counts_[v8::Isolate::kUseAsm];
          scope_->SetAsmModule();
        } else {
          // Should not change mode, but will increment UseCounter
          // if appropriate. Ditto usages below.
          RaiseLanguageMode(SLOPPY);
        }
      } else {
        // End of the directive prologue.
        directive_prologue = false;
        RaiseLanguageMode(SLOPPY);
      }
    } else {
      RaiseLanguageMode(SLOPPY);
    }

    body->Add(stat, zone());
  }

  return 0;
}


Statement* Parser::ParseStatementListItem(bool* ok) {
  // (Ecma 262 6th Edition, 13.1):
  // StatementListItem:
  //    Statement
  //    Declaration

  // Allow ambient variable, function, and class declarations.
  bool ambient =
      scope_->typed() && CheckContextualKeyword(CStrVector("declare"));
  if (ambient && !scope_->is_toplevel_scope()) {
    *ok = false;
    ReportMessage(MessageTemplate::kIllegalDeclare);
    return nullptr;
  }
  switch (peek()) {
    case Token::FUNCTION:
      return ParseFunctionDeclaration(NULL, ambient, ok);
    case Token::CLASS:
      Consume(Token::CLASS);
      return ParseClassDeclaration(NULL, ambient, ok);
    case Token::CONST:
      if (allow_const()) {
        return ParseVariableStatement(kStatementListItem, NULL, ambient, ok);
      }
      break;
    case Token::VAR:
      return ParseVariableStatement(kStatementListItem, NULL, ambient, ok);
    case Token::LET:
      if (IsNextLetKeyword()) {
        return ParseVariableStatement(kStatementListItem, NULL, ambient, ok);
      }
      break;
    case Token::IDENTIFIER:
    case Token::FUTURE_STRICT_RESERVED_WORD: {
      if (!scope_->typed() || ambient) break;
      int pos = peek_position();
      if (CheckContextualKeyword(CStrVector("type"))) {
        return ParseTypeAliasDeclaration(pos, ok);
      } else if (CheckContextualKeyword(CStrVector("interface"))) {
        return ParseInterfaceDeclaration(pos, ok);
      }
      break;
<<<<<<< HEAD
    case Token::IDENTIFIER:
    case Token::FUTURE_STRICT_RESERVED_WORD: {
      if (!scope_->typed()) break;
      int pos = peek_position();
      if (PeekContextualKeyword(CStrVector("type")) &&
          PeekAhead() == Token::IDENTIFIER) {
        Consume(Token::IDENTIFIER);
        return ParseTypeAliasDeclaration(pos, ok);
      } else if (CheckContextualKeyword(CStrVector("interface"))) {
        return ParseInterfaceDeclaration(pos, ok);
      }
      break;
    }
    // TODO(nikolaos): ambient
=======
    }
>>>>>>> 6c72390c
    default:
      break;
  }
  if (ambient) {
    *ok = false;
    ReportMessageAt(scanner()->peek_location(),
                    MessageTemplate::kBadAmbientDeclaration);
    return nullptr;
  }
  return ParseStatement(NULL, kAllowLabelledFunctionStatement, ok);
}


Statement* Parser::ParseModuleItem(bool* ok) {
  // (Ecma 262 6th Edition, 15.2):
  // ModuleItem :
  //    ImportDeclaration
  //    ExportDeclaration
  //    StatementListItem

  switch (peek()) {
    case Token::IMPORT:
      return ParseImportDeclaration(ok);
    case Token::EXPORT:
      return ParseExportDeclaration(ok);
    default:
      return ParseStatementListItem(ok);
  }
}


void* Parser::ParseModuleItemList(ZoneList<Statement*>* body, bool* ok) {
  // (Ecma 262 6th Edition, 15.2):
  // Module :
  //    ModuleBody?
  //
  // ModuleBody :
  //    ModuleItem*

  DCHECK(scope_->is_module_scope());
  RaiseLanguageMode(STRICT);

  bool directive_prologue = true;  // Parsing directive prologue.

  while (peek() != Token::EOS) {
    if (directive_prologue && peek() != Token::STRING) {
      directive_prologue = false;
    }

    Scanner::Location token_loc = scanner()->peek_location();
    Statement* stat = ParseModuleItem(CHECK_OK);
    if (stat == NULL || stat->IsEmpty()) {
      directive_prologue = false;  // End of directive prologue.
      continue;
    }

    if (directive_prologue) {
      // A shot at a directive.
      ExpressionStatement* e_stat;
      Literal* literal;
      // Still processing directive prologue?
      if ((e_stat = stat->AsExpressionStatement()) != NULL &&
          (literal = e_stat->expression()->AsLiteral()) != NULL &&
          literal->raw_value()->IsString()) {
        // Ignore "use strict" directive in a module, check "use asm".
        if (literal->raw_value()->AsString() ==
                ast_value_factory()->use_asm_string() &&
            token_loc.end_pos - token_loc.beg_pos ==
                ast_value_factory()->use_asm_string()->length() + 2) {
          // Store the usage count; The actual use counter on the isolate is
          // incremented after parsing is done.
          ++use_counts_[v8::Isolate::kUseAsm];
          scope_->SetAsmModule();
        // Check "use types".
        } else if (allow_harmony_types() &&
                   literal->raw_value()->AsString() ==
                       ast_value_factory()->use_types_string() &&
                   token_loc.end_pos - token_loc.beg_pos ==
                       ast_value_factory()->use_types_string()->length() + 2) {
          scope_->SetTyped();
        }
      } else {
        // End of the directive prologue.
        directive_prologue = false;
      }
    }

    body->Add(stat, zone());
  }

  // Check that all exports are bound.
  ModuleDescriptor* descriptor = scope_->module();
  for (ModuleDescriptor::Iterator it = descriptor->iterator(); !it.done();
       it.Advance()) {
    if (scope_->LookupLocal(it.local_name()) == NULL) {
      // TODO(adamk): Pass both local_name and export_name once ParserTraits
      // supports multiple arg error messages.
      // Also try to report this at a better location.
      ParserTraits::ReportMessage(MessageTemplate::kModuleExportUndefined,
                                  it.local_name());
      *ok = false;
      return NULL;
    }
  }

  return NULL;
}


const AstRawString* Parser::ParseModuleSpecifier(bool* ok) {
  // ModuleSpecifier :
  //    StringLiteral

  Expect(Token::STRING, CHECK_OK);
  return GetSymbol(scanner());
}


void* Parser::ParseExportClause(ZoneList<const AstRawString*>* export_names,
                                ZoneList<Scanner::Location>* export_locations,
                                ZoneList<const AstRawString*>* local_names,
                                Scanner::Location* reserved_loc, bool* ok) {
  // ExportClause :
  //   '{' '}'
  //   '{' ExportsList '}'
  //   '{' ExportsList ',' '}'
  //
  // ExportsList :
  //   ExportSpecifier
  //   ExportsList ',' ExportSpecifier
  //
  // ExportSpecifier :
  //   IdentifierName
  //   IdentifierName 'as' IdentifierName

  Expect(Token::LBRACE, CHECK_OK);

  Token::Value name_tok;
  while ((name_tok = peek()) != Token::RBRACE) {
    // Keep track of the first reserved word encountered in case our
    // caller needs to report an error.
    if (!reserved_loc->IsValid() &&
        !Token::IsIdentifier(name_tok, STRICT, false)) {
      *reserved_loc = scanner()->location();
    }
    const AstRawString* local_name = ParseIdentifierName(CHECK_OK);
    const AstRawString* export_name = NULL;
    if (CheckContextualKeyword(CStrVector("as"))) {
      export_name = ParseIdentifierName(CHECK_OK);
    }
    if (export_name == NULL) {
      export_name = local_name;
    }
    export_names->Add(export_name, zone());
    local_names->Add(local_name, zone());
    export_locations->Add(scanner()->location(), zone());
    if (peek() == Token::RBRACE) break;
    Expect(Token::COMMA, CHECK_OK);
  }

  Expect(Token::RBRACE, CHECK_OK);

  return 0;
}


ZoneList<ImportDeclaration*>* Parser::ParseNamedImports(int pos, bool* ok) {
  // NamedImports :
  //   '{' '}'
  //   '{' ImportsList '}'
  //   '{' ImportsList ',' '}'
  //
  // ImportsList :
  //   ImportSpecifier
  //   ImportsList ',' ImportSpecifier
  //
  // ImportSpecifier :
  //   BindingIdentifier
  //   IdentifierName 'as' BindingIdentifier

  Expect(Token::LBRACE, CHECK_OK);

  ZoneList<ImportDeclaration*>* result =
      new (zone()) ZoneList<ImportDeclaration*>(1, zone());
  while (peek() != Token::RBRACE) {
    const AstRawString* import_name = ParseIdentifierName(CHECK_OK);
    const AstRawString* local_name = import_name;
    // In the presence of 'as', the left-side of the 'as' can
    // be any IdentifierName. But without 'as', it must be a valid
    // BindingIdentifier.
    if (CheckContextualKeyword(CStrVector("as"))) {
      local_name = ParseIdentifierName(CHECK_OK);
    }
    if (!Token::IsIdentifier(scanner()->current_token(), STRICT, false)) {
      *ok = false;
      ReportMessage(MessageTemplate::kUnexpectedReserved);
      return NULL;
    } else if (IsEvalOrArguments(local_name)) {
      *ok = false;
      ReportMessage(MessageTemplate::kStrictEvalArguments);
      return NULL;
    }
    VariableProxy* proxy = NewUnresolved(local_name, IMPORT);
    ImportDeclaration* declaration =
        factory()->NewImportDeclaration(proxy, import_name, NULL, scope_, pos);
    Declare(declaration, DeclarationDescriptor::NORMAL, true, CHECK_OK);
    result->Add(declaration, zone());
    if (peek() == Token::RBRACE) break;
    Expect(Token::COMMA, CHECK_OK);
  }

  Expect(Token::RBRACE, CHECK_OK);

  return result;
}


Statement* Parser::ParseImportDeclaration(bool* ok) {
  // ImportDeclaration :
  //   'import' ImportClause 'from' ModuleSpecifier ';'
  //   'import' ModuleSpecifier ';'
  //
  // ImportClause :
  //   NameSpaceImport
  //   NamedImports
  //   ImportedDefaultBinding
  //   ImportedDefaultBinding ',' NameSpaceImport
  //   ImportedDefaultBinding ',' NamedImports
  //
  // NameSpaceImport :
  //   '*' 'as' ImportedBinding

  int pos = peek_position();
  Expect(Token::IMPORT, CHECK_OK);

  Token::Value tok = peek();

  // 'import' ModuleSpecifier ';'
  if (tok == Token::STRING) {
    const AstRawString* module_specifier = ParseModuleSpecifier(CHECK_OK);
    scope_->module()->AddModuleRequest(module_specifier, zone());
    ExpectSemicolon(CHECK_OK);
    return factory()->NewEmptyStatement(pos);
  }

  // Parse ImportedDefaultBinding if present.
  ImportDeclaration* import_default_declaration = NULL;
  if (tok != Token::MUL && tok != Token::LBRACE) {
    const AstRawString* local_name =
        ParseIdentifier(kDontAllowRestrictedIdentifiers, CHECK_OK);
    VariableProxy* proxy = NewUnresolved(local_name, IMPORT);
    import_default_declaration = factory()->NewImportDeclaration(
        proxy, ast_value_factory()->default_string(), NULL, scope_, pos);
    Declare(import_default_declaration, DeclarationDescriptor::NORMAL, true,
            CHECK_OK);
  }

  const AstRawString* module_instance_binding = NULL;
  ZoneList<ImportDeclaration*>* named_declarations = NULL;
  if (import_default_declaration == NULL || Check(Token::COMMA)) {
    switch (peek()) {
      case Token::MUL: {
        Consume(Token::MUL);
        ExpectContextualKeyword(CStrVector("as"), CHECK_OK);
        module_instance_binding =
            ParseIdentifier(kDontAllowRestrictedIdentifiers, CHECK_OK);
        // TODO(ES6): Add an appropriate declaration.
        break;
      }

      case Token::LBRACE:
        named_declarations = ParseNamedImports(pos, CHECK_OK);
        break;

      default:
        *ok = false;
        ReportUnexpectedToken(scanner()->current_token());
        return NULL;
    }
  }

  ExpectContextualKeyword(CStrVector("from"), CHECK_OK);
  const AstRawString* module_specifier = ParseModuleSpecifier(CHECK_OK);
  scope_->module()->AddModuleRequest(module_specifier, zone());

  if (module_instance_binding != NULL) {
    // TODO(ES6): Set the module specifier for the module namespace binding.
  }

  if (import_default_declaration != NULL) {
    import_default_declaration->set_module_specifier(module_specifier);
  }

  if (named_declarations != NULL) {
    for (int i = 0; i < named_declarations->length(); ++i) {
      named_declarations->at(i)->set_module_specifier(module_specifier);
    }
  }

  ExpectSemicolon(CHECK_OK);
  return factory()->NewEmptyStatement(pos);
}


Statement* Parser::ParseExportDefault(bool* ok) {
  //  Supports the following productions, starting after the 'default' token:
  //    'export' 'default' FunctionDeclaration
  //    'export' 'default' ClassDeclaration
  //    'export' 'default' AssignmentExpression[In] ';'

  Expect(Token::DEFAULT, CHECK_OK);
  Scanner::Location default_loc = scanner()->location();

  const AstRawString* default_string = ast_value_factory()->default_string();
  ZoneList<const AstRawString*> names(1, zone());
  Statement* result = nullptr;
  Expression* default_export = nullptr;

  // Allow ambient function and class declarations to be exported as default.
  int ambient_pos = peek_position();
  bool ambient =
      scope_->typed() && CheckContextualKeyword(CStrVector("declare"));

  switch (peek()) {
    case Token::FUNCTION: {
      Consume(Token::FUNCTION);
      int pos = position();
      bool is_generator = Check(Token::MUL);
<<<<<<< HEAD
      if (peek() == Token::LPAREN || (scope_->typed() && Check(Token::LT))) {
=======
      if (peek() == Token::LPAREN || (scope_->typed() && peek() == Token::LT)) {
>>>>>>> 6c72390c
        // FunctionDeclaration[+Default] ::
        //   'function' '(' FormalParameters ')' '{' FunctionBody '}'
        //
        // GeneratorDeclaration[+Default] ::
        //   'function' '*' '(' FormalParameters ')' '{' FunctionBody '}'
<<<<<<< HEAD
        default_export = ParseFunctionLiteral(
            default_string, Scanner::Location::invalid(),
            kSkipFunctionNameCheck,
            is_generator ? FunctionKind::kGeneratorFunction
                         : FunctionKind::kNormalFunction,
            pos, FunctionLiteral::kDeclaration, language_mode(),
            typed(), typesystem::kAllowSignature, CHECK_OK);
=======
        typesystem::TypeFlags type_flags =
            ambient ? typesystem::kAmbient : typesystem::kAllowSignature;
        default_export =
            ParseFunctionLiteral(default_string, Scanner::Location::invalid(),
                                 kSkipFunctionNameCheck,
                                 is_generator ? FunctionKind::kGeneratorFunction
                                              : FunctionKind::kNormalFunction,
                                 pos, FunctionLiteral::kDeclaration,
                                 language_mode(), type_flags, CHECK_OK);
>>>>>>> 6c72390c
        result = factory()->NewEmptyStatement(RelocInfo::kNoPosition);
      } else {
        result = ParseFunctionDeclaration(pos, is_generator, &names, ambient,
                                          CHECK_OK);
      }
      break;
    }

    case Token::CLASS:
      Consume(Token::CLASS);
      if (peek() == Token::EXTENDS || peek() == Token::LBRACE) {
        // ClassDeclaration[+Default] ::
        //   'class' ('extends' LeftHandExpression)? '{' ClassBody '}'
        default_export =
            ParseClassLiteral(default_string, Scanner::Location::invalid(),
                              false, position(), ambient, CHECK_OK);
        result = factory()->NewEmptyStatement(RelocInfo::kNoPosition);
      } else {
        result = ParseClassDeclaration(&names, ambient, CHECK_OK);
      }
      break;

    default: {
      if (ambient) {
        *ok = false;
        ReportMessageAt(scanner()->peek_location(),
                        MessageTemplate::kBadAmbientDeclaration);
        return nullptr;
      }

      int pos = peek_position();
      ExpressionClassifier classifier(this);
      Expression* expr = ParseAssignmentExpression(true, &classifier, CHECK_OK);
      RewriteNonPattern(&classifier, CHECK_OK);

      ExpectSemicolon(CHECK_OK);
      result = factory()->NewExpressionStatement(expr, pos);
      break;
    }
  }

  // Exported ambients are not checked.
  if (ambient) return factory()->NewEmptyStatement(ambient_pos);

  DCHECK_LE(names.length(), 1);
  if (names.length() == 1) {
    scope_->module()->AddLocalExport(default_string, names.first(), zone(), ok);
    if (!*ok) {
      ParserTraits::ReportMessageAt(
          default_loc, MessageTemplate::kDuplicateExport, default_string);
      return nullptr;
    }
  } else {
    // TODO(ES6): Assign result to a const binding with the name "*default*"
    // and add an export entry with "*default*" as the local name.
    USE(default_export);
  }

  return result;
}


Statement* Parser::ParseExportDeclaration(bool* ok) {
  // ExportDeclaration:
  //    'export' '*' 'from' ModuleSpecifier ';'
  //    'export' ExportClause ('from' ModuleSpecifier)? ';'
  //    'export' VariableStatement
  //    'export' Declaration
  //    'export' 'default' ... (handled in ParseExportDefault)

  int pos = peek_position();
  Expect(Token::EXPORT, CHECK_OK);

  // Allow exported ambient variable, function, and class declarations.
  bool ambient =
      scope_->typed() && CheckContextualKeyword(CStrVector("declare"));

  Statement* result = NULL;
  ZoneList<const AstRawString*> names(1, zone());
  if (ambient && (peek() == Token::DEFAULT || peek() == Token::MUL ||
                  peek() == Token::LBRACE)) {
    *ok = false;
    ReportMessageAt(scanner()->peek_location(),
                    MessageTemplate::kBadAmbientDeclaration);
    return nullptr;
  }
  switch (peek()) {
    case Token::DEFAULT:
      return ParseExportDefault(ok);

    case Token::MUL: {
      Consume(Token::MUL);
      ExpectContextualKeyword(CStrVector("from"), CHECK_OK);
      const AstRawString* module_specifier = ParseModuleSpecifier(CHECK_OK);
      scope_->module()->AddModuleRequest(module_specifier, zone());
      // TODO(ES6): scope_->module()->AddStarExport(...)
      ExpectSemicolon(CHECK_OK);
      return factory()->NewEmptyStatement(pos);
    }

    case Token::LBRACE: {
      // There are two cases here:
      //
      // 'export' ExportClause ';'
      // and
      // 'export' ExportClause FromClause ';'
      //
      // In the first case, the exported identifiers in ExportClause must
      // not be reserved words, while in the latter they may be. We
      // pass in a location that gets filled with the first reserved word
      // encountered, and then throw a SyntaxError if we are in the
      // non-FromClause case.
      Scanner::Location reserved_loc = Scanner::Location::invalid();
      ZoneList<const AstRawString*> export_names(1, zone());
      ZoneList<Scanner::Location> export_locations(1, zone());
      ZoneList<const AstRawString*> local_names(1, zone());
      ParseExportClause(&export_names, &export_locations, &local_names,
                        &reserved_loc, CHECK_OK);
      const AstRawString* indirect_export_module_specifier = NULL;
      if (CheckContextualKeyword(CStrVector("from"))) {
        indirect_export_module_specifier = ParseModuleSpecifier(CHECK_OK);
      } else if (reserved_loc.IsValid()) {
        // No FromClause, so reserved words are invalid in ExportClause.
        *ok = false;
        ReportMessageAt(reserved_loc, MessageTemplate::kUnexpectedReserved);
        return NULL;
      }
      ExpectSemicolon(CHECK_OK);
      const int length = export_names.length();
      DCHECK_EQ(length, local_names.length());
      DCHECK_EQ(length, export_locations.length());
      if (indirect_export_module_specifier == NULL) {
        for (int i = 0; i < length; ++i) {
          scope_->module()->AddLocalExport(export_names[i], local_names[i],
                                           zone(), ok);
          if (!*ok) {
            ParserTraits::ReportMessageAt(export_locations[i],
                                          MessageTemplate::kDuplicateExport,
                                          export_names[i]);
            return NULL;
          }
        }
      } else {
        scope_->module()->AddModuleRequest(indirect_export_module_specifier,
                                           zone());
        for (int i = 0; i < length; ++i) {
          // TODO(ES6): scope_->module()->AddIndirectExport(...);(
        }
      }
      return factory()->NewEmptyStatement(pos);
    }

    case Token::FUNCTION:
      result = ParseFunctionDeclaration(&names, ambient, CHECK_OK);
      break;

    case Token::CLASS:
      Consume(Token::CLASS);
      result = ParseClassDeclaration(&names, ambient, CHECK_OK);
      break;

    case Token::VAR:
    case Token::LET:
    case Token::CONST:
      result =
          ParseVariableStatement(kStatementListItem, &names, ambient, CHECK_OK);
      break;

    default:
      *ok = false;
      ReportUnexpectedToken(scanner()->current_token());
      return NULL;
  }

  // Exported ambients are not checked.
  if (ambient) return factory()->NewEmptyStatement(pos);

  // Extract declared names into export declarations.
  ModuleDescriptor* descriptor = scope_->module();
  for (int i = 0; i < names.length(); ++i) {
    descriptor->AddLocalExport(names[i], names[i], zone(), ok);
    if (!*ok) {
      // TODO(adamk): Possibly report this error at the right place.
      ParserTraits::ReportMessage(MessageTemplate::kDuplicateExport, names[i]);
      return NULL;
    }
  }

  DCHECK_NOT_NULL(result);
  return result;
}

Statement* Parser::ParseStatement(ZoneList<const AstRawString*>* labels,
                                  AllowLabelledFunctionStatement allow_function,
                                  bool* ok) {
  // Statement ::
  //   EmptyStatement
  //   ...

  if (peek() == Token::SEMICOLON) {
    Next();
    return factory()->NewEmptyStatement(RelocInfo::kNoPosition);
  }
  return ParseSubStatement(labels, allow_function, ok);
}

Statement* Parser::ParseSubStatement(
    ZoneList<const AstRawString*>* labels,
    AllowLabelledFunctionStatement allow_function, bool* ok) {
  // Statement ::
  //   Block
  //   VariableStatement
  //   EmptyStatement
  //   ExpressionStatement
  //   IfStatement
  //   IterationStatement
  //   ContinueStatement
  //   BreakStatement
  //   ReturnStatement
  //   WithStatement
  //   LabelledStatement
  //   SwitchStatement
  //   ThrowStatement
  //   TryStatement
  //   DebuggerStatement

  // Note: Since labels can only be used by 'break' and 'continue'
  // statements, which themselves are only valid within blocks,
  // iterations or 'switch' statements (i.e., BreakableStatements),
  // labels can be simply ignored in all other cases; except for
  // trivial labeled break statements 'label: break label' which is
  // parsed into an empty statement.
  switch (peek()) {
    case Token::LBRACE:
      return ParseBlock(labels, ok);

    case Token::SEMICOLON:
      Next();
      return factory()->NewEmptyStatement(RelocInfo::kNoPosition);

    case Token::IF:
      return ParseIfStatement(labels, ok);

    case Token::DO:
      return ParseDoWhileStatement(labels, ok);

    case Token::WHILE:
      return ParseWhileStatement(labels, ok);

    case Token::FOR:
      return ParseForStatement(labels, ok);

    case Token::CONTINUE:
    case Token::BREAK:
    case Token::RETURN:
    case Token::THROW:
    case Token::TRY: {
      // These statements must have their labels preserved in an enclosing
      // block
      if (labels == NULL) {
        return ParseStatementAsUnlabelled(labels, ok);
      } else {
        Block* result =
            factory()->NewBlock(labels, 1, false, RelocInfo::kNoPosition);
        Target target(&this->target_stack_, result);
        Statement* statement = ParseStatementAsUnlabelled(labels, CHECK_OK);
        if (result) result->statements()->Add(statement, zone());
        return result;
      }
    }

    case Token::WITH:
      return ParseWithStatement(labels, ok);

    case Token::SWITCH:
      return ParseSwitchStatement(labels, ok);

    case Token::FUNCTION:
      // FunctionDeclaration only allowed as a StatementListItem, not in
      // an arbitrary Statement position. Exceptions such as
      // ES#sec-functiondeclarations-in-ifstatement-statement-clauses
      // are handled by calling ParseScopedStatement rather than
      // ParseSubStatement directly.
      ReportMessageAt(scanner()->peek_location(),
                      is_strict(language_mode())
                          ? MessageTemplate::kStrictFunction
                          : MessageTemplate::kSloppyFunction);
      *ok = false;
      return nullptr;

    case Token::DEBUGGER:
      return ParseDebuggerStatement(ok);

    case Token::VAR:
      return ParseVariableStatement(kStatement, NULL, false, ok);

    default:
      return ParseExpressionOrLabelledStatement(labels, allow_function, ok);
  }
}

Statement* Parser::ParseStatementAsUnlabelled(
    ZoneList<const AstRawString*>* labels, bool* ok) {
  switch (peek()) {
    case Token::CONTINUE:
      return ParseContinueStatement(ok);

    case Token::BREAK:
      return ParseBreakStatement(labels, ok);

    case Token::RETURN:
      return ParseReturnStatement(ok);

    case Token::THROW:
      return ParseThrowStatement(ok);

    case Token::TRY:
      return ParseTryStatement(ok);

    default:
      UNREACHABLE();
      return NULL;
  }
}


VariableProxy* Parser::NewUnresolved(const AstRawString* name,
                                     VariableMode mode) {
  // If we are inside a function, a declaration of a var/const variable is a
  // truly local variable, and the scope of the variable is always the function
  // scope.
  // Let/const variables in harmony mode are always added to the immediately
  // enclosing scope.
  Scope* scope =
      IsLexicalVariableMode(mode) ? scope_ : scope_->DeclarationScope();
  return scope->NewUnresolved(factory(), name, Variable::NORMAL,
                              scanner()->location().beg_pos,
                              scanner()->location().end_pos);
}


Variable* Parser::Declare(Declaration* declaration,
                          DeclarationDescriptor::Kind declaration_kind,
                          bool resolve, bool* ok, Scope* scope) {
  VariableProxy* proxy = declaration->proxy();
  DCHECK(proxy->raw_name() != NULL);
  const AstRawString* name = proxy->raw_name();
  VariableMode mode = declaration->mode();
  bool is_function_declaration = declaration->IsFunctionDeclaration();
  if (scope == nullptr) scope = scope_;
  Scope* declaration_scope =
      IsLexicalVariableMode(mode) ? scope : scope->DeclarationScope();
  Variable* var = NULL;

  // If a suitable scope exists, then we can statically declare this
  // variable and also set its mode. In any case, a Declaration node
  // will be added to the scope so that the declaration can be added
  // to the corresponding activation frame at runtime if necessary.
  // For instance, var declarations inside a sloppy eval scope need
  // to be added to the calling function context. Similarly, strict
  // mode eval scope and lexical eval bindings do not leak variable
  // declarations to the caller's scope so we declare all locals, too.
  if (declaration_scope->is_function_scope() ||
      declaration_scope->is_block_scope() ||
      declaration_scope->is_module_scope() ||
      declaration_scope->is_script_scope() ||
      (declaration_scope->is_eval_scope() &&
       (is_strict(declaration_scope->language_mode()) ||
        IsLexicalVariableMode(mode)))) {
    // Declare the variable in the declaration scope.
    var = declaration_scope->LookupLocal(name);
    if (var == NULL) {
      // Declare the name.
      Variable::Kind kind = Variable::NORMAL;
      if (is_function_declaration) {
        kind = Variable::FUNCTION;
      }
      var = declaration_scope->DeclareLocal(
          name, mode, declaration->initialization(), kind, kNotAssigned);
    } else if ((IsLexicalVariableMode(mode) ||
                IsLexicalVariableMode(var->mode())) &&
               // Lexical bindings may appear for some parameters in sloppy
               // mode even with --harmony-sloppy off.
               (is_strict(language_mode()) || allow_harmony_sloppy())) {
      // Allow duplicate function decls for web compat, see bug 4693.
      if (is_sloppy(language_mode()) && is_function_declaration &&
          var->is_function()) {
        DCHECK(IsLexicalVariableMode(mode) &&
               IsLexicalVariableMode(var->mode()));
        ++use_counts_[v8::Isolate::kSloppyModeBlockScopedFunctionRedefinition];
      } else {
        // The name was declared in this scope before; check for conflicting
        // re-declarations. We have a conflict if either of the declarations
        // is not a var (in script scope, we also have to ignore legacy const
        // for compatibility). There is similar code in runtime.cc in the
        // Declare functions. The function CheckConflictingVarDeclarations
        // checks for var and let bindings from different scopes whereas this
        // is a check for conflicting declarations within the same scope. This
        // check also covers the special case
        //
        // function () { let x; { var x; } }
        //
        // because the var declaration is hoisted to the function scope where
        // 'x' is already bound.
        DCHECK(IsDeclaredVariableMode(var->mode()));
        // In harmony we treat re-declarations as early errors. See
        // ES5 16 for a definition of early errors.
        if (declaration_kind == DeclarationDescriptor::NORMAL) {
          ParserTraits::ReportMessage(MessageTemplate::kVarRedeclaration, name);
        } else {
          ParserTraits::ReportMessage(MessageTemplate::kParamDupe);
        }
        *ok = false;
        return nullptr;
      }
    } else if (mode == VAR) {
      var->set_maybe_assigned();
    }
  } else if (declaration_scope->is_eval_scope() &&
             is_sloppy(declaration_scope->language_mode()) &&
             !IsLexicalVariableMode(mode)) {
    // In a var binding in a sloppy direct eval, pollute the enclosing scope
    // with this new binding by doing the following:
    // The proxy is bound to a lookup variable to force a dynamic declaration
    // using the DeclareLookupSlot runtime function.
    Variable::Kind kind = Variable::NORMAL;
    // TODO(sigurds) figure out if kNotAssigned is OK here
    var = new (zone()) Variable(declaration_scope, name, mode, kind,
                                declaration->initialization(), kNotAssigned);
    var->AllocateTo(VariableLocation::LOOKUP, -1);
    var->SetFromEval();
    resolve = true;
  }


  // We add a declaration node for every declaration. The compiler
  // will only generate code if necessary. In particular, declarations
  // for inner local variables that do not represent functions won't
  // result in any generated code.
  //
  // Note that we always add an unresolved proxy even if it's not
  // used, simply because we don't know in this method (w/o extra
  // parameters) if the proxy is needed or not. The proxy will be
  // bound during variable resolution time unless it was pre-bound
  // below.
  //
  // WARNING: This will lead to multiple declaration nodes for the
  // same variable if it is declared several times. This is not a
  // semantic issue as long as we keep the source order, but it may be
  // a performance issue since it may lead to repeated
  // RuntimeHidden_DeclareLookupSlot calls.
  declaration_scope->AddDeclaration(declaration);

  if (mode == CONST_LEGACY && declaration_scope->is_script_scope()) {
    // For global const variables we bind the proxy to a variable.
    DCHECK(resolve);  // should be set by all callers
    Variable::Kind kind = Variable::NORMAL;
    var = new (zone()) Variable(declaration_scope, name, mode, kind,
                                kNeedsInitialization, kNotAssigned);
  }

  // If requested and we have a local variable, bind the proxy to the variable
  // at parse-time. This is used for functions (and consts) declared inside
  // statements: the corresponding function (or const) variable must be in the
  // function scope and not a statement-local scope, e.g. as provided with a
  // 'with' statement:
  //
  //   with (obj) {
  //     function f() {}
  //   }
  //
  // which is translated into:
  //
  //   with (obj) {
  //     // in this case this is not: 'var f; f = function () {};'
  //     var f = function () {};
  //   }
  //
  // Note that if 'f' is accessed from inside the 'with' statement, it
  // will be allocated in the context (because we must be able to look
  // it up dynamically) but it will also be accessed statically, i.e.,
  // with a context slot index and a context chain length for this
  // initialization code. Thus, inside the 'with' statement, we need
  // both access to the static and the dynamic context chain; the
  // runtime needs to provide both.
  if (resolve && var != NULL) {
    proxy->BindTo(var);
  }
  return var;
}


// Language extension which is only enabled for source files loaded
// through the API's extension mechanism.  A native function
// declaration is resolved by looking up the function through a
// callback provided by the extension.
Statement* Parser::ParseNativeDeclaration(bool* ok) {
  int pos = peek_position();
  Expect(Token::FUNCTION, CHECK_OK);
  // Allow "eval" or "arguments" for backward compatibility.
  const AstRawString* name =
      ParseIdentifier(kAllowRestrictedIdentifiers, CHECK_OK);
  Expect(Token::LPAREN, CHECK_OK);
  bool done = (peek() == Token::RPAREN);
  while (!done) {
    ParseIdentifier(kAllowRestrictedIdentifiers, CHECK_OK);
    done = (peek() == Token::RPAREN);
    if (!done) {
      Expect(Token::COMMA, CHECK_OK);
    }
  }
  Expect(Token::RPAREN, CHECK_OK);
  Expect(Token::SEMICOLON, CHECK_OK);

  // Make sure that the function containing the native declaration
  // isn't lazily compiled. The extension structures are only
  // accessible while parsing the first time not when reparsing
  // because of lazy compilation.
  // TODO(adamk): Should this be ClosureScope()?
  scope_->DeclarationScope()->ForceEagerCompilation();

  // TODO(1240846): It's weird that native function declarations are
  // introduced dynamically when we meet their declarations, whereas
  // other functions are set up when entering the surrounding scope.
  VariableProxy* proxy = NewUnresolved(name, VAR);
  Declaration* declaration =
      factory()->NewVariableDeclaration(proxy, VAR, scope_, pos);
  Declare(declaration, DeclarationDescriptor::NORMAL, true, CHECK_OK);
  NativeFunctionLiteral* lit = factory()->NewNativeFunctionLiteral(
      name, extension_, RelocInfo::kNoPosition);
  return factory()->NewExpressionStatement(
      factory()->NewAssignment(Token::INIT, proxy, lit, RelocInfo::kNoPosition),
      pos);
}


Statement* Parser::ParseFunctionDeclaration(
    ZoneList<const AstRawString*>* names, bool ambient, bool* ok) {
  Expect(Token::FUNCTION, CHECK_OK);
  int pos = position();
  bool is_generator = Check(Token::MUL);
  return ParseFunctionDeclaration(pos, is_generator, names, ambient, ok);
}


Statement* Parser::ParseFunctionDeclaration(
    int pos, bool is_generator, ZoneList<const AstRawString*>* names,
    bool ambient, bool* ok) {
  // FunctionDeclaration ::
  //   'function' Identifier '(' FormalParameters ')' '{' FunctionBody '}'
  // GeneratorDeclaration ::
  //   'function' '*' Identifier '(' FormalParameters ')' '{' FunctionBody '}'
  //
  // 'function' and '*' (if present) have been consumed by the caller.
  bool is_strict_reserved = false;
  const AstRawString* name = ParseIdentifierOrStrictReservedWord(
      &is_strict_reserved, CHECK_OK);

  FuncNameInferrer::State fni_state(fni_);
  if (fni_ != NULL) fni_->PushEnclosingName(name);
<<<<<<< HEAD
=======
  typesystem::TypeFlags type_flags =
      ambient ? typesystem::kAmbient : typesystem::kAllowSignature;
>>>>>>> 6c72390c
  FunctionLiteral* fun =
      ParseFunctionLiteral(name, scanner()->location(),
                           is_strict_reserved ? kFunctionNameIsStrictReserved
                                              : kFunctionNameValidityUnknown,
                           is_generator ? FunctionKind::kGeneratorFunction
                                        : FunctionKind::kNormalFunction,
                           pos, FunctionLiteral::kDeclaration, language_mode(),
<<<<<<< HEAD
                           typed(), typesystem::kAllowSignature, CHECK_OK);
=======
                           type_flags, CHECK_OK);
>>>>>>> 6c72390c
  // Return no function declaration if just the signature was given.
  EmptyStatement* empty = factory()->NewEmptyStatement(RelocInfo::kNoPosition);
  if (fun == nullptr) return empty;

  // Even if we're not at the top-level of the global or a function
  // scope, we treat it as such and introduce the function with its
  // initial value upon entering the corresponding scope.
  // In ES6, a function behaves as a lexical binding, except in
  // a script scope, or the initial scope of eval or another function.
  VariableMode mode =
      (is_strict(language_mode()) || allow_harmony_sloppy_function()) &&
      !scope_->is_declaration_scope()
          ? LET
          : VAR;
  VariableProxy* proxy = NewUnresolved(name, mode);
  Declaration* declaration =
      factory()->NewFunctionDeclaration(proxy, mode, fun, scope_, pos);
  Declare(declaration, DeclarationDescriptor::NORMAL, true, CHECK_OK);
  if (names) names->Add(name, zone());
  if (is_sloppy(language_mode()) && allow_harmony_sloppy_function() &&
      !scope_->is_declaration_scope()) {
    SloppyBlockFunctionStatement* delegate =
        factory()->NewSloppyBlockFunctionStatement(empty, scope_);
    scope_->DeclarationScope()->sloppy_block_function_map()->Declare(name,
                                                                     delegate);
    return delegate;
  }
  return empty;
}


Statement* Parser::ParseClassDeclaration(ZoneList<const AstRawString*>* names,
                                         bool ambient, bool* ok) {
  // ClassDeclaration ::
  //   'class' Identifier ('extends' LeftHandExpression)? '{' ClassBody '}'
  //
  // 'class' is expected to be consumed by the caller.
  //
  // A ClassDeclaration
  //
  //   class C { ... }
  //
  // has the same semantics as:
  //
  //   let C = class C { ... };
  //
  // so rewrite it as such.

  if (!allow_harmony_sloppy() && is_sloppy(language_mode())) {
    ReportMessage(MessageTemplate::kSloppyLexical);
    *ok = false;
    return NULL;
  }

  int pos = position();
  bool is_strict_reserved = false;
  const AstRawString* name =
      ParseIdentifierOrStrictReservedWord(&is_strict_reserved, CHECK_OK);
  ClassLiteral* value = ParseClassLiteral(
      name, scanner()->location(), is_strict_reserved, pos, ambient, CHECK_OK);
  // Return no class declaration in case of an ambient.
  if (ambient) return factory()->NewEmptyStatement(RelocInfo::kNoPosition);

  VariableProxy* proxy = NewUnresolved(name, LET);
  Declaration* declaration =
      factory()->NewVariableDeclaration(proxy, LET, scope_, pos);
  Declare(declaration, DeclarationDescriptor::NORMAL, true, CHECK_OK);
  proxy->var()->set_initializer_position(position());
  Assignment* assignment =
      factory()->NewAssignment(Token::INIT, proxy, value, pos);
  Statement* assignment_statement =
      factory()->NewExpressionStatement(assignment, RelocInfo::kNoPosition);
  if (names) names->Add(name, zone());
  return assignment_statement;
}


Block* Parser::ParseBlock(ZoneList<const AstRawString*>* labels,
                          bool finalize_block_scope, bool* ok) {
  // The harmony mode uses block elements instead of statements.
  //
  // Block ::
  //   '{' StatementList '}'

  // Construct block expecting 16 statements.
  Block* body =
      factory()->NewBlock(labels, 16, false, RelocInfo::kNoPosition);
  Scope* block_scope = NewScope(scope_, BLOCK_SCOPE);

  // Parse the statements and collect escaping labels.
  Expect(Token::LBRACE, CHECK_OK);
  block_scope->set_start_position(scanner()->location().beg_pos);
  { BlockState block_state(&scope_, block_scope);
    Target target(&this->target_stack_, body);

    while (peek() != Token::RBRACE) {
      Statement* stat = ParseStatementListItem(CHECK_OK);
      if (stat && !stat->IsEmpty()) {
        body->statements()->Add(stat, zone());
      }
    }
  }
  Expect(Token::RBRACE, CHECK_OK);
  block_scope->set_end_position(scanner()->location().end_pos);
  if (finalize_block_scope) {
    block_scope = block_scope->FinalizeBlockScope();
  }
  body->set_scope(block_scope);
  return body;
}


Block* Parser::ParseBlock(ZoneList<const AstRawString*>* labels, bool* ok) {
  return ParseBlock(labels, true, ok);
}


Block* Parser::DeclarationParsingResult::BuildInitializationBlock(
    ZoneList<const AstRawString*>* names, bool* ok) {
  Block* result = descriptor.parser->factory()->NewBlock(
      NULL, 1, true, descriptor.declaration_pos);
  for (auto declaration : declarations) {
    PatternRewriter::DeclareAndInitializeVariables(
        result, &descriptor, &declaration, names, CHECK_OK);
  }
  return result;
}


Block* Parser::ParseVariableStatement(VariableDeclarationContext var_context,
                                      ZoneList<const AstRawString*>* names,
                                      bool ambient, bool* ok) {
  // VariableStatement ::
  //   VariableDeclarations ';'

  // The scope of a var/const declared variable anywhere inside a function
  // is the entire function (ECMA-262, 3rd, 10.1.3, and 12.2). Thus we can
  // transform a source-level var/const declaration into a (Function)
  // Scope declaration, and rewrite the source-level initialization into an
  // assignment statement. We use a block to collect multiple assignments.
  //
  // We mark the block as initializer block because we don't want the
  // rewriter to add a '.result' assignment to such a block (to get compliant
  // behavior for code such as print(eval('var x = 7')), and for cosmetic
  // reasons when pretty-printing. Also, unless an assignment (initialization)
  // is inside an initializer block, it is ignored.

  DeclarationParsingResult parsing_result;
  Block* result = ParseVariableDeclarations(var_context, &parsing_result, names,
                                            ambient, CHECK_OK);
  ExpectSemicolon(CHECK_OK);
  return result;
}

Block* Parser::ParseVariableDeclarations(
    VariableDeclarationContext var_context,
    DeclarationParsingResult* parsing_result,
    ZoneList<const AstRawString*>* names, bool ambient, bool* ok) {
  // VariableDeclarations ::
  //   ('var' | 'const' | 'let') (Identifier ('=' AssignmentExpression)?)+[',']
  //
  // The ES6 Draft Rev3 specifies the following grammar for const declarations
  //
  // ConstDeclaration ::
  //   const ConstBinding (',' ConstBinding)* ';'
  // ConstBinding ::
  //   Identifier '=' AssignmentExpression
  //
  // TODO(ES6):
  // ConstBinding ::
  //   BindingPattern '=' AssignmentExpression

  parsing_result->descriptor.parser = this;
  parsing_result->descriptor.declaration_kind = DeclarationDescriptor::NORMAL;
  parsing_result->descriptor.declaration_pos = peek_position();
  parsing_result->descriptor.initialization_pos = peek_position();
  parsing_result->descriptor.mode = VAR;

  Block* init_block = nullptr;
  if (var_context != kForStatement) {
    init_block = factory()->NewBlock(
        NULL, 1, true, parsing_result->descriptor.declaration_pos);
  }

  if (peek() == Token::VAR) {
    Consume(Token::VAR);
  } else if (peek() == Token::CONST && allow_const()) {
    Consume(Token::CONST);
    DCHECK(is_strict(language_mode()) || allow_harmony_sloppy());
    DCHECK(var_context != kStatement);
    parsing_result->descriptor.mode = CONST;
  } else if (peek() == Token::LET && allow_let()) {
    Consume(Token::LET);
    DCHECK(var_context != kStatement);
    parsing_result->descriptor.mode = LET;
  } else {
    UNREACHABLE();  // by current callers
  }

  parsing_result->descriptor.scope = scope_;
  parsing_result->descriptor.hoist_scope = nullptr;


  bool first_declaration = true;
  int bindings_start = peek_position();
  do {
    FuncNameInferrer::State fni_state(fni_);

    // Parse name.
    if (!first_declaration) Consume(Token::COMMA);

    Expression* pattern;
    int decl_pos = peek_position();
    {
      ExpressionClassifier pattern_classifier(this);
      pattern = ParsePrimaryExpression(&pattern_classifier, CHECK_OK);
      ValidateBindingPattern(&pattern_classifier, CHECK_OK);
      if (IsLexicalVariableMode(parsing_result->descriptor.mode)) {
        ValidateLetPattern(&pattern_classifier, CHECK_OK);
      }
    }

    // Parse optional type annotation.
    typename TypeSystem::Type type = this->EmptyType();
    if (scope_->typed() && Check(Token::COLON)) {  // Braces required here.
      type = ParseValidType(CHECK_OK);
<<<<<<< HEAD
=======
    }
    USE(type);  // TODO(nikolaos): really use it!

    // Skip initializers, for ambient declarations.
    if (ambient) {
      first_declaration = false;
      continue;
>>>>>>> 6c72390c
    }
    USE(type);  // TODO(nikolaos): really use it!

    Scanner::Location variable_loc = scanner()->location();
    const AstRawString* single_name =
        pattern->IsVariableProxy() ? pattern->AsVariableProxy()->raw_name()
                                   : nullptr;
    if (single_name != nullptr) {
      if (fni_ != NULL) fni_->PushVariableName(single_name);
    }

    Expression* value = NULL;
    int initializer_position = RelocInfo::kNoPosition;
    if (Check(Token::ASSIGN)) {
      ExpressionClassifier classifier(this);
      value = ParseAssignmentExpression(var_context != kForStatement,
                                        &classifier, CHECK_OK);
      RewriteNonPattern(&classifier, CHECK_OK);
      variable_loc.end_pos = scanner()->location().end_pos;

      if (!parsing_result->first_initializer_loc.IsValid()) {
        parsing_result->first_initializer_loc = variable_loc;
      }

      // Don't infer if it is "a = function(){...}();"-like expression.
      if (single_name) {
        if (fni_ != NULL && value->AsCall() == NULL &&
            value->AsCallNew() == NULL) {
          fni_->Infer();
        } else {
          fni_->RemoveLastFunction();
        }
      }

      if (allow_harmony_function_name()) {
        ParserTraits::SetFunctionNameFromIdentifierRef(value, pattern);
      }

      // End position of the initializer is after the assignment expression.
      initializer_position = scanner()->location().end_pos;
    } else {
      // Initializers may be either required or implied unless this is a
      // for-in/of iteration variable.
      if (var_context != kForStatement || !PeekInOrOf()) {
        // ES6 'const' and binding patterns require initializers.
        if (parsing_result->descriptor.mode == CONST ||
            !pattern->IsVariableProxy()) {
          ParserTraits::ReportMessageAt(
              Scanner::Location(decl_pos, scanner()->location().end_pos),
              MessageTemplate::kDeclarationMissingInitializer,
              !pattern->IsVariableProxy() ? "destructuring" : "const");
          *ok = false;
          return nullptr;
        }

        // 'let x' and (legacy) 'const x' initialize 'x' to undefined.
        if (parsing_result->descriptor.mode == LET ||
            parsing_result->descriptor.mode == CONST_LEGACY) {
          value = GetLiteralUndefined(position());
        }
      }

      // End position of the initializer is after the variable.
      initializer_position = position();
    }

    DeclarationParsingResult::Declaration decl(pattern, initializer_position,
                                               value);
    if (var_context == kForStatement) {
      // Save the declaration for further handling in ParseForStatement.
      parsing_result->declarations.Add(decl);
    } else {
      // Immediately declare the variable otherwise. This avoids O(N^2)
      // behavior (where N is the number of variables in a single
      // declaration) in the PatternRewriter having to do with removing
      // and adding VariableProxies to the Scope (see bug 4699).
      DCHECK_NOT_NULL(init_block);
      PatternRewriter::DeclareAndInitializeVariables(
          init_block, &parsing_result->descriptor, &decl, names, CHECK_OK);
    }
    first_declaration = false;
  } while (peek() == Token::COMMA);

  parsing_result->bindings_loc =
      Scanner::Location(bindings_start, scanner()->location().end_pos);

  DCHECK(*ok);
  return init_block;
}


static bool ContainsLabel(ZoneList<const AstRawString*>* labels,
                          const AstRawString* label) {
  DCHECK(label != NULL);
  if (labels != NULL) {
    for (int i = labels->length(); i-- > 0; ) {
      if (labels->at(i) == label) {
        return true;
      }
    }
  }
  return false;
}

Statement* Parser::ParseExpressionOrLabelledStatement(
    ZoneList<const AstRawString*>* labels,
    AllowLabelledFunctionStatement allow_function, bool* ok) {
  // ExpressionStatement | LabelledStatement ::
  //   Expression ';'
  //   Identifier ':' Statement
  //
  // ExpressionStatement[Yield] :
  //   [lookahead ∉ {{, function, class, let [}] Expression[In, ?Yield] ;

  int pos = peek_position();

  switch (peek()) {
    case Token::FUNCTION:
    case Token::LBRACE:
      UNREACHABLE();  // Always handled by the callers.
    case Token::CLASS:
      ReportUnexpectedToken(Next());
      *ok = false;
      return nullptr;

    default:
      break;
  }

  bool starts_with_idenfifier = peek_any_identifier();
  Expression* expr = ParseExpression(true, CHECK_OK);
  if (peek() == Token::COLON && starts_with_idenfifier && expr != NULL &&
      expr->AsVariableProxy() != NULL &&
      !expr->AsVariableProxy()->is_this()) {
    // Expression is a single identifier, and not, e.g., a parenthesized
    // identifier.
    VariableProxy* var = expr->AsVariableProxy();
    const AstRawString* label = var->raw_name();
    // TODO(1240780): We don't check for redeclaration of labels
    // during preparsing since keeping track of the set of active
    // labels requires nontrivial changes to the way scopes are
    // structured.  However, these are probably changes we want to
    // make later anyway so we should go back and fix this then.
    if (ContainsLabel(labels, label) || TargetStackContainsLabel(label)) {
      ParserTraits::ReportMessage(MessageTemplate::kLabelRedeclaration, label);
      *ok = false;
      return NULL;
    }
    if (labels == NULL) {
      labels = new(zone()) ZoneList<const AstRawString*>(4, zone());
    }
    labels->Add(label, zone());
    // Remove the "ghost" variable that turned out to be a label
    // from the top scope. This way, we don't try to resolve it
    // during the scope processing.
    scope_->RemoveUnresolved(var);
    Expect(Token::COLON, CHECK_OK);
    // ES#sec-labelled-function-declarations Labelled Function Declarations
    if (peek() == Token::FUNCTION && is_sloppy(language_mode())) {
      if (allow_function == kAllowLabelledFunctionStatement) {
        return ParseFunctionDeclaration(labels, false, ok);
      } else {
        return ParseScopedStatement(labels, true, ok);
      }
    }
    return ParseStatement(labels, kDisallowLabelledFunctionStatement, ok);
  }

  // If we have an extension, we allow a native function declaration.
  // A native function declaration starts with "native function" with
  // no line-terminator between the two words.
  if (extension_ != NULL && peek() == Token::FUNCTION &&
      !scanner()->HasAnyLineTerminatorBeforeNext() && expr != NULL &&
      expr->AsVariableProxy() != NULL &&
      expr->AsVariableProxy()->raw_name() ==
          ast_value_factory()->native_string() &&
      !scanner()->literal_contains_escapes()) {
    return ParseNativeDeclaration(ok);
  }

  // Parsed expression statement, followed by semicolon.
  // Detect attempts at 'let' declarations in sloppy mode.
  if (!allow_harmony_sloppy_let() && peek() == Token::IDENTIFIER &&
      expr->AsVariableProxy() != NULL &&
      expr->AsVariableProxy()->raw_name() ==
          ast_value_factory()->let_string()) {
    ReportMessage(MessageTemplate::kSloppyLexical, NULL);
    *ok = false;
    return NULL;
  }
  ExpectSemicolon(CHECK_OK);
  return factory()->NewExpressionStatement(expr, pos);
}


IfStatement* Parser::ParseIfStatement(ZoneList<const AstRawString*>* labels,
                                      bool* ok) {
  // IfStatement ::
  //   'if' '(' Expression ')' Statement ('else' Statement)?

  int pos = peek_position();
  Expect(Token::IF, CHECK_OK);
  Expect(Token::LPAREN, CHECK_OK);
  Expression* condition = ParseExpression(true, CHECK_OK);
  Expect(Token::RPAREN, CHECK_OK);
  Statement* then_statement = ParseScopedStatement(labels, false, CHECK_OK);
  Statement* else_statement = NULL;
  if (peek() == Token::ELSE) {
    Next();
    else_statement = ParseScopedStatement(labels, false, CHECK_OK);
  } else {
    else_statement = factory()->NewEmptyStatement(RelocInfo::kNoPosition);
  }
  return factory()->NewIfStatement(
      condition, then_statement, else_statement, pos);
}


Statement* Parser::ParseContinueStatement(bool* ok) {
  // ContinueStatement ::
  //   'continue' Identifier? ';'

  int pos = peek_position();
  Expect(Token::CONTINUE, CHECK_OK);
  const AstRawString* label = NULL;
  Token::Value tok = peek();
  if (!scanner()->HasAnyLineTerminatorBeforeNext() &&
      tok != Token::SEMICOLON && tok != Token::RBRACE && tok != Token::EOS) {
    // ECMA allows "eval" or "arguments" as labels even in strict mode.
    label = ParseIdentifier(kAllowRestrictedIdentifiers, CHECK_OK);
  }
  IterationStatement* target = LookupContinueTarget(label, CHECK_OK);
  if (target == NULL) {
    // Illegal continue statement.
    MessageTemplate::Template message = MessageTemplate::kIllegalContinue;
    if (label != NULL) {
      message = MessageTemplate::kUnknownLabel;
    }
    ParserTraits::ReportMessage(message, label);
    *ok = false;
    return NULL;
  }
  ExpectSemicolon(CHECK_OK);
  return factory()->NewContinueStatement(target, pos);
}


Statement* Parser::ParseBreakStatement(ZoneList<const AstRawString*>* labels,
                                       bool* ok) {
  // BreakStatement ::
  //   'break' Identifier? ';'

  int pos = peek_position();
  Expect(Token::BREAK, CHECK_OK);
  const AstRawString* label = NULL;
  Token::Value tok = peek();
  if (!scanner()->HasAnyLineTerminatorBeforeNext() &&
      tok != Token::SEMICOLON && tok != Token::RBRACE && tok != Token::EOS) {
    // ECMA allows "eval" or "arguments" as labels even in strict mode.
    label = ParseIdentifier(kAllowRestrictedIdentifiers, CHECK_OK);
  }
  // Parse labeled break statements that target themselves into
  // empty statements, e.g. 'l1: l2: l3: break l2;'
  if (label != NULL && ContainsLabel(labels, label)) {
    ExpectSemicolon(CHECK_OK);
    return factory()->NewEmptyStatement(pos);
  }
  BreakableStatement* target = NULL;
  target = LookupBreakTarget(label, CHECK_OK);
  if (target == NULL) {
    // Illegal break statement.
    MessageTemplate::Template message = MessageTemplate::kIllegalBreak;
    if (label != NULL) {
      message = MessageTemplate::kUnknownLabel;
    }
    ParserTraits::ReportMessage(message, label);
    *ok = false;
    return NULL;
  }
  ExpectSemicolon(CHECK_OK);
  return factory()->NewBreakStatement(target, pos);
}


Statement* Parser::ParseReturnStatement(bool* ok) {
  // ReturnStatement ::
  //   'return' Expression? ';'

  // Consume the return token. It is necessary to do that before
  // reporting any errors on it, because of the way errors are
  // reported (underlining).
  Expect(Token::RETURN, CHECK_OK);
  Scanner::Location loc = scanner()->location();
  function_state_->set_return_location(loc);

  Token::Value tok = peek();
  Statement* result;
  Expression* return_value;
  if (scanner()->HasAnyLineTerminatorBeforeNext() ||
      tok == Token::SEMICOLON ||
      tok == Token::RBRACE ||
      tok == Token::EOS) {
    if (IsSubclassConstructor(function_state_->kind())) {
      return_value = ThisExpression(scope_, factory(), loc.beg_pos);
    } else {
      return_value = GetLiteralUndefined(position());
    }
  } else {
    int pos = peek_position();
    return_value = ParseExpression(true, CHECK_OK);

    if (IsSubclassConstructor(function_state_->kind())) {
      // For subclass constructors we need to return this in case of undefined
      // return a Smi (transformed into an exception in the ConstructStub)
      // for a non object.
      //
      //   return expr;
      //
      // Is rewritten as:
      //
      //   return (temp = expr) === undefined ? this :
      //       %_IsJSReceiver(temp) ? temp : 1;

      // temp = expr
      Variable* temp = scope_->NewTemporary(
          ast_value_factory()->empty_string());
      Assignment* assign = factory()->NewAssignment(
          Token::ASSIGN, factory()->NewVariableProxy(temp), return_value, pos);

      // %_IsJSReceiver(temp)
      ZoneList<Expression*>* is_spec_object_args =
          new (zone()) ZoneList<Expression*>(1, zone());
      is_spec_object_args->Add(factory()->NewVariableProxy(temp), zone());
      Expression* is_spec_object_call = factory()->NewCallRuntime(
          Runtime::kInlineIsJSReceiver, is_spec_object_args, pos);

      // %_IsJSReceiver(temp) ? temp : throw_expression
      Expression* is_object_conditional = factory()->NewConditional(
          is_spec_object_call, factory()->NewVariableProxy(temp),
          factory()->NewSmiLiteral(1, pos), pos);

      // temp === undefined
      Expression* is_undefined = factory()->NewCompareOperation(
          Token::EQ_STRICT, assign,
          factory()->NewUndefinedLiteral(RelocInfo::kNoPosition), pos);

      // is_undefined ? this : is_object_conditional
      return_value = factory()->NewConditional(
          is_undefined, ThisExpression(scope_, factory(), pos),
          is_object_conditional, pos);
    }

    // ES6 14.6.1 Static Semantics: IsInTailPosition
    if (allow_tailcalls() && !is_sloppy(language_mode())) {
      function_state_->AddExpressionInTailPosition(return_value);
    }
  }
  ExpectSemicolon(CHECK_OK);

  if (is_generator()) {
    return_value = BuildIteratorResult(return_value, true);
  }

  result = factory()->NewReturnStatement(return_value, loc.beg_pos);

  Scope* decl_scope = scope_->DeclarationScope();
  if (decl_scope->is_script_scope() || decl_scope->is_eval_scope()) {
    ReportMessageAt(loc, MessageTemplate::kIllegalReturn);
    *ok = false;
    return NULL;
  }
  return result;
}


Statement* Parser::ParseWithStatement(ZoneList<const AstRawString*>* labels,
                                      bool* ok) {
  // WithStatement ::
  //   'with' '(' Expression ')' Statement

  Expect(Token::WITH, CHECK_OK);
  int pos = position();

  if (is_strict(language_mode())) {
    ReportMessage(MessageTemplate::kStrictWith);
    *ok = false;
    return NULL;
  }

  Expect(Token::LPAREN, CHECK_OK);
  Expression* expr = ParseExpression(true, CHECK_OK);
  Expect(Token::RPAREN, CHECK_OK);

  Scope* with_scope = NewScope(scope_, WITH_SCOPE);
  Statement* body;
  { BlockState block_state(&scope_, with_scope);
    with_scope->set_start_position(scanner()->peek_location().beg_pos);
    body = ParseScopedStatement(labels, true, CHECK_OK);
    with_scope->set_end_position(scanner()->location().end_pos);
  }
  return factory()->NewWithStatement(with_scope, expr, body, pos);
}


CaseClause* Parser::ParseCaseClause(bool* default_seen_ptr, bool* ok) {
  // CaseClause ::
  //   'case' Expression ':' StatementList
  //   'default' ':' StatementList

  Expression* label = NULL;  // NULL expression indicates default case
  if (peek() == Token::CASE) {
    Expect(Token::CASE, CHECK_OK);
    label = ParseExpression(true, CHECK_OK);
  } else {
    Expect(Token::DEFAULT, CHECK_OK);
    if (*default_seen_ptr) {
      ReportMessage(MessageTemplate::kMultipleDefaultsInSwitch);
      *ok = false;
      return NULL;
    }
    *default_seen_ptr = true;
  }
  Expect(Token::COLON, CHECK_OK);
  int pos = position();
  ZoneList<Statement*>* statements =
      new(zone()) ZoneList<Statement*>(5, zone());
  Statement* stat = NULL;
  while (peek() != Token::CASE &&
         peek() != Token::DEFAULT &&
         peek() != Token::RBRACE) {
    stat = ParseStatementListItem(CHECK_OK);
    statements->Add(stat, zone());
  }
  return factory()->NewCaseClause(label, statements, pos);
}


Statement* Parser::ParseSwitchStatement(ZoneList<const AstRawString*>* labels,
                                        bool* ok) {
  // SwitchStatement ::
  //   'switch' '(' Expression ')' '{' CaseClause* '}'
  // In order to get the CaseClauses to execute in their own lexical scope,
  // but without requiring downstream code to have special scope handling
  // code for switch statements, desugar into blocks as follows:
  // {  // To group the statements--harmless to evaluate Expression in scope
  //   .tag_variable = Expression;
  //   {  // To give CaseClauses a scope
  //     switch (.tag_variable) { CaseClause* }
  //   }
  // }

  Block* switch_block =
      factory()->NewBlock(NULL, 2, false, RelocInfo::kNoPosition);
  int switch_pos = peek_position();

  Expect(Token::SWITCH, CHECK_OK);
  Expect(Token::LPAREN, CHECK_OK);
  Expression* tag = ParseExpression(true, CHECK_OK);
  Expect(Token::RPAREN, CHECK_OK);

  Variable* tag_variable =
      scope_->NewTemporary(ast_value_factory()->dot_switch_tag_string());
  Assignment* tag_assign = factory()->NewAssignment(
      Token::ASSIGN, factory()->NewVariableProxy(tag_variable), tag,
      tag->position());
  Statement* tag_statement =
      factory()->NewExpressionStatement(tag_assign, RelocInfo::kNoPosition);
  switch_block->statements()->Add(tag_statement, zone());

  // make statement: undefined;
  // This is needed so the tag isn't returned as the value, in case the switch
  // statements don't have a value.
  switch_block->statements()->Add(
      factory()->NewExpressionStatement(
          factory()->NewUndefinedLiteral(RelocInfo::kNoPosition),
          RelocInfo::kNoPosition),
      zone());

  Block* cases_block =
      factory()->NewBlock(NULL, 1, false, RelocInfo::kNoPosition);
  Scope* cases_scope = NewScope(scope_, BLOCK_SCOPE);
  cases_scope->SetNonlinear();

  SwitchStatement* switch_statement =
      factory()->NewSwitchStatement(labels, switch_pos);

  cases_scope->set_start_position(scanner()->location().beg_pos);
  {
    BlockState cases_block_state(&scope_, cases_scope);
    Target target(&this->target_stack_, switch_statement);

    Expression* tag_read = factory()->NewVariableProxy(tag_variable);

    bool default_seen = false;
    ZoneList<CaseClause*>* cases =
        new (zone()) ZoneList<CaseClause*>(4, zone());
    Expect(Token::LBRACE, CHECK_OK);
    while (peek() != Token::RBRACE) {
      CaseClause* clause = ParseCaseClause(&default_seen, CHECK_OK);
      cases->Add(clause, zone());
    }
    switch_statement->Initialize(tag_read, cases);
    cases_block->statements()->Add(switch_statement, zone());
  }
  Expect(Token::RBRACE, CHECK_OK);

  cases_scope->set_end_position(scanner()->location().end_pos);
  cases_scope = cases_scope->FinalizeBlockScope();
  cases_block->set_scope(cases_scope);

  switch_block->statements()->Add(cases_block, zone());

  return switch_block;
}


Statement* Parser::ParseThrowStatement(bool* ok) {
  // ThrowStatement ::
  //   'throw' Expression ';'

  Expect(Token::THROW, CHECK_OK);
  int pos = position();
  if (scanner()->HasAnyLineTerminatorBeforeNext()) {
    ReportMessage(MessageTemplate::kNewlineAfterThrow);
    *ok = false;
    return NULL;
  }
  Expression* exception = ParseExpression(true, CHECK_OK);
  ExpectSemicolon(CHECK_OK);

  return factory()->NewExpressionStatement(
      factory()->NewThrow(exception, pos), pos);
}

class Parser::DontCollectExpressionsInTailPositionScope {
 public:
  DontCollectExpressionsInTailPositionScope(
      Parser::FunctionState* function_state)
      : function_state_(function_state),
        old_value_(function_state->collect_expressions_in_tail_position()) {
    function_state->set_collect_expressions_in_tail_position(false);
  }
  ~DontCollectExpressionsInTailPositionScope() {
    function_state_->set_collect_expressions_in_tail_position(old_value_);
  }

 private:
  Parser::FunctionState* function_state_;
  bool old_value_;
};

// Collects all return expressions at tail call position in this scope
// to a separate list.
class Parser::CollectExpressionsInTailPositionToListScope {
 public:
  CollectExpressionsInTailPositionToListScope(
      Parser::FunctionState* function_state, List<Expression*>* list)
      : function_state_(function_state), list_(list) {
    function_state->expressions_in_tail_position().Swap(list_);
  }
  ~CollectExpressionsInTailPositionToListScope() {
    function_state_->expressions_in_tail_position().Swap(list_);
  }

 private:
  Parser::FunctionState* function_state_;
  List<Expression*>* list_;
};

TryStatement* Parser::ParseTryStatement(bool* ok) {
  // TryStatement ::
  //   'try' Block Catch
  //   'try' Block Finally
  //   'try' Block Catch Finally
  //
  // Catch ::
  //   'catch' '(' Identifier ')' Block
  //
  // Finally ::
  //   'finally' Block

  Expect(Token::TRY, CHECK_OK);
  int pos = position();

  Block* try_block;
  {
    DontCollectExpressionsInTailPositionScope no_tail_calls(function_state_);
    try_block = ParseBlock(NULL, CHECK_OK);
  }

  Token::Value tok = peek();
  if (tok != Token::CATCH && tok != Token::FINALLY) {
    ReportMessage(MessageTemplate::kNoCatchOrFinally);
    *ok = false;
    return NULL;
  }

  Scope* catch_scope = NULL;
  Variable* catch_variable = NULL;
  Block* catch_block = NULL;
  List<Expression*> expressions_in_tail_position_in_catch_block;
  if (tok == Token::CATCH) {
    Consume(Token::CATCH);

    Expect(Token::LPAREN, CHECK_OK);
    catch_scope = NewScope(scope_, CATCH_SCOPE);
    catch_scope->set_start_position(scanner()->location().beg_pos);

    ExpressionClassifier pattern_classifier(this);
    Expression* pattern = ParsePrimaryExpression(&pattern_classifier, CHECK_OK);
    ValidateBindingPattern(&pattern_classifier, CHECK_OK);

    const AstRawString* name = ast_value_factory()->dot_catch_string();
    bool is_simple = pattern->IsVariableProxy();
    if (is_simple) {
      auto proxy = pattern->AsVariableProxy();
      scope_->RemoveUnresolved(proxy);
      name = proxy->raw_name();
    }

    catch_variable = catch_scope->DeclareLocal(name, VAR, kCreatedInitialized,
                                               Variable::NORMAL);

    Expect(Token::RPAREN, CHECK_OK);

    {
      CollectExpressionsInTailPositionToListScope
          collect_expressions_in_tail_position_scope(
              function_state_, &expressions_in_tail_position_in_catch_block);
      BlockState block_state(&scope_, catch_scope);

      // TODO(adamk): Make a version of ParseBlock that takes a scope and
      // a block.
      catch_block =
          factory()->NewBlock(nullptr, 16, false, RelocInfo::kNoPosition);
      Scope* block_scope = NewScope(scope_, BLOCK_SCOPE);

      block_scope->set_start_position(scanner()->location().beg_pos);
      {
        BlockState block_state(&scope_, block_scope);
        Target target(&this->target_stack_, catch_block);

        if (!is_simple) {
          DeclarationDescriptor descriptor;
          descriptor.declaration_kind = DeclarationDescriptor::NORMAL;
          descriptor.parser = this;
          descriptor.scope = scope_;
          descriptor.hoist_scope = nullptr;
          descriptor.mode = LET;
          descriptor.declaration_pos = pattern->position();
          descriptor.initialization_pos = pattern->position();

          DeclarationParsingResult::Declaration decl(
              pattern, pattern->position(),
              factory()->NewVariableProxy(catch_variable));

          Block* init_block =
              factory()->NewBlock(nullptr, 8, true, RelocInfo::kNoPosition);
          PatternRewriter::DeclareAndInitializeVariables(
              init_block, &descriptor, &decl, nullptr, CHECK_OK);
          catch_block->statements()->Add(init_block, zone());
        }

        Expect(Token::LBRACE, CHECK_OK);
        while (peek() != Token::RBRACE) {
          Statement* stat = ParseStatementListItem(CHECK_OK);
          if (stat && !stat->IsEmpty()) {
            catch_block->statements()->Add(stat, zone());
          }
        }
        Consume(Token::RBRACE);
      }
      block_scope->set_end_position(scanner()->location().end_pos);
      block_scope = block_scope->FinalizeBlockScope();
      catch_block->set_scope(block_scope);
    }

    catch_scope->set_end_position(scanner()->location().end_pos);
    tok = peek();
  }

  Block* finally_block = NULL;
  DCHECK(tok == Token::FINALLY || catch_block != NULL);
  if (tok == Token::FINALLY) {
    Consume(Token::FINALLY);
    finally_block = ParseBlock(NULL, CHECK_OK);
  }

  // Simplify the AST nodes by converting:
  //   'try B0 catch B1 finally B2'
  // to:
  //   'try { try B0 catch B1 } finally B2'

  if (catch_block != NULL && finally_block != NULL) {
    // If we have both, create an inner try/catch.
    DCHECK(catch_scope != NULL && catch_variable != NULL);
    TryCatchStatement* statement =
        factory()->NewTryCatchStatement(try_block, catch_scope, catch_variable,
                                        catch_block, RelocInfo::kNoPosition);
    try_block = factory()->NewBlock(NULL, 1, false, RelocInfo::kNoPosition);
    try_block->statements()->Add(statement, zone());
    catch_block = NULL;  // Clear to indicate it's been handled.
  }

  TryStatement* result = NULL;
  if (catch_block != NULL) {
    // For a try-catch construct append return expressions from the catch block
    // to the list of return expressions.
    function_state_->expressions_in_tail_position().AddAll(
        expressions_in_tail_position_in_catch_block);

    DCHECK(finally_block == NULL);
    DCHECK(catch_scope != NULL && catch_variable != NULL);
    result = factory()->NewTryCatchStatement(try_block, catch_scope,
                                             catch_variable, catch_block, pos);
  } else {
    DCHECK(finally_block != NULL);
    result = factory()->NewTryFinallyStatement(try_block, finally_block, pos);
  }

  return result;
}


DoWhileStatement* Parser::ParseDoWhileStatement(
    ZoneList<const AstRawString*>* labels, bool* ok) {
  // DoStatement ::
  //   'do' Statement 'while' '(' Expression ')' ';'

  DoWhileStatement* loop =
      factory()->NewDoWhileStatement(labels, peek_position());
  Target target(&this->target_stack_, loop);

  Expect(Token::DO, CHECK_OK);
  Statement* body = ParseScopedStatement(NULL, true, CHECK_OK);
  Expect(Token::WHILE, CHECK_OK);
  Expect(Token::LPAREN, CHECK_OK);

  Expression* cond = ParseExpression(true, CHECK_OK);
  Expect(Token::RPAREN, CHECK_OK);

  // Allow do-statements to be terminated with and without
  // semi-colons. This allows code such as 'do;while(0)return' to
  // parse, which would not be the case if we had used the
  // ExpectSemicolon() functionality here.
  if (peek() == Token::SEMICOLON) Consume(Token::SEMICOLON);

  if (loop != NULL) loop->Initialize(cond, body);
  return loop;
}


WhileStatement* Parser::ParseWhileStatement(
    ZoneList<const AstRawString*>* labels, bool* ok) {
  // WhileStatement ::
  //   'while' '(' Expression ')' Statement

  WhileStatement* loop = factory()->NewWhileStatement(labels, peek_position());
  Target target(&this->target_stack_, loop);

  Expect(Token::WHILE, CHECK_OK);
  Expect(Token::LPAREN, CHECK_OK);
  Expression* cond = ParseExpression(true, CHECK_OK);
  Expect(Token::RPAREN, CHECK_OK);
  Statement* body = ParseScopedStatement(NULL, true, CHECK_OK);

  if (loop != NULL) loop->Initialize(cond, body);
  return loop;
}


// !%_IsJSReceiver(result = iterator.next()) &&
//     %ThrowIteratorResultNotAnObject(result)
Expression* Parser::BuildIteratorNextResult(Expression* iterator,
                                            Variable* result, int pos) {
  Expression* next_literal = factory()->NewStringLiteral(
      ast_value_factory()->next_string(), RelocInfo::kNoPosition);
  Expression* next_property =
      factory()->NewProperty(iterator, next_literal, RelocInfo::kNoPosition);
  ZoneList<Expression*>* next_arguments =
      new (zone()) ZoneList<Expression*>(0, zone());
  Expression* next_call =
      factory()->NewCall(next_property, next_arguments, pos);
  Expression* result_proxy = factory()->NewVariableProxy(result);
  Expression* left =
      factory()->NewAssignment(Token::ASSIGN, result_proxy, next_call, pos);

  // %_IsJSReceiver(...)
  ZoneList<Expression*>* is_spec_object_args =
      new (zone()) ZoneList<Expression*>(1, zone());
  is_spec_object_args->Add(left, zone());
  Expression* is_spec_object_call = factory()->NewCallRuntime(
      Runtime::kInlineIsJSReceiver, is_spec_object_args, pos);

  // %ThrowIteratorResultNotAnObject(result)
  Expression* result_proxy_again = factory()->NewVariableProxy(result);
  ZoneList<Expression*>* throw_arguments =
      new (zone()) ZoneList<Expression*>(1, zone());
  throw_arguments->Add(result_proxy_again, zone());
  Expression* throw_call = factory()->NewCallRuntime(
      Runtime::kThrowIteratorResultNotAnObject, throw_arguments, pos);

  return factory()->NewBinaryOperation(
      Token::AND,
      factory()->NewUnaryOperation(Token::NOT, is_spec_object_call, pos),
      throw_call, pos);
}

void Parser::InitializeForEachStatement(ForEachStatement* stmt,
                                        Expression* each, Expression* subject,
                                        Statement* body) {
  ForOfStatement* for_of = stmt->AsForOfStatement();
  if (for_of != NULL) {
    InitializeForOfStatement(for_of, each, subject, body,
                             RelocInfo::kNoPosition);
  } else {
    if (each->IsArrayLiteral() || each->IsObjectLiteral()) {
      Variable* temp =
          scope_->NewTemporary(ast_value_factory()->empty_string());
      VariableProxy* temp_proxy = factory()->NewVariableProxy(temp);
      Expression* assign_each = PatternRewriter::RewriteDestructuringAssignment(
          this, factory()->NewAssignment(Token::ASSIGN, each, temp_proxy,
                                         RelocInfo::kNoPosition),
          scope_);
      auto block =
          factory()->NewBlock(nullptr, 2, false, RelocInfo::kNoPosition);
      block->statements()->Add(factory()->NewExpressionStatement(
                                   assign_each, RelocInfo::kNoPosition),
                               zone());
      block->statements()->Add(body, zone());
      body = block;
      each = factory()->NewVariableProxy(temp);
    }
    stmt->Initialize(each, subject, body);
  }
}

void Parser::InitializeForOfStatement(ForOfStatement* for_of, Expression* each,
                                      Expression* iterable, Statement* body,
                                      int iterable_pos) {
  Variable* iterator =
      scope_->NewTemporary(ast_value_factory()->dot_iterator_string());
  Variable* result =
      scope_->NewTemporary(ast_value_factory()->dot_result_string());

  Expression* assign_iterator;
  Expression* next_result;
  Expression* result_done;
  Expression* assign_each;

  // Hackily disambiguate o from o.next and o [Symbol.iterator]().
  // TODO(verwaest): Come up with a better solution.
  int get_iterator_pos = iterable_pos != RelocInfo::kNoPosition
                             ? iterable_pos
                             : iterable->position() - 2;
  int next_result_pos = iterable_pos != RelocInfo::kNoPosition
                            ? iterable_pos
                            : iterable->position() - 1;

  // iterator = iterable[Symbol.iterator]()
  assign_iterator = factory()->NewAssignment(
      Token::ASSIGN, factory()->NewVariableProxy(iterator),
      GetIterator(iterable, factory(), get_iterator_pos), iterable->position());

  // !%_IsJSReceiver(result = iterator.next()) &&
  //     %ThrowIteratorResultNotAnObject(result)
  {
    // result = iterator.next()
    Expression* iterator_proxy = factory()->NewVariableProxy(iterator);
    next_result =
        BuildIteratorNextResult(iterator_proxy, result, next_result_pos);
  }

  // result.done
  {
    Expression* done_literal = factory()->NewStringLiteral(
        ast_value_factory()->done_string(), RelocInfo::kNoPosition);
    Expression* result_proxy = factory()->NewVariableProxy(result);
    result_done = factory()->NewProperty(result_proxy, done_literal,
                                         RelocInfo::kNoPosition);
  }

  // each = result.value
  {
    Expression* value_literal = factory()->NewStringLiteral(
        ast_value_factory()->value_string(), RelocInfo::kNoPosition);
    Expression* result_proxy = factory()->NewVariableProxy(result);
    Expression* result_value = factory()->NewProperty(
        result_proxy, value_literal, RelocInfo::kNoPosition);
    assign_each = factory()->NewAssignment(Token::ASSIGN, each, result_value,
                                           RelocInfo::kNoPosition);
    if (each->IsArrayLiteral() || each->IsObjectLiteral()) {
      assign_each = PatternRewriter::RewriteDestructuringAssignment(
          this, assign_each->AsAssignment(), scope_);
    }
  }

  for_of->Initialize(each, iterable, body, iterator, assign_iterator,
                     next_result, result_done, assign_each);
}

Statement* Parser::DesugarLexicalBindingsInForStatement(
    Scope* inner_scope, VariableMode mode, ZoneList<const AstRawString*>* names,
    ForStatement* loop, Statement* init, Expression* cond, Statement* next,
    Statement* body, bool* ok) {
  // ES6 13.7.4.8 specifies that on each loop iteration the let variables are
  // copied into a new environment.  Moreover, the "next" statement must be
  // evaluated not in the environment of the just completed iteration but in
  // that of the upcoming one.  We achieve this with the following desugaring.
  // Extra care is needed to preserve the completion value of the original loop.
  //
  // We are given a for statement of the form
  //
  //  labels: for (let/const x = i; cond; next) body
  //
  // and rewrite it as follows.  Here we write {{ ... }} for init-blocks, ie.,
  // blocks whose ignore_completion_value_ flag is set.
  //
  //  {
  //    let/const x = i;
  //    temp_x = x;
  //    first = 1;
  //    undefined;
  //    outer: for (;;) {
  //      let/const x = temp_x;
  //      {{ if (first == 1) {
  //           first = 0;
  //         } else {
  //           next;
  //         }
  //         flag = 1;
  //         if (!cond) break;
  //      }}
  //      labels: for (; flag == 1; flag = 0, temp_x = x) {
  //        body
  //      }
  //      {{ if (flag == 1)  // Body used break.
  //           break;
  //      }}
  //    }
  //  }

  DCHECK(names->length() > 0);
  ZoneList<Variable*> temps(names->length(), zone());

  Block* outer_block = factory()->NewBlock(NULL, names->length() + 4, false,
                                           RelocInfo::kNoPosition);

  // Add statement: let/const x = i.
  outer_block->statements()->Add(init, zone());

  const AstRawString* temp_name = ast_value_factory()->dot_for_string();

  // For each lexical variable x:
  //   make statement: temp_x = x.
  for (int i = 0; i < names->length(); i++) {
    VariableProxy* proxy = NewUnresolved(names->at(i), LET);
    Variable* temp = scope_->NewTemporary(temp_name);
    VariableProxy* temp_proxy = factory()->NewVariableProxy(temp);
    Assignment* assignment = factory()->NewAssignment(
        Token::ASSIGN, temp_proxy, proxy, RelocInfo::kNoPosition);
    Statement* assignment_statement = factory()->NewExpressionStatement(
        assignment, RelocInfo::kNoPosition);
    outer_block->statements()->Add(assignment_statement, zone());
    temps.Add(temp, zone());
  }

  Variable* first = NULL;
  // Make statement: first = 1.
  if (next) {
    first = scope_->NewTemporary(temp_name);
    VariableProxy* first_proxy = factory()->NewVariableProxy(first);
    Expression* const1 = factory()->NewSmiLiteral(1, RelocInfo::kNoPosition);
    Assignment* assignment = factory()->NewAssignment(
        Token::ASSIGN, first_proxy, const1, RelocInfo::kNoPosition);
    Statement* assignment_statement =
        factory()->NewExpressionStatement(assignment, RelocInfo::kNoPosition);
    outer_block->statements()->Add(assignment_statement, zone());
  }

  // make statement: undefined;
  outer_block->statements()->Add(
      factory()->NewExpressionStatement(
          factory()->NewUndefinedLiteral(RelocInfo::kNoPosition),
          RelocInfo::kNoPosition),
      zone());

  // Make statement: outer: for (;;)
  // Note that we don't actually create the label, or set this loop up as an
  // explicit break target, instead handing it directly to those nodes that
  // need to know about it. This should be safe because we don't run any code
  // in this function that looks up break targets.
  ForStatement* outer_loop =
      factory()->NewForStatement(NULL, RelocInfo::kNoPosition);
  outer_block->statements()->Add(outer_loop, zone());
  outer_block->set_scope(scope_);

  Block* inner_block =
      factory()->NewBlock(NULL, 3, false, RelocInfo::kNoPosition);
  {
    BlockState block_state(&scope_, inner_scope);

    Block* ignore_completion_block = factory()->NewBlock(
        NULL, names->length() + 3, true, RelocInfo::kNoPosition);
    ZoneList<Variable*> inner_vars(names->length(), zone());
    // For each let variable x:
    //    make statement: let/const x = temp_x.
    for (int i = 0; i < names->length(); i++) {
      VariableProxy* proxy = NewUnresolved(names->at(i), mode);
      Declaration* declaration = factory()->NewVariableDeclaration(
          proxy, mode, scope_, RelocInfo::kNoPosition);
      Declare(declaration, DeclarationDescriptor::NORMAL, true, CHECK_OK);
      inner_vars.Add(declaration->proxy()->var(), zone());
      VariableProxy* temp_proxy = factory()->NewVariableProxy(temps.at(i));
      Assignment* assignment = factory()->NewAssignment(
          Token::INIT, proxy, temp_proxy, RelocInfo::kNoPosition);
      Statement* assignment_statement =
          factory()->NewExpressionStatement(assignment, RelocInfo::kNoPosition);
      DCHECK(init->position() != RelocInfo::kNoPosition);
      proxy->var()->set_initializer_position(init->position());
      ignore_completion_block->statements()->Add(assignment_statement, zone());
    }

    // Make statement: if (first == 1) { first = 0; } else { next; }
    if (next) {
      DCHECK(first);
      Expression* compare = NULL;
      // Make compare expression: first == 1.
      {
        Expression* const1 =
            factory()->NewSmiLiteral(1, RelocInfo::kNoPosition);
        VariableProxy* first_proxy = factory()->NewVariableProxy(first);
        compare = factory()->NewCompareOperation(Token::EQ, first_proxy, const1,
                                                 RelocInfo::kNoPosition);
      }
      Statement* clear_first = NULL;
      // Make statement: first = 0.
      {
        VariableProxy* first_proxy = factory()->NewVariableProxy(first);
        Expression* const0 =
            factory()->NewSmiLiteral(0, RelocInfo::kNoPosition);
        Assignment* assignment = factory()->NewAssignment(
            Token::ASSIGN, first_proxy, const0, RelocInfo::kNoPosition);
        clear_first = factory()->NewExpressionStatement(assignment,
                                                        RelocInfo::kNoPosition);
      }
      Statement* clear_first_or_next = factory()->NewIfStatement(
          compare, clear_first, next, RelocInfo::kNoPosition);
      ignore_completion_block->statements()->Add(clear_first_or_next, zone());
    }

    Variable* flag = scope_->NewTemporary(temp_name);
    // Make statement: flag = 1.
    {
      VariableProxy* flag_proxy = factory()->NewVariableProxy(flag);
      Expression* const1 = factory()->NewSmiLiteral(1, RelocInfo::kNoPosition);
      Assignment* assignment = factory()->NewAssignment(
          Token::ASSIGN, flag_proxy, const1, RelocInfo::kNoPosition);
      Statement* assignment_statement =
          factory()->NewExpressionStatement(assignment, RelocInfo::kNoPosition);
      ignore_completion_block->statements()->Add(assignment_statement, zone());
    }

    // Make statement: if (!cond) break.
    if (cond) {
      Statement* stop =
          factory()->NewBreakStatement(outer_loop, RelocInfo::kNoPosition);
      Statement* noop = factory()->NewEmptyStatement(RelocInfo::kNoPosition);
      ignore_completion_block->statements()->Add(
          factory()->NewIfStatement(cond, noop, stop, cond->position()),
          zone());
    }

    inner_block->statements()->Add(ignore_completion_block, zone());
    // Make cond expression for main loop: flag == 1.
    Expression* flag_cond = NULL;
    {
      Expression* const1 = factory()->NewSmiLiteral(1, RelocInfo::kNoPosition);
      VariableProxy* flag_proxy = factory()->NewVariableProxy(flag);
      flag_cond = factory()->NewCompareOperation(Token::EQ, flag_proxy, const1,
                                                 RelocInfo::kNoPosition);
    }

    // Create chain of expressions "flag = 0, temp_x = x, ..."
    Statement* compound_next_statement = NULL;
    {
      Expression* compound_next = NULL;
      // Make expression: flag = 0.
      {
        VariableProxy* flag_proxy = factory()->NewVariableProxy(flag);
        Expression* const0 =
            factory()->NewSmiLiteral(0, RelocInfo::kNoPosition);
        compound_next = factory()->NewAssignment(
            Token::ASSIGN, flag_proxy, const0, RelocInfo::kNoPosition);
      }

      // Make the comma-separated list of temp_x = x assignments.
      int inner_var_proxy_pos = scanner()->location().beg_pos;
      for (int i = 0; i < names->length(); i++) {
        VariableProxy* temp_proxy = factory()->NewVariableProxy(temps.at(i));
        VariableProxy* proxy =
            factory()->NewVariableProxy(inner_vars.at(i), inner_var_proxy_pos);
        Assignment* assignment = factory()->NewAssignment(
            Token::ASSIGN, temp_proxy, proxy, RelocInfo::kNoPosition);
        compound_next = factory()->NewBinaryOperation(
            Token::COMMA, compound_next, assignment, RelocInfo::kNoPosition);
      }

      compound_next_statement = factory()->NewExpressionStatement(
          compound_next, RelocInfo::kNoPosition);
    }

    // Make statement: labels: for (; flag == 1; flag = 0, temp_x = x)
    // Note that we re-use the original loop node, which retains its labels
    // and ensures that any break or continue statements in body point to
    // the right place.
    loop->Initialize(NULL, flag_cond, compound_next_statement, body);
    inner_block->statements()->Add(loop, zone());

    // Make statement: {{if (flag == 1) break;}}
    {
      Expression* compare = NULL;
      // Make compare expresion: flag == 1.
      {
        Expression* const1 =
            factory()->NewSmiLiteral(1, RelocInfo::kNoPosition);
        VariableProxy* flag_proxy = factory()->NewVariableProxy(flag);
        compare = factory()->NewCompareOperation(Token::EQ, flag_proxy, const1,
                                                 RelocInfo::kNoPosition);
      }
      Statement* stop =
          factory()->NewBreakStatement(outer_loop, RelocInfo::kNoPosition);
      Statement* empty = factory()->NewEmptyStatement(RelocInfo::kNoPosition);
      Statement* if_flag_break = factory()->NewIfStatement(
          compare, stop, empty, RelocInfo::kNoPosition);
      Block* ignore_completion_block =
          factory()->NewBlock(NULL, 1, true, RelocInfo::kNoPosition);
      ignore_completion_block->statements()->Add(if_flag_break, zone());
      inner_block->statements()->Add(ignore_completion_block, zone());
    }

    inner_scope->set_end_position(scanner()->location().end_pos);
    inner_block->set_scope(inner_scope);
  }

  outer_loop->Initialize(NULL, NULL, NULL, inner_block);
  return outer_block;
}

Statement* Parser::ParseScopedStatement(ZoneList<const AstRawString*>* labels,
                                        bool legacy, bool* ok) {
  if (is_strict(language_mode()) || peek() != Token::FUNCTION ||
      (legacy && allow_harmony_restrictive_declarations())) {
    return ParseSubStatement(labels, kDisallowLabelledFunctionStatement, ok);
  } else {
    if (legacy) {
      ++use_counts_[v8::Isolate::kLegacyFunctionDeclaration];
    }
    // Make a block around the statement for a lexical binding
    // is introduced by a FunctionDeclaration.
    Scope* body_scope = NewScope(scope_, BLOCK_SCOPE);
    BlockState block_state(&scope_, body_scope);
    Block* block = factory()->NewBlock(NULL, 1, false, RelocInfo::kNoPosition);
    Statement* body = ParseFunctionDeclaration(NULL, false, CHECK_OK);
    block->statements()->Add(body, zone());
    body_scope->set_end_position(scanner()->location().end_pos);
    body_scope = body_scope->FinalizeBlockScope();
    block->set_scope(body_scope);
    return block;
  }
}

Statement* Parser::ParseForStatement(ZoneList<const AstRawString*>* labels,
                                     bool* ok) {
  int stmt_pos = peek_position();
  Statement* init = NULL;
  ZoneList<const AstRawString*> lexical_bindings(1, zone());

  // Create an in-between scope for let-bound iteration variables.
  Scope* for_scope = NewScope(scope_, BLOCK_SCOPE);

  BlockState block_state(&scope_, for_scope);
  Expect(Token::FOR, CHECK_OK);
  Expect(Token::LPAREN, CHECK_OK);
  for_scope->set_start_position(scanner()->location().beg_pos);
  bool is_let_identifier_expression = false;
  DeclarationParsingResult parsing_result;
  if (peek() != Token::SEMICOLON) {
    if (peek() == Token::VAR || (peek() == Token::CONST && allow_const()) ||
        (peek() == Token::LET && IsNextLetKeyword())) {
      ParseVariableDeclarations(kForStatement, &parsing_result, nullptr, false,
                                CHECK_OK);

      ForEachStatement::VisitMode mode = ForEachStatement::ENUMERATE;
      int each_beg_pos = scanner()->location().beg_pos;
      int each_end_pos = scanner()->location().end_pos;

      if (CheckInOrOf(&mode, ok)) {
        if (!*ok) return nullptr;
        if (parsing_result.declarations.length() != 1) {
          ParserTraits::ReportMessageAt(
              parsing_result.bindings_loc,
              MessageTemplate::kForInOfLoopMultiBindings,
              ForEachStatement::VisitModeString(mode));
          *ok = false;
          return nullptr;
        }
        DeclarationParsingResult::Declaration& decl =
            parsing_result.declarations[0];
        if (parsing_result.first_initializer_loc.IsValid() &&
            (is_strict(language_mode()) || mode == ForEachStatement::ITERATE ||
             IsLexicalVariableMode(parsing_result.descriptor.mode) ||
             !decl.pattern->IsVariableProxy())) {
          ParserTraits::ReportMessageAt(
              parsing_result.first_initializer_loc,
              MessageTemplate::kForInOfLoopInitializer,
              ForEachStatement::VisitModeString(mode));
          *ok = false;
          return nullptr;
        }

        Block* init_block = nullptr;

        // special case for legacy for (var/const x =.... in)
        if (!IsLexicalVariableMode(parsing_result.descriptor.mode) &&
            decl.pattern->IsVariableProxy() && decl.initializer != nullptr) {
          ++use_counts_[v8::Isolate::kForInInitializer];
          const AstRawString* name =
              decl.pattern->AsVariableProxy()->raw_name();
          VariableProxy* single_var = scope_->NewUnresolved(
              factory(), name, Variable::NORMAL, each_beg_pos, each_end_pos);
          init_block = factory()->NewBlock(
              nullptr, 2, true, parsing_result.descriptor.declaration_pos);
          init_block->statements()->Add(
              factory()->NewExpressionStatement(
                  factory()->NewAssignment(Token::ASSIGN, single_var,
                                           decl.initializer,
                                           RelocInfo::kNoPosition),
                  RelocInfo::kNoPosition),
              zone());
        }

        // Rewrite a for-in/of statement of the form
        //
        //   for (let/const/var x in/of e) b
        //
        // into
        //
        //   {
        //     <let x' be a temporary variable>
        //     for (x' in/of e) {
        //       let/const/var x;
        //       x = x';
        //       b;
        //     }
        //     let x;  // for TDZ
        //   }

        Variable* temp =
            scope_->NewTemporary(ast_value_factory()->dot_for_string());
        ForEachStatement* loop =
            factory()->NewForEachStatement(mode, labels, stmt_pos);
        Target target(&this->target_stack_, loop);

        Expression* enumerable;
        if (mode == ForEachStatement::ITERATE) {
          ExpressionClassifier classifier(this);
          enumerable = ParseAssignmentExpression(true, &classifier, CHECK_OK);
          RewriteNonPattern(&classifier, CHECK_OK);
        } else {
          enumerable = ParseExpression(true, CHECK_OK);
        }

        Expect(Token::RPAREN, CHECK_OK);

        Scope* body_scope = NewScope(scope_, BLOCK_SCOPE);
        body_scope->set_start_position(scanner()->location().beg_pos);

        Block* body_block =
            factory()->NewBlock(NULL, 3, false, RelocInfo::kNoPosition);

        {
          BlockState block_state(&scope_, body_scope);

          Statement* body = ParseScopedStatement(NULL, true, CHECK_OK);

          auto each_initialization_block =
              factory()->NewBlock(nullptr, 1, true, RelocInfo::kNoPosition);
          {
            auto descriptor = parsing_result.descriptor;
            descriptor.declaration_pos = RelocInfo::kNoPosition;
            descriptor.initialization_pos = RelocInfo::kNoPosition;
            decl.initializer = factory()->NewVariableProxy(temp);

            PatternRewriter::DeclareAndInitializeVariables(
                each_initialization_block, &descriptor, &decl,
                IsLexicalVariableMode(descriptor.mode) ? &lexical_bindings
                                                       : nullptr,
                CHECK_OK);
          }

          body_block->statements()->Add(each_initialization_block, zone());
          body_block->statements()->Add(body, zone());
          VariableProxy* temp_proxy =
              factory()->NewVariableProxy(temp, each_beg_pos, each_end_pos);
          InitializeForEachStatement(loop, temp_proxy, enumerable, body_block);
        }
        body_scope->set_end_position(scanner()->location().end_pos);
        body_scope = body_scope->FinalizeBlockScope();
        body_block->set_scope(body_scope);

        // Create a TDZ for any lexically-bound names.
        if (IsLexicalVariableMode(parsing_result.descriptor.mode)) {
          DCHECK_NULL(init_block);

          init_block =
              factory()->NewBlock(nullptr, 1, false, RelocInfo::kNoPosition);

          for (int i = 0; i < lexical_bindings.length(); ++i) {
            // TODO(adamk): This needs to be some sort of special
            // INTERNAL variable that's invisible to the debugger
            // but visible to everything else.
            VariableProxy* tdz_proxy =
                NewUnresolved(lexical_bindings[i], LET);
            Declaration* tdz_decl = factory()->NewVariableDeclaration(
                tdz_proxy, LET, scope_, RelocInfo::kNoPosition);
            Variable* tdz_var = Declare(
                tdz_decl, DeclarationDescriptor::NORMAL, true, CHECK_OK);
            tdz_var->set_initializer_position(position());
          }
        }

        Statement* final_loop = loop->IsForOfStatement()
            ? FinalizeForOfStatement(
                loop->AsForOfStatement(), RelocInfo::kNoPosition)
            : loop;

        for_scope->set_end_position(scanner()->location().end_pos);
        for_scope = for_scope->FinalizeBlockScope();
        // Parsed for-in loop w/ variable declarations.
        if (init_block != nullptr) {
          init_block->statements()->Add(final_loop, zone());
          init_block->set_scope(for_scope);
          return init_block;
        } else {
          DCHECK_NULL(for_scope);
          return final_loop;
        }
      } else {
        init = parsing_result.BuildInitializationBlock(
            IsLexicalVariableMode(parsing_result.descriptor.mode)
                ? &lexical_bindings
                : nullptr,
            CHECK_OK);
      }
    } else {
      int lhs_beg_pos = peek_position();
      ExpressionClassifier classifier(this);
      Expression* expression = ParseExpression(false, &classifier, CHECK_OK);
      int lhs_end_pos = scanner()->location().end_pos;
      ForEachStatement::VisitMode mode = ForEachStatement::ENUMERATE;
      is_let_identifier_expression =
          expression->IsVariableProxy() &&
          expression->AsVariableProxy()->raw_name() ==
              ast_value_factory()->let_string();

      bool is_for_each = CheckInOrOf(&mode, ok);
      if (!*ok) return nullptr;
      bool is_destructuring = is_for_each && (expression->IsArrayLiteral() ||
                                              expression->IsObjectLiteral());

      if (is_destructuring) {
        ValidateAssignmentPattern(&classifier, CHECK_OK);
      } else {
        RewriteNonPattern(&classifier, CHECK_OK);
      }

      if (is_for_each) {
        if (!is_destructuring) {
          expression = this->CheckAndRewriteReferenceExpression(
              expression, lhs_beg_pos, lhs_end_pos,
              MessageTemplate::kInvalidLhsInFor, kSyntaxError, CHECK_OK);
        }

        ForEachStatement* loop =
            factory()->NewForEachStatement(mode, labels, stmt_pos);
        Target target(&this->target_stack_, loop);

        Expression* enumerable;
        if (mode == ForEachStatement::ITERATE) {
          ExpressionClassifier classifier(this);
          enumerable = ParseAssignmentExpression(true, &classifier, CHECK_OK);
          RewriteNonPattern(&classifier, CHECK_OK);
        } else {
          enumerable = ParseExpression(true, CHECK_OK);
        }

        Expect(Token::RPAREN, CHECK_OK);

        // For legacy compat reasons, give for loops similar treatment to
        // if statements in allowing a function declaration for a body
        Statement* body = ParseScopedStatement(NULL, true, CHECK_OK);
        InitializeForEachStatement(loop, expression, enumerable, body);

        Statement* final_loop = loop->IsForOfStatement()
            ? FinalizeForOfStatement(
                loop->AsForOfStatement(), RelocInfo::kNoPosition)
            : loop;

        for_scope->set_end_position(scanner()->location().end_pos);
        for_scope = for_scope->FinalizeBlockScope();
        DCHECK(for_scope == nullptr);
        return final_loop;

      } else {
        init = factory()->NewExpressionStatement(expression, lhs_beg_pos);
      }
    }
  }

  // Standard 'for' loop
  ForStatement* loop = factory()->NewForStatement(labels, stmt_pos);
  Target target(&this->target_stack_, loop);

  // Parsed initializer at this point.
  // Detect attempts at 'let' declarations in sloppy mode.
  if (!allow_harmony_sloppy_let() && peek() == Token::IDENTIFIER &&
      is_sloppy(language_mode()) && is_let_identifier_expression) {
    ReportMessage(MessageTemplate::kSloppyLexical, NULL);
    *ok = false;
    return NULL;
  }
  Expect(Token::SEMICOLON, CHECK_OK);

  Expression* cond = NULL;
  Statement* next = NULL;
  Statement* body = NULL;

  // If there are let bindings, then condition and the next statement of the
  // for loop must be parsed in a new scope.
  Scope* inner_scope = scope_;
  if (lexical_bindings.length() > 0) {
    inner_scope = NewScope(for_scope, BLOCK_SCOPE);
    inner_scope->set_start_position(scanner()->location().beg_pos);
  }
  {
    BlockState block_state(&scope_, inner_scope);

    if (peek() != Token::SEMICOLON) {
      cond = ParseExpression(true, CHECK_OK);
    }
    Expect(Token::SEMICOLON, CHECK_OK);

    if (peek() != Token::RPAREN) {
      Expression* exp = ParseExpression(true, CHECK_OK);
      next = factory()->NewExpressionStatement(exp, exp->position());
    }
    Expect(Token::RPAREN, CHECK_OK);

    body = ParseScopedStatement(NULL, true, CHECK_OK);
  }

  Statement* result = NULL;
  if (lexical_bindings.length() > 0) {
    BlockState block_state(&scope_, for_scope);
    result = DesugarLexicalBindingsInForStatement(
        inner_scope, parsing_result.descriptor.mode, &lexical_bindings, loop,
        init, cond, next, body, CHECK_OK);
    for_scope->set_end_position(scanner()->location().end_pos);
  } else {
    for_scope->set_end_position(scanner()->location().end_pos);
    for_scope = for_scope->FinalizeBlockScope();
    if (for_scope) {
      // Rewrite a for statement of the form
      //   for (const x = i; c; n) b
      //
      // into
      //
      //   {
      //     const x = i;
      //     for (; c; n) b
      //   }
      //
      // or, desugar
      //   for (; c; n) b
      // into
      //   {
      //     for (; c; n) b
      //   }
      // just in case b introduces a lexical binding some other way, e.g., if b
      // is a FunctionDeclaration.
      Block* block =
          factory()->NewBlock(NULL, 2, false, RelocInfo::kNoPosition);
      if (init != nullptr) {
        block->statements()->Add(init, zone());
      }
      block->statements()->Add(loop, zone());
      block->set_scope(for_scope);
      loop->Initialize(NULL, cond, next, body);
      result = block;
    } else {
      loop->Initialize(init, cond, next, body);
      result = loop;
    }
  }
  return result;
}


DebuggerStatement* Parser::ParseDebuggerStatement(bool* ok) {
  // In ECMA-262 'debugger' is defined as a reserved keyword. In some browser
  // contexts this is used as a statement which invokes the debugger as i a
  // break point is present.
  // DebuggerStatement ::
  //   'debugger' ';'

  int pos = peek_position();
  Expect(Token::DEBUGGER, CHECK_OK);
  ExpectSemicolon(CHECK_OK);
  return factory()->NewDebuggerStatement(pos);
}


bool CompileTimeValue::IsCompileTimeValue(Expression* expression) {
  if (expression->IsLiteral()) return true;
  MaterializedLiteral* lit = expression->AsMaterializedLiteral();
  return lit != NULL && lit->is_simple();
}


Handle<FixedArray> CompileTimeValue::GetValue(Isolate* isolate,
                                              Expression* expression) {
  Factory* factory = isolate->factory();
  DCHECK(IsCompileTimeValue(expression));
  Handle<FixedArray> result = factory->NewFixedArray(2, TENURED);
  ObjectLiteral* object_literal = expression->AsObjectLiteral();
  if (object_literal != NULL) {
    DCHECK(object_literal->is_simple());
    if (object_literal->fast_elements()) {
      result->set(kLiteralTypeSlot, Smi::FromInt(OBJECT_LITERAL_FAST_ELEMENTS));
    } else {
      result->set(kLiteralTypeSlot, Smi::FromInt(OBJECT_LITERAL_SLOW_ELEMENTS));
    }
    result->set(kElementsSlot, *object_literal->constant_properties());
  } else {
    ArrayLiteral* array_literal = expression->AsArrayLiteral();
    DCHECK(array_literal != NULL && array_literal->is_simple());
    result->set(kLiteralTypeSlot, Smi::FromInt(ARRAY_LITERAL));
    result->set(kElementsSlot, *array_literal->constant_elements());
  }
  return result;
}


CompileTimeValue::LiteralType CompileTimeValue::GetLiteralType(
    Handle<FixedArray> value) {
  Smi* literal_type = Smi::cast(value->get(kLiteralTypeSlot));
  return static_cast<LiteralType>(literal_type->value());
}


Handle<FixedArray> CompileTimeValue::GetElements(Handle<FixedArray> value) {
  return Handle<FixedArray>(FixedArray::cast(value->get(kElementsSlot)));
}


void ParserTraits::ParseArrowFunctionFormalParameters(
    ParserFormalParameters* parameters, Expression* expr,
    const Scanner::Location& params_loc, bool* ok) {
  if (parameters->Arity() >= Code::kMaxArguments) {
    ReportMessageAt(params_loc, MessageTemplate::kMalformedArrowFunParamList);
    *ok = false;
    return;
  }

  // ArrowFunctionFormals ::
  //    Binary(Token::COMMA, NonTailArrowFunctionFormals, Tail)
  //    Tail
  // NonTailArrowFunctionFormals ::
  //    Binary(Token::COMMA, NonTailArrowFunctionFormals, VariableProxy)
  //    VariableProxy
  // Tail ::
  //    VariableProxy
  //    Spread(VariableProxy)
  //
  // As we need to visit the parameters in left-to-right order, we recurse on
  // the left-hand side of comma expressions.
  //
  if (expr->IsBinaryOperation()) {
    BinaryOperation* binop = expr->AsBinaryOperation();
    // The classifier has already run, so we know that the expression is a valid
    // arrow function formals production.
    DCHECK_EQ(binop->op(), Token::COMMA);
    Expression* left = binop->left();
    Expression* right = binop->right();
    ParseArrowFunctionFormalParameters(parameters, left, params_loc, ok);
    if (!*ok) return;
    // LHS of comma expression should be unparenthesized.
    expr = right;
  }

  // Only the right-most expression may be a rest parameter.
  DCHECK(!parameters->has_rest);

  bool is_rest = expr->IsSpread();
  if (is_rest) {
    expr = expr->AsSpread()->expression();
    parameters->has_rest = true;
  }
  if (parameters->is_simple) {
    parameters->is_simple = !is_rest && expr->IsVariableProxy();
  }

  Expression* initializer = nullptr;
  if (expr->IsVariableProxy()) {
    // When the formal parameter was originally seen, it was parsed as a
    // VariableProxy and recorded as unresolved in the scope.  Here we undo that
    // parse-time side-effect for parameters that are single-names (not
    // patterns; for patterns that happens uniformly in
    // PatternRewriter::VisitVariableProxy).
    parser_->scope_->RemoveUnresolved(expr->AsVariableProxy());
  } else if (expr->IsAssignment()) {
    Assignment* assignment = expr->AsAssignment();
    DCHECK(!assignment->is_compound());
    initializer = assignment->value();
    expr = assignment->target();

    // TODO(adamk): Only call this if necessary.
    RewriteParameterInitializerScope(parser_->stack_limit(), initializer,
                                     parser_->scope_, parameters->scope);
  }

  // TODO(adamk): params_loc.end_pos is not the correct initializer position,
  // but it should be conservative enough to trigger hole checks for variables
  // referenced in the initializer (if any).
  AddFormalParameter(parameters, expr, initializer, params_loc.end_pos,
                     is_rest);
}


DoExpression* Parser::ParseDoExpression(bool* ok) {
  // AssignmentExpression ::
  //     do '{' StatementList '}'
  int pos = peek_position();

  Expect(Token::DO, CHECK_OK);
  Variable* result =
      scope_->NewTemporary(ast_value_factory()->dot_result_string());
  Block* block = ParseBlock(nullptr, false, CHECK_OK);
  DoExpression* expr = factory()->NewDoExpression(block, result, pos);
  if (!Rewriter::Rewrite(this, expr, ast_value_factory())) {
    *ok = false;
    return nullptr;
  }
  block->set_scope(block->scope()->FinalizeBlockScope());
  return expr;
}


void ParserTraits::ParseArrowFunctionFormalParameterList(
    ParserFormalParameters* parameters, Expression* expr,
    const Scanner::Location& params_loc,
    Scanner::Location* duplicate_loc, bool* ok) {
  if (expr->IsEmptyParentheses()) return;

  ParseArrowFunctionFormalParameters(parameters, expr, params_loc, ok);
  if (!*ok) return;

  Type::ExpressionClassifier classifier(parser_);
  if (!parameters->is_simple) {
    classifier.RecordNonSimpleParameter();
  }
  for (int i = 0; i < parameters->Arity(); ++i) {
    auto parameter = parameters->at(i);
    DeclareFormalParameter(parameters->scope, parameter, &classifier);
    if (!duplicate_loc->IsValid()) {
      *duplicate_loc = classifier.duplicate_formal_parameter_error().location;
    }
  }
  DCHECK_EQ(parameters->is_simple, parameters->scope->has_simple_parameters());
}


void ParserTraits::ReindexLiterals(const ParserFormalParameters& parameters) {
  if (parser_->function_state_->materialized_literal_count() > 0) {
    AstLiteralReindexer reindexer;

    for (const auto p : parameters.params) {
      if (p.pattern != nullptr) reindexer.Reindex(p.pattern);
      if (p.initializer != nullptr) reindexer.Reindex(p.initializer);
    }

    DCHECK(reindexer.count() <=
           parser_->function_state_->materialized_literal_count());
  }
}


// This function may return a nullptr with *ok==true in typed mode,
// if (type_flags & kAllowSignature) and a function signature is parsed.
FunctionLiteral* Parser::ParseFunctionLiteral(
    const AstRawString* function_name, Scanner::Location function_name_location,
    FunctionNameValidity function_name_validity, FunctionKind kind,
    int function_token_pos, FunctionLiteral::FunctionType function_type,
<<<<<<< HEAD
    LanguageMode language_mode, bool is_typed, typesystem::TypeFlags type_flags,
    bool* ok) {
=======
    LanguageMode language_mode, typesystem::TypeFlags type_flags, bool* ok) {
>>>>>>> 6c72390c
  // Function ::
  //   '(' FormalParameterList? ')' '{' FunctionBody '}'
  //
  // Getter ::
  //   '(' ')' '{' FunctionBody '}'
  //
  // Setter ::
  //   '(' PropertySetParameterList ')' '{' FunctionBody '}'

  int pos = function_token_pos == RelocInfo::kNoPosition
      ? peek_position() : function_token_pos;

  bool is_generator = IsGeneratorFunction(kind);

  // Anonymous functions were passed either the empty symbol or a null
  // handle as the function name.  Remember if we were passed a non-empty
  // handle to decide whether to invoke function name inference.
  bool should_infer_name = function_name == NULL;

  // We want a non-null handle as the function name.
  if (should_infer_name) {
    function_name = ast_value_factory()->empty_string();
  }

  // Function declarations are function scoped in normal mode, so they are
  // hoisted. In harmony block scoping mode they are block scoped, so they
  // are not hoisted.
  //
  // One tricky case are function declarations in a local sloppy-mode eval:
  // their declaration is hoisted, but they still see the local scope. E.g.,
  //
  // function() {
  //   var x = 0
  //   try { throw 1 } catch (x) { eval("function g() { return x }") }
  //   return g()
  // }
  //
  // needs to return 1. To distinguish such cases, we need to detect
  // (1) whether a function stems from a sloppy eval, and
  // (2) whether it actually hoists across the eval.
  // Unfortunately, we do not represent sloppy eval scopes, so we do not have
  // either information available directly, especially not when lazily compiling
  // a function like 'g'. We hence rely on the following invariants:
  // - (1) is the case iff the innermost scope of the deserialized scope chain
  //   under which we compile is _not_ a declaration scope. This holds because
  //   in all normal cases, function declarations are fully hoisted to a
  //   declaration scope and compiled relative to that.
  // - (2) is the case iff the current declaration scope is still the original
  //   one relative to the deserialized scope chain. Otherwise we must be
  //   compiling a function in an inner declaration scope in the eval, e.g. a
  //   nested function, and hoisting works normally relative to that.
  Scope* declaration_scope = scope_->DeclarationScope();
  Scope* original_declaration_scope = original_scope_->DeclarationScope();
  Scope* scope = function_type == FunctionLiteral::kDeclaration &&
                         is_sloppy(language_mode) &&
                         !allow_harmony_sloppy_function() &&
                         (original_scope_ == original_declaration_scope ||
                          declaration_scope != original_declaration_scope)
                     ? NewScope(declaration_scope, FUNCTION_SCOPE, kind)
                     : NewScope(scope_, FUNCTION_SCOPE, kind);
  SetLanguageMode(scope, language_mode);
  if (is_typed) scope->SetTyped();
  ZoneList<Statement*>* body = NULL;
  int arity = -1;
  int materialized_literal_count = -1;
  int expected_property_count = -1;
  DuplicateFinder duplicate_finder(scanner()->unicode_cache());
  FunctionLiteral::EagerCompileHint eager_compile_hint =
      parenthesized_function_ ? FunctionLiteral::kShouldEagerCompile
                              : FunctionLiteral::kShouldLazyCompile;
  bool should_be_used_once_hint = false;
  bool has_duplicate_parameters;
  // Parse function.
  {
    AstNodeFactory function_factory(ast_value_factory());
    FunctionState function_state(&function_state_, &scope_, scope, kind,
                                 &function_factory);
    scope_->SetScopeName(function_name);
    ExpressionClassifier formals_classifier(this, &duplicate_finder);

    if (is_generator) {
      // For generators, allocating variables in contexts is currently a win
      // because it minimizes the work needed to suspend and resume an
      // activation.  The machine code produced for generators (by full-codegen)
      // relies on this forced context allocation, but not in an essential way.
      scope_->ForceContextAllocation();

      // Calling a generator returns a generator object.  That object is stored
      // in a temporary variable, a definition that is used by "yield"
      // expressions. This also marks the FunctionState as a generator.
      Variable* temp = scope_->NewTemporary(
          ast_value_factory()->dot_generator_object_string());
      function_state.set_generator_object_variable(temp);
    }

    // Parse optional type parameters.
    typename TypeSystem::TypeParameters type_parameters =
        this->NullTypeParameters();
    if (scope_->typed() &&
        !(type_flags & typesystem::kDisallowTypeParameters) &&
        peek() == Token::LT) {  // Braces required here.
      type_parameters = ParseTypeParameters(CHECK_OK);
    }
    USE(type_parameters);  // TODO(nikolaos): really use them!

    Expect(Token::LPAREN, CHECK_OK);
    int start_position = scanner()->location().beg_pos;
    scope_->set_start_position(start_position);
    ParserFormalParameters formals(scope);
    ParseFormalParameterList(&formals, kind != FunctionKind::kSetterFunction,
                             &formals_classifier, CHECK_OK);
    arity = formals.Arity();
    Expect(Token::RPAREN, CHECK_OK);
    int formals_end_position = scanner()->location().end_pos;

    CheckArityRestrictions(arity, kind, formals.has_rest, start_position,
                           formals_end_position, CHECK_OK);

    // Parse optional type annotation.
    typename TypeSystem::Type result_type = this->EmptyType();
    if (scope_->typed() &&
        !(type_flags & typesystem::kDisallowTypeAnnotation) &&
        Check(Token::COLON)) {  // Braces required here.
      result_type = ParseValidType(CHECK_OK);
    }
    USE(result_type);  // TODO(nikolaos): really use it!

<<<<<<< HEAD
    // Allow for a function signature (i.e., a literal without body).
    // In that case, return a nullptr instead of a function literal.
    if (peek() != Token::LBRACE && scope_->typed() &&
        (type_flags & typesystem::kAllowSignature)) {
=======
    // Allow or even enforce a function signature (i.e., literal without body),
    // In that case, return a nullptr instead of a function literal.
    if ((type_flags & typesystem::kDisallowBody) ||
        (peek() != Token::LBRACE && scope_->typed() &&
         (type_flags & typesystem::kAllowSignature))) {
>>>>>>> 6c72390c
      ExpectSemicolon(CHECK_OK);
      return nullptr;
    }

    Expect(Token::LBRACE, CHECK_OK);

    // Don't include the rest parameter into the function's formal parameter
    // count (esp. the SharedFunctionInfo::internal_formal_parameter_count,
    // which says whether we need to create an arguments adaptor frame).
    if (formals.has_rest) arity--;

    // Determine if the function can be parsed lazily. Lazy parsing is different
    // from lazy compilation; we need to parse more eagerly than we compile.

    // We can only parse lazily if we also compile lazily. The heuristics for
    // lazy compilation are:
    // - It must not have been prohibited by the caller to Parse (some callers
    //   need a full AST).
    // - The outer scope must allow lazy compilation of inner functions.
    // - The function mustn't be a function expression with an open parenthesis
    //   before; we consider that a hint that the function will be called
    //   immediately, and it would be a waste of time to make it lazily
    //   compiled.
    // These are all things we can know at this point, without looking at the
    // function itself.

    // In addition, we need to distinguish between these cases:
    // (function foo() {
    //   bar = function() { return 1; }
    //  })();
    // and
    // (function foo() {
    //   var a = 1;
    //   bar = function() { return a; }
    //  })();

    // Now foo will be parsed eagerly and compiled eagerly (optimization: assume
    // parenthesis before the function means that it will be called
    // immediately). The inner function *must* be parsed eagerly to resolve the
    // possible reference to the variable in foo's scope. However, it's possible
    // that it will be compiled lazily.

    // To make this additional case work, both Parser and PreParser implement a
    // logic where only top-level functions will be parsed lazily.
    bool is_lazily_parsed = mode() == PARSE_LAZILY &&
                            scope_->AllowsLazyParsing() &&
                            !parenthesized_function_;
    parenthesized_function_ = false;  // The bit was set for this function only.

    // Eager or lazy parse?
    // If is_lazily_parsed, we'll parse lazy. If we can set a bookmark, we'll
    // pass it to SkipLazyFunctionBody, which may use it to abort lazy
    // parsing if it suspect that wasn't a good idea. If so, or if we didn't
    // try to lazy parse in the first place, we'll have to parse eagerly.
    Scanner::BookmarkScope bookmark(scanner());
    if (is_lazily_parsed) {
      Scanner::BookmarkScope* maybe_bookmark =
          bookmark.Set() ? &bookmark : nullptr;
      SkipLazyFunctionBody(&materialized_literal_count,
                           &expected_property_count, /*CHECK_OK*/ ok,
                           maybe_bookmark);

      materialized_literal_count += formals.materialized_literals_count +
                                    function_state.materialized_literal_count();

      if (bookmark.HasBeenReset()) {
        // Trigger eager (re-)parsing, just below this block.
        is_lazily_parsed = false;

        // This is probably an initialization function. Inform the compiler it
        // should also eager-compile this function, and that we expect it to be
        // used once.
        eager_compile_hint = FunctionLiteral::kShouldEagerCompile;
        should_be_used_once_hint = true;
      }
    }
    if (!is_lazily_parsed) {
      // Determine whether the function body can be discarded after parsing.
      // The preconditions are:
      // - Lazy compilation has to be enabled.
      // - Neither V8 natives nor native function declarations can be allowed,
      //   since parsing one would retroactively force the function to be
      //   eagerly compiled.
      // - The invoker of this parser can't depend on the AST being eagerly
      //   built (either because the function is about to be compiled, or
      //   because the AST is going to be inspected for some reason).
      // - Because of the above, we can't be attempting to parse a
      //   FunctionExpression; even without enclosing parentheses it might be
      //   immediately invoked.
      // - The function literal shouldn't be hinted to eagerly compile.
      bool use_temp_zone =
          FLAG_lazy && !allow_natives() && extension_ == NULL && allow_lazy() &&
          function_type == FunctionLiteral::kDeclaration &&
          eager_compile_hint != FunctionLiteral::kShouldEagerCompile;
      // Open a new BodyScope, which sets our AstNodeFactory to allocate in the
      // new temporary zone if the preconditions are satisfied, and ensures that
      // the previous zone is always restored after parsing the body.
      // For the purpose of scope analysis, some ZoneObjects allocated by the
      // factory must persist after the function body is thrown away and
      // temp_zone is deallocated. These objects are instead allocated in a
      // parser-persistent zone (see parser_zone_ in AstNodeFactory).
      {
        Zone temp_zone;
        AstNodeFactory::BodyScope inner(factory(), &temp_zone, use_temp_zone);

        body = ParseEagerFunctionBody(function_name, pos, formals, kind,
                                      function_type, CHECK_OK);
      }
      materialized_literal_count = function_state.materialized_literal_count();
      expected_property_count = function_state.expected_property_count();
      if (use_temp_zone) {
        // If the preconditions are correct the function body should never be
        // accessed, but do this anyway for better behaviour if they're wrong.
        body = NULL;
      }
    }

    // Parsing the body may change the language mode in our scope.
    language_mode = scope->language_mode();

    // Validate name and parameter names. We can do this only after parsing the
    // function, since the function can declare itself strict.
    CheckFunctionName(language_mode, function_name, function_name_validity,
                      function_name_location, CHECK_OK);
    const bool allow_duplicate_parameters =
        is_sloppy(language_mode) && formals.is_simple && !IsConciseMethod(kind);
    ValidateFormalParameters(&formals_classifier, language_mode,
                             allow_duplicate_parameters, CHECK_OK);

    if (is_strict(language_mode)) {
      CheckStrictOctalLiteral(scope->start_position(), scope->end_position(),
                              CHECK_OK);
    }
    if (is_sloppy(language_mode) && allow_harmony_sloppy_function()) {
      InsertSloppyBlockFunctionVarBindings(scope, CHECK_OK);
    }
    CheckConflictingVarDeclarations(scope, CHECK_OK);

    if (body) {
      // If body can be inspected, rewrite queued destructuring assignments
      ParserTraits::RewriteDestructuringAssignments();
    }
    has_duplicate_parameters =
      !formals_classifier.is_valid_formal_parameter_list_without_duplicates();
  }

  FunctionLiteral::ParameterFlag duplicate_parameters =
      has_duplicate_parameters ? FunctionLiteral::kHasDuplicateParameters
                               : FunctionLiteral::kNoDuplicateParameters;

  FunctionLiteral* function_literal = factory()->NewFunctionLiteral(
      function_name, scope, body, materialized_literal_count,
      expected_property_count, arity, duplicate_parameters, function_type,
      eager_compile_hint, kind, pos);
  function_literal->set_function_token_position(function_token_pos);
  if (should_be_used_once_hint)
    function_literal->set_should_be_used_once_hint();

  if (fni_ != NULL && should_infer_name) fni_->AddFunction(function_literal);
  return function_literal;
}


void Parser::SkipLazyFunctionBody(int* materialized_literal_count,
                                  int* expected_property_count, bool* ok,
                                  Scanner::BookmarkScope* bookmark) {
  DCHECK_IMPLIES(bookmark, bookmark->HasBeenSet());
  if (produce_cached_parse_data()) CHECK(log_);

  int function_block_pos = position();
  if (consume_cached_parse_data() && !cached_parse_data_->rejected()) {
    // If we have cached data, we use it to skip parsing the function body. The
    // data contains the information we need to construct the lazy function.
    FunctionEntry entry =
        cached_parse_data_->GetFunctionEntry(function_block_pos);
    // Check that cached data is valid. If not, mark it as invalid (the embedder
    // handles it). Note that end position greater than end of stream is safe,
    // and hard to check.
    if (entry.is_valid() && entry.end_pos() > function_block_pos) {
      scanner()->SeekForward(entry.end_pos() - 1);

      scope_->set_end_position(entry.end_pos());
      Expect(Token::RBRACE, ok);
      if (!*ok) {
        return;
      }
      total_preparse_skipped_ += scope_->end_position() - function_block_pos;
      *materialized_literal_count = entry.literal_count();
      *expected_property_count = entry.property_count();
      SetLanguageMode(scope_, entry.language_mode());
      if (entry.uses_super_property()) scope_->RecordSuperPropertyUsage();
      if (entry.calls_eval()) scope_->RecordEvalCall();
      return;
    }
    cached_parse_data_->Reject();
  }
  // With no cached data, we partially parse the function, without building an
  // AST. This gathers the data needed to build a lazy function.
  SingletonLogger logger;
  PreParser::PreParseResult result =
      ParseLazyFunctionBodyWithPreParser(&logger, bookmark);
  if (bookmark && bookmark->HasBeenReset()) {
    return;  // Return immediately if pre-parser devided to abort parsing.
  }
  if (result == PreParser::kPreParseStackOverflow) {
    // Propagate stack overflow.
    set_stack_overflow();
    *ok = false;
    return;
  }
  if (logger.has_error()) {
    ParserTraits::ReportMessageAt(
        Scanner::Location(logger.start(), logger.end()), logger.message(),
        logger.argument_opt(), logger.error_type());
    *ok = false;
    return;
  }
  scope_->set_end_position(logger.end());
  Expect(Token::RBRACE, ok);
  if (!*ok) {
    return;
  }
  total_preparse_skipped_ += scope_->end_position() - function_block_pos;
  *materialized_literal_count = logger.literals();
  *expected_property_count = logger.properties();
  SetLanguageMode(scope_, logger.language_mode());
  if (logger.uses_super_property()) {
    scope_->RecordSuperPropertyUsage();
  }
  if (logger.calls_eval()) {
    scope_->RecordEvalCall();
  }
  if (produce_cached_parse_data()) {
    DCHECK(log_);
    // Position right after terminal '}'.
    int body_end = scanner()->location().end_pos;
    log_->LogFunction(function_block_pos, body_end, *materialized_literal_count,
                      *expected_property_count, scope_->language_mode(),
                      scope_->uses_super_property(), scope_->calls_eval());
  }
}


Statement* Parser::BuildAssertIsCoercible(Variable* var) {
  // if (var === null || var === undefined)
  //     throw /* type error kNonCoercible) */;

  Expression* condition = factory()->NewBinaryOperation(
      Token::OR, factory()->NewCompareOperation(
                     Token::EQ_STRICT, factory()->NewVariableProxy(var),
                     factory()->NewUndefinedLiteral(RelocInfo::kNoPosition),
                     RelocInfo::kNoPosition),
      factory()->NewCompareOperation(
          Token::EQ_STRICT, factory()->NewVariableProxy(var),
          factory()->NewNullLiteral(RelocInfo::kNoPosition),
          RelocInfo::kNoPosition),
      RelocInfo::kNoPosition);
  Expression* throw_type_error = this->NewThrowTypeError(
      MessageTemplate::kNonCoercible, ast_value_factory()->empty_string(),
      RelocInfo::kNoPosition);
  IfStatement* if_statement = factory()->NewIfStatement(
      condition, factory()->NewExpressionStatement(throw_type_error,
                                                   RelocInfo::kNoPosition),
      factory()->NewEmptyStatement(RelocInfo::kNoPosition),
      RelocInfo::kNoPosition);
  return if_statement;
}


class InitializerRewriter : public AstExpressionVisitor {
 public:
  InitializerRewriter(uintptr_t stack_limit, Expression* root, Parser* parser,
                      Scope* scope)
      : AstExpressionVisitor(stack_limit, root),
        parser_(parser),
        scope_(scope) {}

 private:
  void VisitExpression(Expression* expr) {
    RewritableExpression* to_rewrite = expr->AsRewritableExpression();
    if (to_rewrite == nullptr || to_rewrite->is_rewritten()) return;

    Parser::PatternRewriter::RewriteDestructuringAssignment(parser_, to_rewrite,
                                                            scope_);
  }

 private:
  Parser* parser_;
  Scope* scope_;
};


void Parser::RewriteParameterInitializer(Expression* expr, Scope* scope) {
  InitializerRewriter rewriter(stack_limit_, expr, this, scope);
  rewriter.Run();
}


Block* Parser::BuildParameterInitializationBlock(
    const ParserFormalParameters& parameters, bool* ok) {
  DCHECK(!parameters.is_simple);
  DCHECK(scope_->is_function_scope());
  Block* init_block =
      factory()->NewBlock(NULL, 1, true, RelocInfo::kNoPosition);
  for (int i = 0; i < parameters.params.length(); ++i) {
    auto parameter = parameters.params[i];
    if (parameter.is_rest && parameter.pattern->IsVariableProxy()) break;
    DeclarationDescriptor descriptor;
    descriptor.declaration_kind = DeclarationDescriptor::PARAMETER;
    descriptor.parser = this;
    descriptor.scope = scope_;
    descriptor.hoist_scope = nullptr;
    descriptor.mode = LET;
    descriptor.declaration_pos = parameter.pattern->position();
    // The position that will be used by the AssignmentExpression
    // which copies from the temp parameter to the pattern.
    //
    // TODO(adamk): Should this be RelocInfo::kNoPosition, since
    // it's just copying from a temp var to the real param var?
    descriptor.initialization_pos = parameter.pattern->position();
    // The initializer position which will end up in,
    // Variable::initializer_position(), used for hole check elimination.
    int initializer_position = parameter.pattern->position();
    Expression* initial_value =
        factory()->NewVariableProxy(parameters.scope->parameter(i));
    if (parameter.initializer != nullptr) {
      // IS_UNDEFINED($param) ? initializer : $param

      // Ensure initializer is rewritten
      RewriteParameterInitializer(parameter.initializer, scope_);

      auto condition = factory()->NewCompareOperation(
          Token::EQ_STRICT,
          factory()->NewVariableProxy(parameters.scope->parameter(i)),
          factory()->NewUndefinedLiteral(RelocInfo::kNoPosition),
          RelocInfo::kNoPosition);
      initial_value = factory()->NewConditional(
          condition, parameter.initializer, initial_value,
          RelocInfo::kNoPosition);
      descriptor.initialization_pos = parameter.initializer->position();
      initializer_position = parameter.initializer_end_position;
    }

    Scope* param_scope = scope_;
    Block* param_block = init_block;
    if (!parameter.is_simple() && scope_->calls_sloppy_eval()) {
      param_scope = NewScope(scope_, BLOCK_SCOPE);
      param_scope->set_is_declaration_scope();
      param_scope->set_start_position(parameter.pattern->position());
      param_scope->set_end_position(RelocInfo::kNoPosition);
      param_scope->RecordEvalCall();
      param_block = factory()->NewBlock(NULL, 8, true, RelocInfo::kNoPosition);
      param_block->set_scope(param_scope);
      descriptor.hoist_scope = scope_;
    }

    {
      BlockState block_state(&scope_, param_scope);
      DeclarationParsingResult::Declaration decl(
          parameter.pattern, initializer_position, initial_value);
      PatternRewriter::DeclareAndInitializeVariables(param_block, &descriptor,
                                                     &decl, nullptr, CHECK_OK);
    }

    if (!parameter.is_simple() && scope_->calls_sloppy_eval()) {
      param_scope = param_scope->FinalizeBlockScope();
      if (param_scope != nullptr) {
        CheckConflictingVarDeclarations(param_scope, CHECK_OK);
      }
      init_block->statements()->Add(param_block, zone());
    }
  }
  return init_block;
}


ZoneList<Statement*>* Parser::ParseEagerFunctionBody(
    const AstRawString* function_name, int pos,
    const ParserFormalParameters& parameters, FunctionKind kind,
    FunctionLiteral::FunctionType function_type, bool* ok) {
  // Everything inside an eagerly parsed function will be parsed eagerly
  // (see comment above).
  ParsingModeScope parsing_mode(this, PARSE_EAGERLY);
  ZoneList<Statement*>* result = new(zone()) ZoneList<Statement*>(8, zone());

  static const int kFunctionNameAssignmentIndex = 0;
  if (function_type == FunctionLiteral::kNamedExpression) {
    DCHECK(function_name != NULL);
    // If we have a named function expression, we add a local variable
    // declaration to the body of the function with the name of the
    // function and let it refer to the function itself (closure).
    // Not having parsed the function body, the language mode may still change,
    // so we reserve a spot and create the actual const assignment later.
    DCHECK_EQ(kFunctionNameAssignmentIndex, result->length());
    result->Add(NULL, zone());
  }

  ZoneList<Statement*>* body = result;
  Scope* inner_scope = scope_;
  Block* inner_block = nullptr;
  if (!parameters.is_simple) {
    inner_scope = NewScope(scope_, BLOCK_SCOPE);
    inner_scope->set_is_declaration_scope();
    inner_scope->set_start_position(scanner()->location().beg_pos);
    inner_block = factory()->NewBlock(NULL, 8, true, RelocInfo::kNoPosition);
    inner_block->set_scope(inner_scope);
    body = inner_block->statements();
  }

  {
    BlockState block_state(&scope_, inner_scope);

    if (IsGeneratorFunction(kind)) {
      // We produce:
      //
      // try { InitialYield; ...body...; return {value: undefined, done: true} }
      // finally { %GeneratorClose(generator) }
      //
      // - InitialYield yields the actual generator object.
      // - Any return statement inside the body will have its argument wrapped
      //   in a "done" iterator result object.
      // - If the generator terminates for whatever reason, we must close it.
      //   Hence the finally clause.

      Block* try_block =
          factory()->NewBlock(nullptr, 3, false, RelocInfo::kNoPosition);

      {
        ZoneList<Expression*>* arguments =
            new (zone()) ZoneList<Expression*>(0, zone());
        CallRuntime* allocation = factory()->NewCallRuntime(
            Runtime::kCreateJSGeneratorObject, arguments, pos);
        VariableProxy* init_proxy = factory()->NewVariableProxy(
            function_state_->generator_object_variable());
        Assignment* assignment = factory()->NewAssignment(
            Token::INIT, init_proxy, allocation, RelocInfo::kNoPosition);
        VariableProxy* get_proxy = factory()->NewVariableProxy(
            function_state_->generator_object_variable());
        Yield* yield =
            factory()->NewYield(get_proxy, assignment, RelocInfo::kNoPosition);
        try_block->statements()->Add(
            factory()->NewExpressionStatement(yield, RelocInfo::kNoPosition),
            zone());
      }

      ParseStatementList(try_block->statements(), Token::RBRACE, CHECK_OK);

      Statement* final_return = factory()->NewReturnStatement(
          BuildIteratorResult(nullptr, true), RelocInfo::kNoPosition);
      try_block->statements()->Add(final_return, zone());

      Block* finally_block =
          factory()->NewBlock(nullptr, 1, false, RelocInfo::kNoPosition);
      ZoneList<Expression*>* args =
          new (zone()) ZoneList<Expression*>(1, zone());
      VariableProxy* call_proxy = factory()->NewVariableProxy(
          function_state_->generator_object_variable());
      args->Add(call_proxy, zone());
      Expression* call = factory()->NewCallRuntime(
          Runtime::kGeneratorClose, args, RelocInfo::kNoPosition);
      finally_block->statements()->Add(
          factory()->NewExpressionStatement(call, RelocInfo::kNoPosition),
          zone());

      body->Add(factory()->NewTryFinallyStatement(try_block, finally_block,
                                                  RelocInfo::kNoPosition),
                zone());
    } else {
      ParseStatementList(body, Token::RBRACE, CHECK_OK);
    }

    if (IsSubclassConstructor(kind)) {
      body->Add(
          factory()->NewReturnStatement(
              this->ThisExpression(scope_, factory(), RelocInfo::kNoPosition),
              RelocInfo::kNoPosition),
              zone());
    }
  }

  Expect(Token::RBRACE, CHECK_OK);
  scope_->set_end_position(scanner()->location().end_pos);

  if (!parameters.is_simple) {
    DCHECK_NOT_NULL(inner_scope);
    DCHECK_EQ(body, inner_block->statements());
    SetLanguageMode(scope_, inner_scope->language_mode());
    if (inner_scope->typed()) scope_->SetTyped();
    Block* init_block = BuildParameterInitializationBlock(parameters, CHECK_OK);
    DCHECK_NOT_NULL(init_block);

    inner_scope->set_end_position(scanner()->location().end_pos);
    inner_scope = inner_scope->FinalizeBlockScope();
    if (inner_scope != nullptr) {
      CheckConflictingVarDeclarations(inner_scope, CHECK_OK);
      InsertShadowingVarBindingInitializers(inner_block);
    }

    result->Add(init_block, zone());
    result->Add(inner_block, zone());
  }

  if (function_type == FunctionLiteral::kNamedExpression) {
    // Now that we know the language mode, we can create the const assignment
    // in the previously reserved spot.
    // NOTE: We create a proxy and resolve it here so that in the
    // future we can change the AST to only refer to VariableProxies
    // instead of Variables and Proxies as is the case now.
    VariableMode fvar_mode = is_strict(language_mode()) ? CONST : CONST_LEGACY;
    Variable* fvar = new (zone())
        Variable(scope_, function_name, fvar_mode, Variable::NORMAL,
                 kCreatedInitialized, kNotAssigned);
    VariableProxy* proxy = factory()->NewVariableProxy(fvar);
    VariableDeclaration* fvar_declaration = factory()->NewVariableDeclaration(
        proxy, fvar_mode, scope_, RelocInfo::kNoPosition);
    scope_->DeclareFunctionVar(fvar_declaration);

    VariableProxy* fproxy = factory()->NewVariableProxy(fvar);
    result->Set(kFunctionNameAssignmentIndex,
                factory()->NewExpressionStatement(
                    factory()->NewAssignment(Token::INIT, fproxy,
                                             factory()->NewThisFunction(pos),
                                             RelocInfo::kNoPosition),
                    RelocInfo::kNoPosition));
  }

  // ES6 14.6.1 Static Semantics: IsInTailPosition
  // Mark collected return expressions that are in tail call position.
  const List<Expression*>& expressions_in_tail_position =
      function_state_->expressions_in_tail_position();
  for (int i = 0; i < expressions_in_tail_position.length(); ++i) {
    expressions_in_tail_position[i]->MarkTail();
  }
  return result;
}


PreParser::PreParseResult Parser::ParseLazyFunctionBodyWithPreParser(
    SingletonLogger* logger, Scanner::BookmarkScope* bookmark) {
  // This function may be called on a background thread too; record only the
  // main thread preparse times.
  if (pre_parse_timer_ != NULL) {
    pre_parse_timer_->Start();
  }
  TRACE_EVENT0("v8", "V8.PreParse");

  DCHECK_EQ(Token::LBRACE, scanner()->current_token());

  if (reusable_preparser_ == NULL) {
    reusable_preparser_ = new PreParser(zone(), &scanner_, ast_value_factory(),
                                        NULL, stack_limit_);
    reusable_preparser_->set_allow_lazy(true);
#define SET_ALLOW(name) reusable_preparser_->set_allow_##name(allow_##name());
    SET_ALLOW(natives);
    SET_ALLOW(harmony_sloppy);
    SET_ALLOW(harmony_sloppy_function);
    SET_ALLOW(harmony_sloppy_let);
    SET_ALLOW(harmony_do_expressions);
    SET_ALLOW(harmony_function_name);
    SET_ALLOW(harmony_function_sent);
    SET_ALLOW(harmony_exponentiation_operator);
    SET_ALLOW(harmony_restrictive_declarations);
    SET_ALLOW(harmony_types);
#undef SET_ALLOW
  }
  PreParser::PreParseResult result = reusable_preparser_->PreParseLazyFunction(
      language_mode(), typed(), function_state_->kind(),
      scope_->has_simple_parameters(), logger, bookmark);
  if (pre_parse_timer_ != NULL) {
    pre_parse_timer_->Stop();
  }
  return result;
}


ClassLiteral* Parser::ParseClassLiteral(const AstRawString* name,
                                        Scanner::Location class_name_location,
                                        bool name_is_strict_reserved, int pos,
                                        bool ambient, bool* ok) {
  // All parts of a ClassDeclaration and ClassExpression are strict code.
  if (name_is_strict_reserved) {
    ReportMessageAt(class_name_location,
                    MessageTemplate::kUnexpectedStrictReserved);
    *ok = false;
    return NULL;
  }
  if (IsEvalOrArguments(name)) {
    ReportMessageAt(class_name_location, MessageTemplate::kStrictEvalArguments);
    *ok = false;
    return NULL;
  }

  Scope* block_scope = NewScope(scope_, BLOCK_SCOPE);
  BlockState block_state(&scope_, block_scope);
  RaiseLanguageMode(STRICT);
  scope_->SetScopeName(name);

  VariableProxy* proxy = NULL;
  if (name != NULL) {
    proxy = NewUnresolved(name, CONST);
    Declaration* declaration =
        factory()->NewVariableDeclaration(proxy, CONST, block_scope, pos);
    Declare(declaration, DeclarationDescriptor::NORMAL, true, CHECK_OK);
  }

  // Parse optional type parameters.
  typename TypeSystem::TypeParameters type_parameters =
      this->NullTypeParameters();
  if (scope_->typed() && peek() == Token::LT) {  // Braces required here.
    type_parameters = ParseTypeParameters(CHECK_OK);
  }
  USE(type_parameters);  // TODO(nikolaos): really use them!

  bool started_scope = false;

  // Parse optional extends clause.
  Expression* extends = NULL;
  if (Check(Token::EXTENDS)) {
    block_scope->set_start_position(scanner()->location().end_pos);
    started_scope = true;
    // TODO(nikolaos): If this remains an expression, we have to explicitly
    // allow type arguments.
    ExpressionClassifier classifier(this);
    extends = ParseLeftHandSideExpression(&classifier, CHECK_OK);
    RewriteNonPattern(&classifier, CHECK_OK);
  }

  // Parse optional implements clause.
  ZoneList<typesystem::Type*>* implements = nullptr;
  if (scope_->typed() && CheckContextualKeyword(CStrVector("implements"))) {
    implements = new (zone()) ZoneList<typesystem::Type*>(1, zone());
    if (!started_scope) {
      block_scope->set_start_position(scanner()->location().end_pos);
      started_scope = true;
    }
    do {
      typesystem::Type* class_or_interface = ParseTypeReference(CHECK_OK);
      implements->Add(class_or_interface, zone());
    } while (Check(Token::COMMA));
  }
  USE(implements);  // TODO(nikolaos): really use it!

  if (!started_scope) {
    block_scope->set_start_position(scanner()->location().end_pos);
  }

  ClassLiteralChecker checker(this);
  ZoneList<ObjectLiteral::Property*>* properties = NewPropertyList(4, zone());
  FunctionLiteral* constructor = NULL;
  bool has_seen_constructor = false;

  Expect(Token::LBRACE, CHECK_OK);

  const bool has_extends = extends != nullptr;
  while (peek() != Token::RBRACE) {
    if (Check(Token::SEMICOLON)) continue;
    FuncNameInferrer::State fni_state(fni_);
    const bool in_class = true;
    const bool is_static = false;
    bool is_computed_name = false;  // Classes do not care about computed
                                    // property names here.
    ExpressionClassifier classifier(this);
    const AstRawString* property_name = nullptr;
    ObjectLiteral::Property* property = ParsePropertyDefinition(
        &checker, in_class, has_extends, is_static, &is_computed_name,
<<<<<<< HEAD
        &has_seen_constructor, &classifier, &property_name, CHECK_OK);
    // Ignore member variable declarations in typed mode.
=======
        &has_seen_constructor, &classifier, &property_name, ambient, CHECK_OK);
    // Ignore member variable declarations, method signatures and members of
    // ambients in typed mode.
>>>>>>> 6c72390c
    if (property == nullptr) continue;
    RewriteNonPattern(&classifier, CHECK_OK);

    if (has_seen_constructor && constructor == NULL) {
      constructor = GetPropertyValue(property)->AsFunctionLiteral();
      DCHECK_NOT_NULL(constructor);
      constructor->set_raw_name(
          name != nullptr ? name : ast_value_factory()->empty_string());
    } else {
      properties->Add(property, zone());
    }

    if (fni_ != NULL) fni_->Infer();

    if (allow_harmony_function_name() &&
        property_name != ast_value_factory()->constructor_string()) {
      SetFunctionNameFromPropertyName(property, property_name);
    }
  }

  Expect(Token::RBRACE, CHECK_OK);
  int end_pos = scanner()->location().end_pos;

  if (constructor == NULL) {
    constructor = DefaultConstructor(name, extends != NULL, block_scope, pos,
                                     end_pos, block_scope->language_mode());
  }

  // Note that we do not finalize this block scope because it is
  // used as a sentinel value indicating an anonymous class.
  block_scope->set_end_position(end_pos);

  if (name != NULL) {
    DCHECK_NOT_NULL(proxy);
    proxy->var()->set_initializer_position(end_pos);
  }

  return factory()->NewClassLiteral(block_scope, proxy, extends, constructor,
                                    properties, pos, end_pos);
}


Expression* Parser::ParseV8Intrinsic(bool* ok) {
  // CallRuntime ::
  //   '%' Identifier Arguments

  int pos = peek_position();
  Expect(Token::MOD, CHECK_OK);
  // Allow "eval" or "arguments" for backward compatibility.
  const AstRawString* name = ParseIdentifier(kAllowRestrictedIdentifiers,
                                             CHECK_OK);
  Scanner::Location spread_pos;
  ExpressionClassifier classifier(this);
  ZoneList<Expression*>* args =
      ParseArguments(&spread_pos, &classifier, CHECK_OK);

  DCHECK(!spread_pos.IsValid());

  if (extension_ != NULL) {
    // The extension structures are only accessible while parsing the
    // very first time not when reparsing because of lazy compilation.
    scope_->DeclarationScope()->ForceEagerCompilation();
  }

  const Runtime::Function* function = Runtime::FunctionForName(name->string());

  if (function != NULL) {
    // Check for possible name clash.
    DCHECK_EQ(Context::kNotFound,
              Context::IntrinsicIndexForName(name->string()));
    // Check for built-in IS_VAR macro.
    if (function->function_id == Runtime::kIS_VAR) {
      DCHECK_EQ(Runtime::RUNTIME, function->intrinsic_type);
      // %IS_VAR(x) evaluates to x if x is a variable,
      // leads to a parse error otherwise.  Could be implemented as an
      // inline function %_IS_VAR(x) to eliminate this special case.
      if (args->length() == 1 && args->at(0)->AsVariableProxy() != NULL) {
        return args->at(0);
      } else {
        ReportMessage(MessageTemplate::kNotIsvar);
        *ok = false;
        return NULL;
      }
    }

    // Check that the expected number of arguments are being passed.
    if (function->nargs != -1 && function->nargs != args->length()) {
      ReportMessage(MessageTemplate::kRuntimeWrongNumArgs);
      *ok = false;
      return NULL;
    }

    return factory()->NewCallRuntime(function, args, pos);
  }

  int context_index = Context::IntrinsicIndexForName(name->string());

  // Check that the function is defined.
  if (context_index == Context::kNotFound) {
    ParserTraits::ReportMessage(MessageTemplate::kNotDefined, name);
    *ok = false;
    return NULL;
  }

  return factory()->NewCallRuntime(context_index, args, pos);
}


Literal* Parser::GetLiteralUndefined(int position) {
  return factory()->NewUndefinedLiteral(position);
}


void Parser::CheckConflictingVarDeclarations(Scope* scope, bool* ok) {
  Declaration* decl = scope->CheckConflictingVarDeclarations();
  if (decl != NULL) {
    // In ES6, conflicting variable bindings are early errors.
    const AstRawString* name = decl->proxy()->raw_name();
    int position = decl->proxy()->position();
    Scanner::Location location = position == RelocInfo::kNoPosition
        ? Scanner::Location::invalid()
        : Scanner::Location(position, position + 1);
    ParserTraits::ReportMessageAt(location, MessageTemplate::kVarRedeclaration,
                                  name);
    *ok = false;
  }
}


void Parser::InsertShadowingVarBindingInitializers(Block* inner_block) {
  // For each var-binding that shadows a parameter, insert an assignment
  // initializing the variable with the parameter.
  Scope* inner_scope = inner_block->scope();
  DCHECK(inner_scope->is_declaration_scope());
  Scope* function_scope = inner_scope->outer_scope();
  DCHECK(function_scope->is_function_scope());
  ZoneList<Declaration*>* decls = inner_scope->declarations();
  for (int i = 0; i < decls->length(); ++i) {
    Declaration* decl = decls->at(i);
    if (decl->mode() != VAR || !decl->IsVariableDeclaration()) continue;
    const AstRawString* name = decl->proxy()->raw_name();
    Variable* parameter = function_scope->LookupLocal(name);
    if (parameter == nullptr) continue;
    VariableProxy* to = inner_scope->NewUnresolved(factory(), name);
    VariableProxy* from = factory()->NewVariableProxy(parameter);
    Expression* assignment = factory()->NewAssignment(
        Token::ASSIGN, to, from, RelocInfo::kNoPosition);
    Statement* statement = factory()->NewExpressionStatement(
        assignment, RelocInfo::kNoPosition);
    inner_block->statements()->InsertAt(0, statement, zone());
  }
}


void Parser::InsertSloppyBlockFunctionVarBindings(Scope* scope, bool* ok) {
  // For each variable which is used as a function declaration in a sloppy
  // block,
  DCHECK(scope->is_declaration_scope());
  SloppyBlockFunctionMap* map = scope->sloppy_block_function_map();
  for (ZoneHashMap::Entry* p = map->Start(); p != nullptr; p = map->Next(p)) {
    AstRawString* name = static_cast<AstRawString*>(p->key);
    // If the variable wouldn't conflict with a lexical declaration,
    Variable* var = scope->LookupLocal(name);
    if (var == nullptr || !IsLexicalVariableMode(var->mode())) {
      // Declare a var-style binding for the function in the outer scope
      VariableProxy* proxy = scope->NewUnresolved(factory(), name);
      Declaration* declaration = factory()->NewVariableDeclaration(
          proxy, VAR, scope, RelocInfo::kNoPosition);
      Declare(declaration, DeclarationDescriptor::NORMAL, true, ok, scope);
      DCHECK(ok);  // Based on the preceding check, this should not fail
      if (!ok) return;

      // Write in assignments to var for each block-scoped function declaration
      auto delegates = static_cast<SloppyBlockFunctionMap::Vector*>(p->value);
      for (SloppyBlockFunctionStatement* delegate : *delegates) {
        // Read from the local lexical scope and write to the function scope
        VariableProxy* to = scope->NewUnresolved(factory(), name);
        VariableProxy* from = delegate->scope()->NewUnresolved(factory(), name);
        Expression* assignment = factory()->NewAssignment(
            Token::ASSIGN, to, from, RelocInfo::kNoPosition);
        Statement* statement = factory()->NewExpressionStatement(
            assignment, RelocInfo::kNoPosition);
        delegate->set_statement(statement);
      }
    }
  }
}


// ----------------------------------------------------------------------------
// Parser support

bool Parser::TargetStackContainsLabel(const AstRawString* label) {
  for (Target* t = target_stack_; t != NULL; t = t->previous()) {
    if (ContainsLabel(t->statement()->labels(), label)) return true;
  }
  return false;
}


BreakableStatement* Parser::LookupBreakTarget(const AstRawString* label,
                                              bool* ok) {
  bool anonymous = label == NULL;
  for (Target* t = target_stack_; t != NULL; t = t->previous()) {
    BreakableStatement* stat = t->statement();
    if ((anonymous && stat->is_target_for_anonymous()) ||
        (!anonymous && ContainsLabel(stat->labels(), label))) {
      return stat;
    }
  }
  return NULL;
}


IterationStatement* Parser::LookupContinueTarget(const AstRawString* label,
                                                 bool* ok) {
  bool anonymous = label == NULL;
  for (Target* t = target_stack_; t != NULL; t = t->previous()) {
    IterationStatement* stat = t->statement()->AsIterationStatement();
    if (stat == NULL) continue;

    DCHECK(stat->is_target_for_anonymous());
    if (anonymous || ContainsLabel(stat->labels(), label)) {
      return stat;
    }
  }
  return NULL;
}


void Parser::HandleSourceURLComments(Isolate* isolate, Handle<Script> script) {
  if (scanner_.source_url()->length() > 0) {
    Handle<String> source_url = scanner_.source_url()->Internalize(isolate);
    script->set_source_url(*source_url);
  }
  if (scanner_.source_mapping_url()->length() > 0) {
    Handle<String> source_mapping_url =
        scanner_.source_mapping_url()->Internalize(isolate);
    script->set_source_mapping_url(*source_mapping_url);
  }
}


void Parser::Internalize(Isolate* isolate, Handle<Script> script, bool error) {
  // Internalize strings.
  ast_value_factory()->Internalize(isolate);

  // Error processing.
  if (error) {
    if (stack_overflow()) {
      isolate->StackOverflow();
    } else {
      DCHECK(pending_error_handler_.has_pending_error());
      pending_error_handler_.ThrowPendingError(isolate, script);
    }
  }

  // Move statistics to Isolate.
  for (int feature = 0; feature < v8::Isolate::kUseCounterFeatureCount;
       ++feature) {
    for (int i = 0; i < use_counts_[feature]; ++i) {
      isolate->CountUsage(v8::Isolate::UseCounterFeature(feature));
    }
  }
  if (scanner_.FoundHtmlComment()) {
    isolate->CountUsage(v8::Isolate::kHtmlComment);
    if (script->line_offset() == 0 && script->column_offset() == 0) {
      isolate->CountUsage(v8::Isolate::kHtmlCommentInExternalScript);
    }
  }
  isolate->counters()->total_preparse_skipped()->Increment(
      total_preparse_skipped_);
}


// ----------------------------------------------------------------------------
// The Parser interface.


bool Parser::ParseStatic(ParseInfo* info) {
  Parser parser(info);
  if (parser.Parse(info)) {
    info->set_language_mode(info->literal()->language_mode());
    return true;
  }
  return false;
}


bool Parser::Parse(ParseInfo* info) {
  DCHECK(info->literal() == NULL);
  FunctionLiteral* result = NULL;
  // Ok to use Isolate here; this function is only called in the main thread.
  DCHECK(parsing_on_main_thread_);
  Isolate* isolate = info->isolate();
  pre_parse_timer_ = isolate->counters()->pre_parse();
  if (FLAG_trace_parse || allow_natives() || extension_ != NULL) {
    // If intrinsics are allowed, the Parser cannot operate independent of the
    // V8 heap because of Runtime. Tell the string table to internalize strings
    // and values right after they're created.
    ast_value_factory()->Internalize(isolate);
  }

  if (info->is_lazy()) {
    DCHECK(!info->is_eval());
    if (info->shared_info()->is_function()) {
      result = ParseLazy(isolate, info);
    } else {
      result = ParseProgram(isolate, info);
    }
  } else {
    SetCachedData(info);
    result = ParseProgram(isolate, info);
  }
  info->set_literal(result);

  Internalize(isolate, info->script(), result == NULL);
  DCHECK(ast_value_factory()->IsInternalized());
  return (result != NULL);
}


void Parser::ParseOnBackground(ParseInfo* info) {
  parsing_on_main_thread_ = false;

  DCHECK(info->literal() == NULL);
  FunctionLiteral* result = NULL;
  fni_ = new (zone()) FuncNameInferrer(ast_value_factory(), zone());

  CompleteParserRecorder recorder;
  if (produce_cached_parse_data()) log_ = &recorder;

  DCHECK(info->source_stream() != NULL);
  ExternalStreamingStream stream(info->source_stream(),
                                 info->source_stream_encoding());
  scanner_.Initialize(&stream);
  DCHECK(info->context().is_null() || info->context()->IsNativeContext());

  // When streaming, we don't know the length of the source until we have parsed
  // it. The raw data can be UTF-8, so we wouldn't know the source length until
  // we have decoded it anyway even if we knew the raw data length (which we
  // don't). We work around this by storing all the scopes which need their end
  // position set at the end of the script (the top scope and possible eval
  // scopes) and set their end position after we know the script length.
  result = DoParseProgram(info);

  info->set_literal(result);

  // We cannot internalize on a background thread; a foreground task will take
  // care of calling Parser::Internalize just before compilation.

  if (produce_cached_parse_data()) {
    if (result != NULL) *info->cached_data() = recorder.GetScriptData();
    log_ = NULL;
  }
}


ParserTraits::TemplateLiteralState Parser::OpenTemplateLiteral(int pos) {
  return new (zone()) ParserTraits::TemplateLiteral(zone(), pos);
}


void Parser::AddTemplateSpan(TemplateLiteralState* state, bool tail) {
  int pos = scanner()->location().beg_pos;
  int end = scanner()->location().end_pos - (tail ? 1 : 2);
  const AstRawString* tv = scanner()->CurrentSymbol(ast_value_factory());
  const AstRawString* trv = scanner()->CurrentRawSymbol(ast_value_factory());
  Literal* cooked = factory()->NewStringLiteral(tv, pos);
  Literal* raw = factory()->NewStringLiteral(trv, pos);
  (*state)->AddTemplateSpan(cooked, raw, end, zone());
}


void Parser::AddTemplateExpression(TemplateLiteralState* state,
                                   Expression* expression) {
  (*state)->AddExpression(expression, zone());
}


Expression* Parser::CloseTemplateLiteral(TemplateLiteralState* state, int start,
                                         Expression* tag) {
  TemplateLiteral* lit = *state;
  int pos = lit->position();
  const ZoneList<Expression*>* cooked_strings = lit->cooked();
  const ZoneList<Expression*>* raw_strings = lit->raw();
  const ZoneList<Expression*>* expressions = lit->expressions();
  DCHECK_EQ(cooked_strings->length(), raw_strings->length());
  DCHECK_EQ(cooked_strings->length(), expressions->length() + 1);

  if (!tag) {
    // Build tree of BinaryOps to simplify code-generation
    Expression* expr = cooked_strings->at(0);
    int i = 0;
    while (i < expressions->length()) {
      Expression* sub = expressions->at(i++);
      Expression* cooked_str = cooked_strings->at(i);

      // Let middle be ToString(sub).
      ZoneList<Expression*>* args =
          new (zone()) ZoneList<Expression*>(1, zone());
      args->Add(sub, zone());
      Expression* middle = factory()->NewCallRuntime(Runtime::kInlineToString,
                                                     args, sub->position());

      expr = factory()->NewBinaryOperation(
          Token::ADD, factory()->NewBinaryOperation(
                          Token::ADD, expr, middle, expr->position()),
          cooked_str, sub->position());
    }
    return expr;
  } else {
    uint32_t hash = ComputeTemplateLiteralHash(lit);

    int cooked_idx = function_state_->NextMaterializedLiteralIndex();
    int raw_idx = function_state_->NextMaterializedLiteralIndex();

    // $getTemplateCallSite
    ZoneList<Expression*>* args = new (zone()) ZoneList<Expression*>(4, zone());
    args->Add(factory()->NewArrayLiteral(
                  const_cast<ZoneList<Expression*>*>(cooked_strings),
                  cooked_idx, pos),
              zone());
    args->Add(
        factory()->NewArrayLiteral(
            const_cast<ZoneList<Expression*>*>(raw_strings), raw_idx, pos),
        zone());

    // Ensure hash is suitable as a Smi value
    Smi* hash_obj = Smi::cast(Internals::IntToSmi(static_cast<int>(hash)));
    args->Add(factory()->NewSmiLiteral(hash_obj->value(), pos), zone());

    Expression* call_site = factory()->NewCallRuntime(
        Context::GET_TEMPLATE_CALL_SITE_INDEX, args, start);

    // Call TagFn
    ZoneList<Expression*>* call_args =
        new (zone()) ZoneList<Expression*>(expressions->length() + 1, zone());
    call_args->Add(call_site, zone());
    call_args->AddAll(*expressions, zone());
    return factory()->NewCall(tag, call_args, pos);
  }
}


uint32_t Parser::ComputeTemplateLiteralHash(const TemplateLiteral* lit) {
  const ZoneList<Expression*>* raw_strings = lit->raw();
  int total = raw_strings->length();
  DCHECK(total);

  uint32_t running_hash = 0;

  for (int index = 0; index < total; ++index) {
    if (index) {
      running_hash = StringHasher::ComputeRunningHashOneByte(
          running_hash, "${}", 3);
    }

    const AstRawString* raw_string =
        raw_strings->at(index)->AsLiteral()->raw_value()->AsString();
    if (raw_string->is_one_byte()) {
      const char* data = reinterpret_cast<const char*>(raw_string->raw_data());
      running_hash = StringHasher::ComputeRunningHashOneByte(
          running_hash, data, raw_string->length());
    } else {
      const uc16* data = reinterpret_cast<const uc16*>(raw_string->raw_data());
      running_hash = StringHasher::ComputeRunningHash(running_hash, data,
                                                      raw_string->length());
    }
  }

  return running_hash;
}


ZoneList<v8::internal::Expression*>* Parser::PrepareSpreadArguments(
    ZoneList<v8::internal::Expression*>* list) {
  ZoneList<v8::internal::Expression*>* args =
      new (zone()) ZoneList<v8::internal::Expression*>(1, zone());
  if (list->length() == 1) {
    // Spread-call with single spread argument produces an InternalArray
    // containing the values from the array.
    //
    // Function is called or constructed with the produced array of arguments
    //
    // EG: Apply(Func, Spread(spread0))
    ZoneList<Expression*>* spread_list =
        new (zone()) ZoneList<Expression*>(0, zone());
    spread_list->Add(list->at(0)->AsSpread()->expression(), zone());
    args->Add(factory()->NewCallRuntime(Context::SPREAD_ITERABLE_INDEX,
                                        spread_list, RelocInfo::kNoPosition),
              zone());
    return args;
  } else {
    // Spread-call with multiple arguments produces array literals for each
    // sequences of unspread arguments, and converts each spread iterable to
    // an Internal array. Finally, all of these produced arrays are flattened
    // into a single InternalArray, containing the arguments for the call.
    //
    // EG: Apply(Func, Flatten([unspread0, unspread1], Spread(spread0),
    //                         Spread(spread1), [unspread2, unspread3]))
    int i = 0;
    int n = list->length();
    while (i < n) {
      if (!list->at(i)->IsSpread()) {
        ZoneList<v8::internal::Expression*>* unspread =
            new (zone()) ZoneList<v8::internal::Expression*>(1, zone());

        // Push array of unspread parameters
        while (i < n && !list->at(i)->IsSpread()) {
          unspread->Add(list->at(i++), zone());
        }
        int literal_index = function_state_->NextMaterializedLiteralIndex();
        args->Add(factory()->NewArrayLiteral(unspread, literal_index,
                                             RelocInfo::kNoPosition),
                  zone());

        if (i == n) break;
      }

      // Push eagerly spread argument
      ZoneList<v8::internal::Expression*>* spread_list =
          new (zone()) ZoneList<v8::internal::Expression*>(1, zone());
      spread_list->Add(list->at(i++)->AsSpread()->expression(), zone());
      args->Add(factory()->NewCallRuntime(Context::SPREAD_ITERABLE_INDEX,
                                          spread_list, RelocInfo::kNoPosition),
                zone());
    }

    list = new (zone()) ZoneList<v8::internal::Expression*>(1, zone());
    list->Add(factory()->NewCallRuntime(Context::SPREAD_ARGUMENTS_INDEX, args,
                                        RelocInfo::kNoPosition),
              zone());
    return list;
  }
  UNREACHABLE();
}


Expression* Parser::SpreadCall(Expression* function,
                               ZoneList<v8::internal::Expression*>* args,
                               int pos) {
  if (function->IsSuperCallReference()) {
    // Super calls
    // $super_constructor = %_GetSuperConstructor(<this-function>)
    // %reflect_construct($super_constructor, args, new.target)
    ZoneList<Expression*>* tmp = new (zone()) ZoneList<Expression*>(1, zone());
    tmp->Add(function->AsSuperCallReference()->this_function_var(), zone());
    Expression* super_constructor = factory()->NewCallRuntime(
        Runtime::kInlineGetSuperConstructor, tmp, pos);
    args->InsertAt(0, super_constructor, zone());
    args->Add(function->AsSuperCallReference()->new_target_var(), zone());
    return factory()->NewCallRuntime(Context::REFLECT_CONSTRUCT_INDEX, args,
                                     pos);
  } else {
    if (function->IsProperty()) {
      // Method calls
      if (function->AsProperty()->IsSuperAccess()) {
        Expression* home =
            ThisExpression(scope_, factory(), RelocInfo::kNoPosition);
        args->InsertAt(0, function, zone());
        args->InsertAt(1, home, zone());
      } else {
        Variable* temp =
            scope_->NewTemporary(ast_value_factory()->empty_string());
        VariableProxy* obj = factory()->NewVariableProxy(temp);
        Assignment* assign_obj = factory()->NewAssignment(
            Token::ASSIGN, obj, function->AsProperty()->obj(),
            RelocInfo::kNoPosition);
        function = factory()->NewProperty(
            assign_obj, function->AsProperty()->key(), RelocInfo::kNoPosition);
        args->InsertAt(0, function, zone());
        obj = factory()->NewVariableProxy(temp);
        args->InsertAt(1, obj, zone());
      }
    } else {
      // Non-method calls
      args->InsertAt(0, function, zone());
      args->InsertAt(1, factory()->NewUndefinedLiteral(RelocInfo::kNoPosition),
                     zone());
    }
    return factory()->NewCallRuntime(Context::REFLECT_APPLY_INDEX, args, pos);
  }
}


Expression* Parser::SpreadCallNew(Expression* function,
                                  ZoneList<v8::internal::Expression*>* args,
                                  int pos) {
  args->InsertAt(0, function, zone());

  return factory()->NewCallRuntime(Context::REFLECT_CONSTRUCT_INDEX, args, pos);
}


void Parser::SetLanguageMode(Scope* scope, LanguageMode mode) {
  v8::Isolate::UseCounterFeature feature;
  if (is_sloppy(mode))
    feature = v8::Isolate::kSloppyMode;
  else if (is_strict(mode))
    feature = v8::Isolate::kStrictMode;
  else
    UNREACHABLE();
  ++use_counts_[feature];
  scope->SetLanguageMode(mode);
}


void Parser::RaiseLanguageMode(LanguageMode mode) {
  LanguageMode old = scope_->language_mode();
  SetLanguageMode(scope_, old > mode ? old : mode);
}


void ParserTraits::RewriteDestructuringAssignments() {
  parser_->RewriteDestructuringAssignments();
}

Expression* ParserTraits::RewriteExponentiation(Expression* left,
                                                Expression* right, int pos) {
  return parser_->RewriteExponentiation(left, right, pos);
}

Expression* ParserTraits::RewriteAssignExponentiation(Expression* left,
                                                      Expression* right,
                                                      int pos) {
  return parser_->RewriteAssignExponentiation(left, right, pos);
}

void ParserTraits::RewriteNonPattern(Type::ExpressionClassifier* classifier,
                                     bool* ok) {
  parser_->RewriteNonPattern(classifier, ok);
}


Zone* ParserTraits::zone() const {
  return parser_->function_state_->scope()->zone();
}


ZoneList<Expression*>* ParserTraits::GetNonPatternList() const {
  return parser_->function_state_->non_patterns_to_rewrite();
}


class NonPatternRewriter : public AstExpressionRewriter {
 public:
  NonPatternRewriter(uintptr_t stack_limit, Parser* parser)
      : AstExpressionRewriter(stack_limit), parser_(parser) {}
  ~NonPatternRewriter() override {}

 private:
  bool RewriteExpression(Expression* expr) override {
    if (expr->IsRewritableExpression()) return true;
    // Rewrite only what could have been a pattern but is not.
    if (expr->IsArrayLiteral()) {
      // Spread rewriting in array literals.
      ArrayLiteral* lit = expr->AsArrayLiteral();
      VisitExpressions(lit->values());
      replacement_ = parser_->RewriteSpreads(lit);
      return false;
    }
    if (expr->IsObjectLiteral()) {
      return true;
    }
    if (expr->IsBinaryOperation() &&
        expr->AsBinaryOperation()->op() == Token::COMMA) {
      return true;
    }
    // Everything else does not need rewriting.
    return false;
  }

  void VisitObjectLiteralProperty(ObjectLiteralProperty* property) override {
    if (property == nullptr) return;
    // Do not rewrite (computed) key expressions
    AST_REWRITE_PROPERTY(Expression, property, value);
  }

  Parser* parser_;
};


void Parser::RewriteNonPattern(ExpressionClassifier* classifier, bool* ok) {
  ValidateExpression(classifier, ok);
  if (!*ok) return;
  auto non_patterns_to_rewrite = function_state_->non_patterns_to_rewrite();
  int begin = classifier->GetNonPatternBegin();
  int end = non_patterns_to_rewrite->length();
  if (begin < end) {
    NonPatternRewriter rewriter(stack_limit_, this);
    for (int i = begin; i < end; i++) {
      DCHECK(non_patterns_to_rewrite->at(i)->IsRewritableExpression());
      rewriter.Rewrite(non_patterns_to_rewrite->at(i));
    }
    non_patterns_to_rewrite->Rewind(begin);
  }
}


void Parser::RewriteDestructuringAssignments() {
  const auto& assignments =
      function_state_->destructuring_assignments_to_rewrite();
  for (int i = assignments.length() - 1; i >= 0; --i) {
    // Rewrite list in reverse, so that nested assignment patterns are rewritten
    // correctly.
    const DestructuringAssignment& pair = assignments.at(i);
    RewritableExpression* to_rewrite =
        pair.assignment->AsRewritableExpression();
    DCHECK_NOT_NULL(to_rewrite);
    if (!to_rewrite->is_rewritten()) {
      PatternRewriter::RewriteDestructuringAssignment(this, to_rewrite,
                                                      pair.scope);
    }
  }
}

Expression* Parser::RewriteExponentiation(Expression* left, Expression* right,
                                          int pos) {
  ZoneList<Expression*>* args = new (zone()) ZoneList<Expression*>(2, zone());
  args->Add(left, zone());
  args->Add(right, zone());
  return factory()->NewCallRuntime(Context::MATH_POW_METHOD_INDEX, args, pos);
}

Expression* Parser::RewriteAssignExponentiation(Expression* left,
                                                Expression* right, int pos) {
  ZoneList<Expression*>* args = new (zone()) ZoneList<Expression*>(2, zone());
  if (left->IsVariableProxy()) {
    VariableProxy* lhs = left->AsVariableProxy();

    Expression* result;
    DCHECK_NOT_NULL(lhs->raw_name());
    result =
        this->ExpressionFromIdentifier(lhs->raw_name(), lhs->position(),
                                       lhs->end_position(), scope_, factory());
    args->Add(left, zone());
    args->Add(right, zone());
    Expression* call =
        factory()->NewCallRuntime(Context::MATH_POW_METHOD_INDEX, args, pos);
    return factory()->NewAssignment(Token::ASSIGN, result, call, pos);
  } else if (left->IsProperty()) {
    Property* prop = left->AsProperty();
    auto temp_obj = scope_->NewTemporary(ast_value_factory()->empty_string());
    auto temp_key = scope_->NewTemporary(ast_value_factory()->empty_string());
    Expression* assign_obj = factory()->NewAssignment(
        Token::ASSIGN, factory()->NewVariableProxy(temp_obj), prop->obj(),
        RelocInfo::kNoPosition);
    Expression* assign_key = factory()->NewAssignment(
        Token::ASSIGN, factory()->NewVariableProxy(temp_key), prop->key(),
        RelocInfo::kNoPosition);
    args->Add(factory()->NewProperty(factory()->NewVariableProxy(temp_obj),
                                     factory()->NewVariableProxy(temp_key),
                                     left->position()),
              zone());
    args->Add(right, zone());
    Expression* call =
        factory()->NewCallRuntime(Context::MATH_POW_METHOD_INDEX, args, pos);
    Expression* target = factory()->NewProperty(
        factory()->NewVariableProxy(temp_obj),
        factory()->NewVariableProxy(temp_key), RelocInfo::kNoPosition);
    Expression* assign =
        factory()->NewAssignment(Token::ASSIGN, target, call, pos);
    return factory()->NewBinaryOperation(
        Token::COMMA, assign_obj,
        factory()->NewBinaryOperation(Token::COMMA, assign_key, assign, pos),
        pos);
  }
  UNREACHABLE();
  return nullptr;
}

Expression* Parser::RewriteSpreads(ArrayLiteral* lit) {
  // Array literals containing spreads are rewritten using do expressions, e.g.
  //    [1, 2, 3, ...x, 4, ...y, 5]
  // is roughly rewritten as:
  //    do {
  //      $R = [1, 2, 3];
  //      for ($i of x) %AppendElement($R, $i);
  //      %AppendElement($R, 4);
  //      for ($j of y) %AppendElement($R, $j);
  //      %AppendElement($R, 5);
  //      $R
  //    }
  // where $R, $i and $j are fresh temporary variables.
  ZoneList<Expression*>::iterator s = lit->FirstSpread();
  if (s == lit->EndValue()) return nullptr;  // no spread, no rewriting...
  Variable* result =
      scope_->NewTemporary(ast_value_factory()->dot_result_string());
  // NOTE: The value assigned to R is the whole original array literal,
  // spreads included. This will be fixed before the rewritten AST is returned.
  // $R = lit
  Expression* init_result =
      factory()->NewAssignment(Token::INIT, factory()->NewVariableProxy(result),
                               lit, RelocInfo::kNoPosition);
  Block* do_block =
      factory()->NewBlock(nullptr, 16, false, RelocInfo::kNoPosition);
  do_block->statements()->Add(
      factory()->NewExpressionStatement(init_result, RelocInfo::kNoPosition),
      zone());
  // Traverse the array literal starting from the first spread.
  while (s != lit->EndValue()) {
    Expression* value = *s++;
    Spread* spread = value->AsSpread();
    if (spread == nullptr) {
      // If the element is not a spread, we're adding a single:
      // %AppendElement($R, value)
      ZoneList<Expression*>* append_element_args = NewExpressionList(2, zone());
      append_element_args->Add(factory()->NewVariableProxy(result), zone());
      append_element_args->Add(value, zone());
      do_block->statements()->Add(
          factory()->NewExpressionStatement(
              factory()->NewCallRuntime(Runtime::kAppendElement,
                                        append_element_args,
                                        RelocInfo::kNoPosition),
              RelocInfo::kNoPosition),
          zone());
    } else {
      // If it's a spread, we're adding a for/of loop iterating through it.
      Variable* each =
          scope_->NewTemporary(ast_value_factory()->dot_for_string());
      Expression* subject = spread->expression();
      // %AppendElement($R, each)
      Statement* append_body;
      {
        ZoneList<Expression*>* append_element_args =
            NewExpressionList(2, zone());
        append_element_args->Add(factory()->NewVariableProxy(result), zone());
        append_element_args->Add(factory()->NewVariableProxy(each), zone());
        append_body = factory()->NewExpressionStatement(
            factory()->NewCallRuntime(Runtime::kAppendElement,
                                      append_element_args,
                                      RelocInfo::kNoPosition),
            RelocInfo::kNoPosition);
      }
      // for (each of spread) %AppendElement($R, each)
      ForEachStatement* loop = factory()->NewForEachStatement(
          ForEachStatement::ITERATE, nullptr, RelocInfo::kNoPosition);
      InitializeForOfStatement(loop->AsForOfStatement(),
                               factory()->NewVariableProxy(each), subject,
                               append_body, spread->expression_position());
      do_block->statements()->Add(loop, zone());
    }
  }
  // Now, rewind the original array literal to truncate everything from the
  // first spread (included) until the end. This fixes $R's initialization.
  lit->RewindSpreads();
  return factory()->NewDoExpression(do_block, result, lit->position());
}


void ParserTraits::QueueDestructuringAssignmentForRewriting(Expression* expr) {
  DCHECK(expr->IsRewritableExpression());
  parser_->function_state_->AddDestructuringAssignment(
      Parser::DestructuringAssignment(expr, parser_->scope_));
}


void ParserTraits::QueueNonPatternForRewriting(Expression* expr) {
  DCHECK(expr->IsRewritableExpression());
  parser_->function_state_->AddNonPatternForRewriting(expr);
}


void ParserTraits::SetFunctionNameFromPropertyName(
    ObjectLiteralProperty* property, const AstRawString* name) {
  Expression* value = property->value();

  // Computed name setting must happen at runtime.
  if (property->is_computed_name()) return;

  // Getter and setter names are handled here because their names
  // change in ES2015, even though they are not anonymous.
  auto function = value->AsFunctionLiteral();
  if (function != nullptr) {
    bool is_getter = property->kind() == ObjectLiteralProperty::GETTER;
    bool is_setter = property->kind() == ObjectLiteralProperty::SETTER;
    if (is_getter || is_setter) {
      DCHECK_NOT_NULL(name);
      const AstRawString* prefix =
          is_getter ? parser_->ast_value_factory()->get_space_string()
                    : parser_->ast_value_factory()->set_space_string();
      function->set_raw_name(
          parser_->ast_value_factory()->NewConsString(prefix, name));
      return;
    }
  }

  if (!value->IsAnonymousFunctionDefinition()) return;
  DCHECK_NOT_NULL(name);

  // Ignore "__proto__" as a name when it's being used to set the [[Prototype]]
  // of an object literal.
  if (property->kind() == ObjectLiteralProperty::PROTOTYPE) return;

  if (function != nullptr) {
    function->set_raw_name(name);
    DCHECK_EQ(ObjectLiteralProperty::COMPUTED, property->kind());
  } else {
    DCHECK(value->IsClassLiteral());
    DCHECK_EQ(ObjectLiteralProperty::COMPUTED, property->kind());
    value->AsClassLiteral()->constructor()->set_raw_name(name);
  }
}


void ParserTraits::SetFunctionNameFromIdentifierRef(Expression* value,
                                                    Expression* identifier) {
  if (!value->IsAnonymousFunctionDefinition()) return;
  if (!identifier->IsVariableProxy()) return;

  auto name = identifier->AsVariableProxy()->raw_name();
  DCHECK_NOT_NULL(name);

  auto function = value->AsFunctionLiteral();
  if (function != nullptr) {
    function->set_raw_name(name);
  } else {
    DCHECK(value->IsClassLiteral());
    value->AsClassLiteral()->constructor()->set_raw_name(name);
  }
}


// Desugaring of yield*
// ====================
//
// With the help of do-expressions and function.sent, we desugar yield* into a
// loop containing a "raw" yield (a yield that doesn't wrap an iterator result
// object around its argument).  Concretely, "yield* iterable" turns into
// roughly the following code:
//
//   do {
//     const kNext = 0;
//     const kReturn = 1;
//     const kThrow = 2;
//
//     let input = function.sent;
//     let mode = kNext;
//     let output = undefined;
//
//     let iterator = iterable[Symbol.iterator]();
//     if (!IS_RECEIVER(iterator)) throw MakeTypeError(kSymbolIteratorInvalid);
//
//     while (true) {
//       // From the generator to the iterator:
//       // Forward input according to resume mode and obtain output.
//       switch (mode) {
//         case kNext:
//           output = iterator.next(input);
//           if (!IS_RECEIVER(output)) %ThrowIterResultNotAnObject(output);
//           break;
//         case kReturn:
//           IteratorClose(iterator, input, output);  // See below.
//           break;
//         case kThrow:
//           let iteratorThrow = iterator.throw;
//           if (IS_NULL_OR_UNDEFINED(iteratorThrow)) {
//             IteratorClose(iterator);  // See below.
//             throw MakeTypeError(kThrowMethodMissing);
//           }
//           output = %_Call(iteratorThrow, iterator, input);
//           if (!IS_RECEIVER(output)) %ThrowIterResultNotAnObject(output);
//           break;
//       }
//       if (output.done) break;
//
//       // From the generator to its user:
//       // Forward output, receive new input, and determine resume mode.
//       mode = kReturn;
//       try {
//         try {
//           RawYield(output);  // See explanation above.
//           mode = kNext;
//         } catch (error) {
//           mode = kThrow;
//         }
//       } finally {
//         input = function.sent;
//         continue;
//       }
//     }
//
//     output.value;
//   }
//
// IteratorClose(iterator) expands to the following:
//
//   let iteratorReturn = iterator.return;
//   if (IS_NULL_OR_UNDEFINED(iteratorReturn)) return;
//   let output = %_Call(iteratorReturn, iterator);
//   if (!IS_RECEIVER(output)) %ThrowIterResultNotAnObject(output);
//
// IteratorClose(iterator, input, output) expands to the following:
//
//   let iteratorReturn = iterator.return;
//   if (IS_NULL_OR_UNDEFINED(iteratorReturn)) return input;
//   output = %_Call(iteratorReturn, iterator, input);
//   if (!IS_RECEIVER(output)) %ThrowIterResultNotAnObject(output);


Expression* ParserTraits::RewriteYieldStar(
    Expression* generator, Expression* iterable, int pos) {

  const int nopos = RelocInfo::kNoPosition;

  auto factory = parser_->factory();
  auto avfactory = parser_->ast_value_factory();
  auto scope = parser_->scope_;
  auto zone = parser_->zone();


  // Forward definition for break/continue statements.
  WhileStatement* loop = factory->NewWhileStatement(nullptr, nopos);


  // let input = undefined;
  Variable* var_input = scope->NewTemporary(avfactory->empty_string());
  Statement* initialize_input;
  {
    Expression* input_proxy = factory->NewVariableProxy(var_input);
    Expression* assignment = factory->NewAssignment(
        Token::ASSIGN, input_proxy, factory->NewUndefinedLiteral(nopos), nopos);
    initialize_input = factory->NewExpressionStatement(assignment, nopos);
  }


  // let mode = kNext;
  Variable* var_mode = scope->NewTemporary(avfactory->empty_string());
  Statement* initialize_mode;
  {
    Expression* mode_proxy = factory->NewVariableProxy(var_mode);
    Expression* knext = factory->NewSmiLiteral(JSGeneratorObject::NEXT, nopos);
    Expression* assignment =
        factory->NewAssignment(Token::ASSIGN, mode_proxy, knext, nopos);
    initialize_mode = factory->NewExpressionStatement(assignment, nopos);
  }


  // let output = undefined;
  Variable* var_output = scope->NewTemporary(avfactory->empty_string());
  Statement* initialize_output;
  {
    Expression* output_proxy = factory->NewVariableProxy(var_output);
    Expression* assignment = factory->NewAssignment(
        Token::ASSIGN, output_proxy, factory->NewUndefinedLiteral(nopos),
        nopos);
    initialize_output = factory->NewExpressionStatement(assignment, nopos);
  }


  // let iterator = iterable[Symbol.iterator];
  Variable* var_iterator = scope->NewTemporary(avfactory->empty_string());
  Statement* get_iterator;
  {
    Expression* iterator = GetIterator(iterable, factory, nopos);
    Expression* iterator_proxy = factory->NewVariableProxy(var_iterator);
    Expression* assignment = factory->NewAssignment(
        Token::ASSIGN, iterator_proxy, iterator, nopos);
    get_iterator = factory->NewExpressionStatement(assignment, nopos);
  }


  // if (!IS_RECEIVER(iterator)) throw MakeTypeError(kSymbolIteratorInvalid);
  Statement* validate_iterator;
  {
    Expression* is_receiver_call;
    {
      auto args = new (zone) ZoneList<Expression*>(1, zone);
      args->Add(factory->NewVariableProxy(var_iterator), zone);
      is_receiver_call =
          factory->NewCallRuntime(Runtime::kInlineIsJSReceiver, args, nopos);
    }

    Statement* throw_call;
    {
      Expression* call = NewThrowTypeError(
          MessageTemplate::kSymbolIteratorInvalid, avfactory->empty_string(),
          nopos);
      throw_call = factory->NewExpressionStatement(call, nopos);
    }

    validate_iterator = factory->NewIfStatement(
        is_receiver_call, factory->NewEmptyStatement(nopos), throw_call, nopos);
  }


  // output = iterator.next(input);
  Statement* call_next;
  {
    Expression* iterator_proxy = factory->NewVariableProxy(var_iterator);
    Expression* literal =
        factory->NewStringLiteral(avfactory->next_string(), nopos);
    Expression* next_property =
        factory->NewProperty(iterator_proxy, literal, nopos);
    Expression* input_proxy = factory->NewVariableProxy(var_input);
    auto args = new (zone) ZoneList<Expression*>(1, zone);
    args->Add(input_proxy, zone);
    Expression* call = factory->NewCall(next_property, args, nopos);
    Expression* output_proxy = factory->NewVariableProxy(var_output);
    Expression* assignment =
        factory->NewAssignment(Token::ASSIGN, output_proxy, call, nopos);
    call_next = factory->NewExpressionStatement(assignment, nopos);
  }


  // if (!IS_RECEIVER(output)) %ThrowIterResultNotAnObject(output);
  Statement* validate_next_output;
  {
    Expression* is_receiver_call;
    {
      auto args = new (zone) ZoneList<Expression*>(1, zone);
      args->Add(factory->NewVariableProxy(var_output), zone);
      is_receiver_call =
          factory->NewCallRuntime(Runtime::kInlineIsJSReceiver, args, nopos);
    }

    Statement* throw_call;
    {
      auto args = new (zone) ZoneList<Expression*>(1, zone);
      args->Add(factory->NewVariableProxy(var_output), zone);
      Expression* call = factory->NewCallRuntime(
          Runtime::kThrowIteratorResultNotAnObject, args, nopos);
      throw_call = factory->NewExpressionStatement(call, nopos);
    }

    validate_next_output = factory->NewIfStatement(
        is_receiver_call, factory->NewEmptyStatement(nopos), throw_call, nopos);
  }


  // let iteratorThrow = iterator.throw;
  Variable* var_throw = scope->NewTemporary(avfactory->empty_string());
  Statement* get_throw;
  {
    Expression* iterator_proxy = factory->NewVariableProxy(var_iterator);
    Expression* literal =
        factory->NewStringLiteral(avfactory->throw_string(), nopos);
    Expression* property =
        factory->NewProperty(iterator_proxy, literal, nopos);
    Expression* throw_proxy = factory->NewVariableProxy(var_throw);
    Expression* assignment = factory->NewAssignment(
        Token::ASSIGN, throw_proxy, property, nopos);
    get_throw = factory->NewExpressionStatement(assignment, nopos);
  }


  // if (IS_NULL_OR_UNDEFINED(iteratorThrow) {
  //   IteratorClose(iterator);
  //   throw MakeTypeError(kThrowMethodMissing);
  // }
  Statement* check_throw;
  {
    Expression* condition = factory->NewCompareOperation(
        Token::EQ, factory->NewVariableProxy(var_throw),
        factory->NewNullLiteral(nopos), nopos);

    Expression* call = NewThrowTypeError(
        MessageTemplate::kThrowMethodMissing,
        avfactory->empty_string(), nopos);
    Statement* throw_call = factory->NewExpressionStatement(call, nopos);

    Block* then = factory->NewBlock(nullptr, 4+1, false, nopos);
    Variable* var_tmp = scope->NewTemporary(avfactory->empty_string());
    BuildIteratorClose(then->statements(), var_iterator, Nothing<Variable*>(),
                       var_tmp);
    then->statements()->Add(throw_call, zone);
    check_throw = factory->NewIfStatement(
        condition, then, factory->NewEmptyStatement(nopos), nopos);
  }


  // output = %_Call(iteratorThrow, iterator, input);
  Statement* call_throw;
  {
    auto args = new (zone) ZoneList<Expression*>(3, zone);
    args->Add(factory->NewVariableProxy(var_throw), zone);
    args->Add(factory->NewVariableProxy(var_iterator), zone);
    args->Add(factory->NewVariableProxy(var_input), zone);
    Expression* call =
        factory->NewCallRuntime(Runtime::kInlineCall, args, nopos);
    Expression* assignment = factory->NewAssignment(
        Token::ASSIGN, factory->NewVariableProxy(var_output), call, nopos);
    call_throw = factory->NewExpressionStatement(assignment, nopos);
  }


  // if (!IS_RECEIVER(output)) %ThrowIterResultNotAnObject(output);
  Statement* validate_throw_output;
  {
    Expression* is_receiver_call;
    {
      auto args = new (zone) ZoneList<Expression*>(1, zone);
      args->Add(factory->NewVariableProxy(var_output), zone);
      is_receiver_call =
          factory->NewCallRuntime(Runtime::kInlineIsJSReceiver, args, nopos);
    }

    Statement* throw_call;
    {
      auto args = new (zone) ZoneList<Expression*>(1, zone);
      args->Add(factory->NewVariableProxy(var_output), zone);
      Expression* call = factory->NewCallRuntime(
          Runtime::kThrowIteratorResultNotAnObject, args, nopos);
      throw_call = factory->NewExpressionStatement(call, nopos);
    }

    validate_throw_output = factory->NewIfStatement(
        is_receiver_call, factory->NewEmptyStatement(nopos), throw_call, nopos);
  }


  // if (output.done) break;
  Statement* if_done;
  {
    Expression* output_proxy = factory->NewVariableProxy(var_output);
    Expression* literal =
        factory->NewStringLiteral(avfactory->done_string(), nopos);
    Expression* property = factory->NewProperty(output_proxy, literal, nopos);
    BreakStatement* break_loop = factory->NewBreakStatement(loop, nopos);
    if_done = factory->NewIfStatement(
        property, break_loop, factory->NewEmptyStatement(nopos), nopos);
  }


  // mode = kReturn;
  Statement* set_mode_return;
  {
    Expression* mode_proxy = factory->NewVariableProxy(var_mode);
    Expression* kreturn =
        factory->NewSmiLiteral(JSGeneratorObject::RETURN, nopos);
    Expression* assignment =
        factory->NewAssignment(Token::ASSIGN, mode_proxy, kreturn, nopos);
    set_mode_return = factory->NewExpressionStatement(assignment, nopos);
  }

  // Yield(output);
  Statement* yield_output;
  {
    Expression* output_proxy = factory->NewVariableProxy(var_output);
    Yield* yield = factory->NewYield(generator, output_proxy, nopos);
    yield_output = factory->NewExpressionStatement(yield, nopos);
  }


  // mode = kNext;
  Statement* set_mode_next;
  {
    Expression* mode_proxy = factory->NewVariableProxy(var_mode);
    Expression* knext = factory->NewSmiLiteral(JSGeneratorObject::NEXT, nopos);
    Expression* assignment =
        factory->NewAssignment(Token::ASSIGN, mode_proxy, knext, nopos);
    set_mode_next = factory->NewExpressionStatement(assignment, nopos);
  }


  // mode = kThrow;
  Statement* set_mode_throw;
  {
    Expression* mode_proxy = factory->NewVariableProxy(var_mode);
    Expression* kthrow =
        factory->NewSmiLiteral(JSGeneratorObject::THROW, nopos);
    Expression* assignment =
        factory->NewAssignment(Token::ASSIGN, mode_proxy, kthrow, nopos);
    set_mode_throw = factory->NewExpressionStatement(assignment, nopos);
  }


  // input = function.sent;
  Statement* get_input;
  {
    Expression* function_sent = FunctionSentExpression(scope, factory, nopos);
    Expression* input_proxy = factory->NewVariableProxy(var_input);
    Expression* assignment = factory->NewAssignment(
        Token::ASSIGN, input_proxy, function_sent, nopos);
    get_input = factory->NewExpressionStatement(assignment, nopos);
  }


  // output.value;
  Statement* get_value;
  {
    Expression* output_proxy = factory->NewVariableProxy(var_output);
    Expression* literal =
        factory->NewStringLiteral(avfactory->value_string(), nopos);
    Expression* property = factory->NewProperty(output_proxy, literal, nopos);
    get_value = factory->NewExpressionStatement(property, nopos);
  }


  // Now put things together.


  // try { ... } catch(e) { ... }
  Statement* try_catch;
  {
    Block* try_block = factory->NewBlock(nullptr, 2, false, nopos);
    try_block->statements()->Add(yield_output, zone);
    try_block->statements()->Add(set_mode_next, zone);

    Block* catch_block = factory->NewBlock(nullptr, 1, false, nopos);
    catch_block->statements()->Add(set_mode_throw, zone);

    Scope* catch_scope = NewScope(scope, CATCH_SCOPE);
    const AstRawString* name = avfactory->dot_catch_string();
    Variable* catch_variable =
        catch_scope->DeclareLocal(name, VAR, kCreatedInitialized,
                                               Variable::NORMAL);

    try_catch = factory->NewTryCatchStatement(
        try_block, catch_scope, catch_variable, catch_block, nopos);
  }


  // try { ... } finally { ... }
  Statement* try_finally;
  {
    Block* try_block = factory->NewBlock(nullptr, 1, false, nopos);
    try_block->statements()->Add(try_catch, zone);

    Block* finally = factory->NewBlock(nullptr, 2, false, nopos);
    finally->statements()->Add(get_input, zone);
    finally->statements()->Add(
        factory->NewContinueStatement(loop, nopos), zone);

    try_finally = factory->NewTryFinallyStatement(try_block, finally, nopos);
  }


  // switch (mode) { ... }
  SwitchStatement* switch_mode = factory->NewSwitchStatement(nullptr, nopos);
  {
    auto case_next = new (zone) ZoneList<Statement*>(3, zone);
    case_next->Add(call_next, zone);
    case_next->Add(validate_next_output, zone);
    case_next->Add(factory->NewBreakStatement(switch_mode, nopos), zone);

    auto case_return = new (zone) ZoneList<Statement*>(5, zone);
    BuildIteratorClose(case_return, var_iterator, Just(var_input), var_output);
    case_return->Add(factory->NewBreakStatement(switch_mode, nopos), zone);

    auto case_throw = new (zone) ZoneList<Statement*>(5, zone);
    case_throw->Add(get_throw, zone);
    case_throw->Add(check_throw, zone);
    case_throw->Add(call_throw, zone);
    case_throw->Add(validate_throw_output, zone);
    case_throw->Add(factory->NewBreakStatement(switch_mode, nopos), zone);

    auto cases = new (zone) ZoneList<CaseClause*>(3, zone);
    Expression* knext = factory->NewSmiLiteral(JSGeneratorObject::NEXT, nopos);
    Expression* kreturn =
        factory->NewSmiLiteral(JSGeneratorObject::RETURN, nopos);
    Expression* kthrow =
        factory->NewSmiLiteral(JSGeneratorObject::THROW, nopos);
    cases->Add(factory->NewCaseClause(knext, case_next, nopos), zone);
    cases->Add(factory->NewCaseClause(kreturn, case_return, nopos), zone);
    cases->Add(factory->NewCaseClause(kthrow, case_throw, nopos), zone);

    switch_mode->Initialize(factory->NewVariableProxy(var_mode), cases);
  }


  // while (true) { ... }
  // Already defined earlier: WhileStatement* loop = ...
  {
    Block* loop_body = factory->NewBlock(nullptr, 4, false, nopos);
    loop_body->statements()->Add(switch_mode, zone);
    loop_body->statements()->Add(if_done, zone);
    loop_body->statements()->Add(set_mode_return, zone);
    loop_body->statements()->Add(try_finally, zone);

    loop->Initialize(factory->NewBooleanLiteral(true, nopos), loop_body);
  }


  // do { ... }
  DoExpression* yield_star;
  {
    // The rewriter needs to process the get_value statement only, hence we
    // put the preceding statements into an init block.

    Block* do_block_ = factory->NewBlock(nullptr, 6, true, nopos);
    do_block_->statements()->Add(initialize_input, zone);
    do_block_->statements()->Add(initialize_mode, zone);
    do_block_->statements()->Add(initialize_output, zone);
    do_block_->statements()->Add(get_iterator, zone);
    do_block_->statements()->Add(validate_iterator, zone);
    do_block_->statements()->Add(loop, zone);

    Block* do_block = factory->NewBlock(nullptr, 2, false, nopos);
    do_block->statements()->Add(do_block_, zone);
    do_block->statements()->Add(get_value, zone);

    Variable* dot_result = scope->NewTemporary(avfactory->dot_result_string());
    yield_star = factory->NewDoExpression(do_block, dot_result, nopos);
    Rewriter::Rewrite(parser_, yield_star, avfactory);
  }

  return yield_star;
}

// Desugaring of (lhs) instanceof (rhs)
// ====================================
//
// We desugar instanceof into a load of property @@hasInstance on the rhs.
// We end up with roughly the following code (O, C):
//
//   do {
//     let O = lhs;
//     let C = rhs;
//     if (!IS_RECEIVER(C)) throw MakeTypeError(kNonObjectInInstanceOfCheck);
//     let handler_result = C[Symbol.hasInstance];
//     if (handler_result === undefined) {
//       if (!IS_CALLABLE(C)) {
//         throw MakeTypeError(kCalledNonCallableInstanceOf);
//       }
//       handler_result = %_GetOrdinaryHasInstance()
//       handler_result = %_Call(handler_result, C, O);
//     } else {
//       handler_result = !!(%_Call(handler_result, C, O));
//     }
//     handler_result;
//   }
//
Expression* ParserTraits::RewriteInstanceof(Expression* lhs, Expression* rhs,
                                            int pos) {
  const int nopos = RelocInfo::kNoPosition;

  auto factory = parser_->factory();
  auto avfactory = parser_->ast_value_factory();
  auto scope = parser_->scope_;
  auto zone = parser_->zone();

  // let O = lhs;
  Variable* var_O = scope->NewTemporary(avfactory->empty_string());
  Statement* get_O;
  {
    Expression* O_proxy = factory->NewVariableProxy(var_O);
    Expression* assignment =
        factory->NewAssignment(Token::ASSIGN, O_proxy, lhs, nopos);
    get_O = factory->NewExpressionStatement(assignment, nopos);
  }

  // let C = lhs;
  Variable* var_C = scope->NewTemporary(avfactory->empty_string());
  Statement* get_C;
  {
    Expression* C_proxy = factory->NewVariableProxy(var_C);
    Expression* assignment =
        factory->NewAssignment(Token::ASSIGN, C_proxy, rhs, nopos);
    get_C = factory->NewExpressionStatement(assignment, nopos);
  }

  // if (!IS_RECEIVER(C)) throw MakeTypeError(kNonObjectInInstanceOfCheck);
  Statement* validate_C;
  {
    auto args = new (zone) ZoneList<Expression*>(1, zone);
    args->Add(factory->NewVariableProxy(var_C), zone);
    Expression* is_receiver_call =
        factory->NewCallRuntime(Runtime::kInlineIsJSReceiver, args, nopos);
    Expression* call =
        NewThrowTypeError(MessageTemplate::kNonObjectInInstanceOfCheck,
                          avfactory->empty_string(), pos);
    Statement* throw_call = factory->NewExpressionStatement(call, pos);

    validate_C =
        factory->NewIfStatement(is_receiver_call,
                                factory->NewEmptyStatement(nopos),
                                throw_call,
                                nopos);
  }

  // let handler_result = C[Symbol.hasInstance];
  Variable* var_handler_result = scope->NewTemporary(avfactory->empty_string());
  Statement* initialize_handler;
  {
    Expression* hasInstance_symbol_literal =
        factory->NewSymbolLiteral("hasInstance_symbol", RelocInfo::kNoPosition);
    Expression* prop = factory->NewProperty(factory->NewVariableProxy(var_C),
                                            hasInstance_symbol_literal, pos);
    Expression* handler_proxy = factory->NewVariableProxy(var_handler_result);
    Expression* assignment =
        factory->NewAssignment(Token::ASSIGN, handler_proxy, prop, nopos);
    initialize_handler = factory->NewExpressionStatement(assignment, nopos);
  }

  // if (handler_result === undefined) {
  //   if (!IS_CALLABLE(C)) {
  //     throw MakeTypeError(kCalledNonCallableInstanceOf);
  //   }
  //   handler_result = %_GetOrdinaryHasInstance()
  //   handler_result = %_Call(handler_result, C, O);
  // } else {
  //   handler_result = !!%_Call(handler_result, C, O);
  // }
  Statement* call_handler;
  {
    Expression* condition = factory->NewCompareOperation(
        Token::EQ_STRICT, factory->NewVariableProxy(var_handler_result),
        factory->NewUndefinedLiteral(nopos), nopos);

    Block* then_side = factory->NewBlock(nullptr, 3, false, nopos);
    {
      Expression* throw_expr =
          NewThrowTypeError(MessageTemplate::kCalledNonCallableInstanceOf,
                            avfactory->empty_string(), pos);
      Statement* validate_C = CheckCallable(var_C, throw_expr, pos);

      ZoneList<Expression*>* empty_args =
          new (zone) ZoneList<Expression*>(0, zone);
      Expression* ordinary_has_instance = factory->NewCallRuntime(
          Runtime::kInlineGetOrdinaryHasInstance, empty_args, pos);
      Expression* handler_proxy = factory->NewVariableProxy(var_handler_result);
      Expression* assignment_handler = factory->NewAssignment(
          Token::ASSIGN, handler_proxy, ordinary_has_instance, nopos);
      Statement* assignment_get_handler =
          factory->NewExpressionStatement(assignment_handler, nopos);

      ZoneList<Expression*>* args = new (zone) ZoneList<Expression*>(3, zone);
      args->Add(factory->NewVariableProxy(var_handler_result), zone);
      args->Add(factory->NewVariableProxy(var_C), zone);
      args->Add(factory->NewVariableProxy(var_O), zone);
      Expression* call =
          factory->NewCallRuntime(Runtime::kInlineCall, args, pos);
      Expression* result_proxy = factory->NewVariableProxy(var_handler_result);
      Expression* assignment =
          factory->NewAssignment(Token::ASSIGN, result_proxy, call, nopos);
      Statement* assignment_return =
          factory->NewExpressionStatement(assignment, nopos);

      then_side->statements()->Add(validate_C, zone);
      then_side->statements()->Add(assignment_get_handler, zone);
      then_side->statements()->Add(assignment_return, zone);
    }

    Statement* else_side;
    {
      auto args = new (zone) ZoneList<Expression*>(3, zone);
      args->Add(factory->NewVariableProxy(var_handler_result), zone);
      args->Add(factory->NewVariableProxy(var_C), zone);
      args->Add(factory->NewVariableProxy(var_O), zone);
      Expression* call =
          factory->NewCallRuntime(Runtime::kInlineCall, args, nopos);
      Expression* inner_not =
          factory->NewUnaryOperation(Token::NOT, call, nopos);
      Expression* outer_not =
          factory->NewUnaryOperation(Token::NOT, inner_not, nopos);
      Expression* result_proxy = factory->NewVariableProxy(var_handler_result);
      Expression* assignment =
          factory->NewAssignment(Token::ASSIGN, result_proxy, outer_not, nopos);

      else_side = factory->NewExpressionStatement(assignment, nopos);
    }
    call_handler =
        factory->NewIfStatement(condition, then_side, else_side, nopos);
  }

  // do { ... }
  DoExpression* instanceof;
  {
    Block* block = factory->NewBlock(nullptr, 5, true, nopos);
    block->statements()->Add(get_O, zone);
    block->statements()->Add(get_C, zone);
    block->statements()->Add(validate_C, zone);
    block->statements()->Add(initialize_handler, zone);
    block->statements()->Add(call_handler, zone);

    // Here is the desugared instanceof.
    instanceof = factory->NewDoExpression(block, var_handler_result, nopos);
    Rewriter::Rewrite(parser_, instanceof, avfactory);
  }

  return instanceof;
}

Statement* ParserTraits::CheckCallable(Variable* var, Expression* error,
                                       int pos) {
  auto factory = parser_->factory();
  auto avfactory = parser_->ast_value_factory();
  const int nopos = RelocInfo::kNoPosition;
  Statement* validate_var;
  {
    Expression* type_of = factory->NewUnaryOperation(
        Token::TYPEOF, factory->NewVariableProxy(var), nopos);
    Expression* function_literal =
        factory->NewStringLiteral(avfactory->function_string(), nopos);
    Expression* condition = factory->NewCompareOperation(
        Token::EQ_STRICT, type_of, function_literal, nopos);

    Statement* throw_call = factory->NewExpressionStatement(error, pos);

    validate_var = factory->NewIfStatement(
        condition, factory->NewEmptyStatement(nopos), throw_call, nopos);
  }
  return validate_var;
}

void ParserTraits::BuildIteratorClose(ZoneList<Statement*>* statements,
                                      Variable* iterator,
                                      Maybe<Variable*> input,
                                      Variable* var_output) {
  //
  // This function adds four statements to [statements], corresponding to the
  // following code:
  //
  //   let iteratorReturn = iterator.return;
  //   if (IS_NULL_OR_UNDEFINED(iteratorReturn) return |input|;
  //   output = %_Call(iteratorReturn, iterator|, input|);
  //   if (!IS_RECEIVER(output)) %ThrowIterResultNotAnObject(output);
  //
  // Here, |...| denotes optional parts, depending on the presence of the
  // input variable.  The reason for allowing input is that BuildIteratorClose
  // can then be reused to handle the return case in yield*.
  //

  const int nopos = RelocInfo::kNoPosition;
  auto factory = parser_->factory();
  auto avfactory = parser_->ast_value_factory();
  auto zone = parser_->zone();

  // let iteratorReturn = iterator.return;
  Variable* var_return = var_output;  // Reusing the output variable.
  Statement* get_return;
  {
    Expression* iterator_proxy = factory->NewVariableProxy(iterator);
    Expression* literal =
        factory->NewStringLiteral(avfactory->return_string(), nopos);
    Expression* property =
        factory->NewProperty(iterator_proxy, literal, nopos);
    Expression* return_proxy = factory->NewVariableProxy(var_return);
    Expression* assignment = factory->NewAssignment(
        Token::ASSIGN, return_proxy, property, nopos);
    get_return = factory->NewExpressionStatement(assignment, nopos);
  }

  // if (IS_NULL_OR_UNDEFINED(iteratorReturn) return |input|;
  Statement* check_return;
  {
    Expression* condition = factory->NewCompareOperation(
        Token::EQ, factory->NewVariableProxy(var_return),
        factory->NewNullLiteral(nopos), nopos);

    Expression* value = input.IsJust()
                            ? static_cast<Expression*>(
                                  factory->NewVariableProxy(input.FromJust()))
                            : factory->NewUndefinedLiteral(nopos);

    Statement* return_input = factory->NewReturnStatement(value, nopos);

    check_return = factory->NewIfStatement(
        condition, return_input, factory->NewEmptyStatement(nopos), nopos);
  }

  // output = %_Call(iteratorReturn, iterator, |input|);
  Statement* call_return;
  {
    auto args = new (zone) ZoneList<Expression*>(3, zone);
    args->Add(factory->NewVariableProxy(var_return), zone);
    args->Add(factory->NewVariableProxy(iterator), zone);
    if (input.IsJust()) {
      args->Add(factory->NewVariableProxy(input.FromJust()), zone);
    }

    Expression* call =
        factory->NewCallRuntime(Runtime::kInlineCall, args, nopos);
    Expression* output_proxy = factory->NewVariableProxy(var_output);
    Expression* assignment = factory->NewAssignment(
        Token::ASSIGN, output_proxy, call, nopos);
    call_return = factory->NewExpressionStatement(assignment, nopos);
  }

  // if (!IS_RECEIVER(output)) %ThrowIteratorResultNotAnObject(output);
  Statement* validate_output;
  {
    Expression* is_receiver_call;
    {
      auto args = new (zone) ZoneList<Expression*>(1, zone);
      args->Add(factory->NewVariableProxy(var_output), zone);
      is_receiver_call =
          factory->NewCallRuntime(Runtime::kInlineIsJSReceiver, args, nopos);
    }

    Statement* throw_call;
    {
      auto args = new (zone) ZoneList<Expression*>(1, zone);
      args->Add(factory->NewVariableProxy(var_output), zone);
      Expression* call = factory->NewCallRuntime(
          Runtime::kThrowIteratorResultNotAnObject, args, nopos);
      throw_call = factory->NewExpressionStatement(call, nopos);
    }

    validate_output = factory->NewIfStatement(
        is_receiver_call, factory->NewEmptyStatement(nopos), throw_call, nopos);
  }

  statements->Add(get_return, zone);
  statements->Add(check_return, zone);
  statements->Add(call_return, zone);
  statements->Add(validate_output, zone);
}

void ParserTraits::FinalizeIteratorUse(Variable* completion,
                                       Expression* condition, Variable* iter,
                                       Block* iterator_use, Block* target) {
  if (!FLAG_harmony_iterator_close) return;

  //
  // This function adds two statements to [target], corresponding to the
  // following code:
  //
  //   completion = kNormalCompletion;
  //   try {
  //     try {
  //       iterator_use
  //     } catch(e) {
  //       if (completion === kAbruptCompletion) completion = kThrowCompletion;
  //       throw e;
  //     }
  //   } finally {
  //     if (condition) {
  //       #BuildIteratorCloseForCompletion(iter, completion)
  //     }
  //   }
  //

  const int nopos = RelocInfo::kNoPosition;
  auto factory = parser_->factory();
  auto avfactory = parser_->ast_value_factory();
  auto scope = parser_->scope_;
  auto zone = parser_->zone();

  // completion = kNormalCompletion;
  Statement* initialize_completion;
  {
    Expression* proxy = factory->NewVariableProxy(completion);
    Expression* assignment = factory->NewAssignment(
        Token::ASSIGN, proxy,
        factory->NewSmiLiteral(Parser::kNormalCompletion, nopos), nopos);
    initialize_completion = factory->NewExpressionStatement(assignment, nopos);
  }

  // if (completion === kAbruptCompletion) completion = kThrowCompletion;
  Statement* set_completion_throw;
  {
    Expression* condition = factory->NewCompareOperation(
        Token::EQ_STRICT, factory->NewVariableProxy(completion),
        factory->NewSmiLiteral(Parser::kAbruptCompletion, nopos), nopos);

    Expression* proxy = factory->NewVariableProxy(completion);
    Expression* assignment = factory->NewAssignment(
        Token::ASSIGN, proxy,
        factory->NewSmiLiteral(Parser::kThrowCompletion, nopos), nopos);
    Statement* statement = factory->NewExpressionStatement(assignment, nopos);
    set_completion_throw = factory->NewIfStatement(
        condition, statement, factory->NewEmptyStatement(nopos), nopos);
  }

  // if (condition) {
  //   #BuildIteratorCloseForCompletion(iter, completion)
  // }
  Block* maybe_close;
  {
    Block* block = factory->NewBlock(nullptr, 2, true, nopos);
    parser_->BuildIteratorCloseForCompletion(block->statements(), iter,
                                             completion);
    DCHECK(block->statements()->length() == 2);

    maybe_close = factory->NewBlock(nullptr, 1, true, nopos);
    maybe_close->statements()->Add(
        factory->NewIfStatement(condition, block,
                                factory->NewEmptyStatement(nopos), nopos),
        zone);
  }

  // try { #try_block }
  // catch(e) {
  //   #set_completion_throw;
  //   throw e;
  // }
  Statement* try_catch;
  {
    Scope* catch_scope = parser_->NewScope(scope, CATCH_SCOPE);
    Variable* catch_variable =
        catch_scope->DeclareLocal(avfactory->dot_catch_string(), VAR,
                                  kCreatedInitialized, Variable::NORMAL);

    Statement* rethrow;
    {
      Expression* proxy = factory->NewVariableProxy(catch_variable);
      rethrow = factory->NewExpressionStatement(factory->NewThrow(proxy, nopos),
                                                nopos);
    }

    Block* catch_block = factory->NewBlock(nullptr, 2, false, nopos);
    catch_block->statements()->Add(set_completion_throw, zone);
    catch_block->statements()->Add(rethrow, zone);

    try_catch = factory->NewTryCatchStatement(
        iterator_use, catch_scope, catch_variable, catch_block, nopos);
  }

  // try { #try_catch } finally { #maybe_close }
  Statement* try_finally;
  {
    Block* try_block = factory->NewBlock(nullptr, 1, false, nopos);
    try_block->statements()->Add(try_catch, zone);

    try_finally =
        factory->NewTryFinallyStatement(try_block, maybe_close, nopos);
  }

  target->statements()->Add(initialize_completion, zone);
  target->statements()->Add(try_finally, zone);
}

void ParserTraits::BuildIteratorCloseForCompletion(
    ZoneList<Statement*>* statements, Variable* iterator,
    Variable* completion) {
  //
  // This function adds two statements to [statements], corresponding to the
  // following code:
  //
  //   let iteratorReturn = iterator.return;
  //   if (!IS_NULL_OR_UNDEFINED(iteratorReturn)) {
  //     if (completion === kThrowCompletion) {
  //       if (!IS_CALLABLE(iteratorReturn)) {
  //         throw MakeTypeError(kReturnMethodNotCallable);
  //       }
  //       try { %_Call(iteratorReturn, iterator) } catch (_) { }
  //     } else {
  //       let output = %_Call(iteratorReturn, iterator);
  //       if (!IS_RECEIVER(output)) {
  //         %ThrowIterResultNotAnObject(output);
  //       }
  //     }
  //   }
  //

  const int nopos = RelocInfo::kNoPosition;
  auto factory = parser_->factory();
  auto avfactory = parser_->ast_value_factory();
  auto scope = parser_->scope_;
  auto zone = parser_->zone();


  // let iteratorReturn = iterator.return;
  Variable* var_return = scope->NewTemporary(avfactory->empty_string());
  Statement* get_return;
  {
    Expression* iterator_proxy = factory->NewVariableProxy(iterator);
    Expression* literal =
        factory->NewStringLiteral(avfactory->return_string(), nopos);
    Expression* property =
        factory->NewProperty(iterator_proxy, literal, nopos);
    Expression* return_proxy = factory->NewVariableProxy(var_return);
    Expression* assignment = factory->NewAssignment(
        Token::ASSIGN, return_proxy, property, nopos);
    get_return = factory->NewExpressionStatement(assignment, nopos);
  }

  // if (!IS_CALLABLE(iteratorReturn)) {
  //   throw MakeTypeError(kReturnMethodNotCallable);
  // }
  Statement* check_return_callable;
  {
    Expression* throw_expr = NewThrowTypeError(
        MessageTemplate::kReturnMethodNotCallable,
        avfactory->empty_string(), nopos);
    check_return_callable = CheckCallable(var_return, throw_expr, nopos);
  }

  // try { %_Call(iteratorReturn, iterator) } catch (_) { }
  Statement* try_call_return;
  {
    auto args = new (zone) ZoneList<Expression*>(2, zone);
    args->Add(factory->NewVariableProxy(var_return), zone);
    args->Add(factory->NewVariableProxy(iterator), zone);

    Expression* call =
        factory->NewCallRuntime(Runtime::kInlineCall, args, nopos);

    Block* try_block = factory->NewBlock(nullptr, 1, false, nopos);
    try_block->statements()->Add(factory->NewExpressionStatement(call, nopos),
                                 zone);

    Block* catch_block = factory->NewBlock(nullptr, 0, false, nopos);

    Scope* catch_scope = NewScope(scope, CATCH_SCOPE);
    Variable* catch_variable = catch_scope->DeclareLocal(
        avfactory->dot_catch_string(), VAR, kCreatedInitialized,
        Variable::NORMAL);

    try_call_return = factory->NewTryCatchStatement(
        try_block, catch_scope, catch_variable, catch_block, nopos);
  }

  // let output = %_Call(iteratorReturn, iterator);
  // if (!IS_RECEIVER(output)) {
  //   %ThrowIteratorResultNotAnObject(output);
  // }
  Block* validate_return;
  {
    Variable* var_output = scope->NewTemporary(avfactory->empty_string());
    Statement* call_return;
    {
      auto args = new (zone) ZoneList<Expression*>(2, zone);
      args->Add(factory->NewVariableProxy(var_return), zone);
      args->Add(factory->NewVariableProxy(iterator), zone);
      Expression* call =
          factory->NewCallRuntime(Runtime::kInlineCall, args, nopos);

      Expression* output_proxy = factory->NewVariableProxy(var_output);
      Expression* assignment =
          factory->NewAssignment(Token::ASSIGN, output_proxy, call, nopos);
      call_return = factory->NewExpressionStatement(assignment, nopos);
    }

    Expression* is_receiver_call;
    {
      auto args = new (zone) ZoneList<Expression*>(1, zone);
      args->Add(factory->NewVariableProxy(var_output), zone);
      is_receiver_call =
          factory->NewCallRuntime(Runtime::kInlineIsJSReceiver, args, nopos);
    }

    Statement* throw_call;
    {
      auto args = new (zone) ZoneList<Expression*>(1, zone);
      args->Add(factory->NewVariableProxy(var_output), zone);
      Expression* call = factory->NewCallRuntime(
          Runtime::kThrowIteratorResultNotAnObject, args, nopos);
      throw_call = factory->NewExpressionStatement(call, nopos);
    }

    Statement* check_return = factory->NewIfStatement(
        is_receiver_call, factory->NewEmptyStatement(nopos), throw_call, nopos);

    validate_return = factory->NewBlock(nullptr, 2, false, nopos);
    validate_return->statements()->Add(call_return, zone);
    validate_return->statements()->Add(check_return, zone);
  }

  // if (completion === kThrowCompletion) {
  //   #check_return_callable;
  //   #try_call_return;
  // } else {
  //   #validate_return;
  // }
  Statement* call_return_carefully;
  {
    Expression* condition = factory->NewCompareOperation(
        Token::EQ_STRICT, factory->NewVariableProxy(completion),
        factory->NewSmiLiteral(Parser::kThrowCompletion, nopos), nopos);

    Block* then_block = factory->NewBlock(nullptr, 2, false, nopos);
    then_block->statements()->Add(check_return_callable, zone);
    then_block->statements()->Add(try_call_return, zone);

    call_return_carefully =
        factory->NewIfStatement(condition, then_block, validate_return, nopos);
  }

  // if (!IS_NULL_OR_UNDEFINED(iteratorReturn)) { ... }
  Statement* maybe_call_return;
  {
    Expression* condition = factory->NewCompareOperation(
        Token::EQ, factory->NewVariableProxy(var_return),
        factory->NewNullLiteral(nopos), nopos);

    maybe_call_return =
        factory->NewIfStatement(condition, factory->NewEmptyStatement(nopos),
                                call_return_carefully, nopos);
  }


  statements->Add(get_return, zone);
  statements->Add(maybe_call_return, zone);
}


Statement* ParserTraits::FinalizeForOfStatement(ForOfStatement* loop, int pos) {
  if (!FLAG_harmony_iterator_close) return loop;

  //
  // This function replaces the loop with the following wrapping:
  //
  //   let each;
  //   let completion = kNormalCompletion;
  //   try {
  //     try {
  //       #loop;
  //     } catch(e) {
  //       if (completion === kAbruptCompletion) completion = kThrowCompletion;
  //       throw e;
  //     }
  //   } finally {
  //     if (!(completion === kNormalCompletion || IS_UNDEFINED(#iterator))) {
  //       #BuildIteratorCloseForCompletion(#iterator, completion)
  //     }
  //   }
  //
  // where the loop's body is wrapped as follows:
  //
  //   {
  //     #loop-body
  //     {{completion = kNormalCompletion;}}
  //   }
  //
  // and the loop's assign_each is wrapped as follows
  //
  //   do {
  //     {{completion = kAbruptCompletion;}}
  //     #assign-each
  //   }
  //

  const int nopos = RelocInfo::kNoPosition;
  auto factory = parser_->factory();
  auto avfactory = parser_->ast_value_factory();
  auto scope = parser_->scope_;
  auto zone = parser_->zone();

  Variable* var_completion = scope->NewTemporary(avfactory->empty_string());

  // let each;
  Variable* var_each = scope->NewTemporary(avfactory->empty_string());
  Statement* initialize_each;
  {
    Expression* proxy = factory->NewVariableProxy(var_each);
    Expression* assignment = factory->NewAssignment(
        Token::ASSIGN, proxy,
        factory->NewUndefinedLiteral(nopos), nopos);
    initialize_each =
        factory->NewExpressionStatement(assignment, nopos);
  }

  // !(completion === kNormalCompletion || IS_UNDEFINED(#iterator))
  Expression* closing_condition;
  {
    Expression* lhs = factory->NewCompareOperation(
        Token::EQ_STRICT, factory->NewVariableProxy(var_completion),
        factory->NewSmiLiteral(Parser::kNormalCompletion, nopos), nopos);
    Expression* rhs = factory->NewCompareOperation(
        Token::EQ_STRICT, factory->NewVariableProxy(loop->iterator()),
        factory->NewUndefinedLiteral(nopos), nopos);
    closing_condition = factory->NewUnaryOperation(
        Token::NOT, factory->NewBinaryOperation(Token::OR, lhs, rhs, nopos),
        nopos);
  }

  // {{completion = kNormalCompletion;}}
  Statement* set_completion_normal;
  {
    Expression* proxy = factory->NewVariableProxy(var_completion);
    Expression* assignment = factory->NewAssignment(
        Token::ASSIGN, proxy,
        factory->NewSmiLiteral(Parser::kNormalCompletion, nopos), nopos);

    Block* block = factory->NewBlock(nullptr, 1, true, nopos);
    block->statements()->Add(
        factory->NewExpressionStatement(assignment, nopos), zone);
    set_completion_normal = block;
  }

  // {{completion = kAbruptCompletion;}}
  Statement* set_completion_abrupt;
  {
    Expression* proxy = factory->NewVariableProxy(var_completion);
    Expression* assignment = factory->NewAssignment(
        Token::ASSIGN, proxy,
        factory->NewSmiLiteral(Parser::kAbruptCompletion, nopos), nopos);

    Block* block = factory->NewBlock(nullptr, 1, true, nopos);
    block->statements()->Add(factory->NewExpressionStatement(assignment, nopos),
                             zone);
    set_completion_abrupt = block;
  }

  // { #loop-body; #set_completion_normal }
  Block* new_body = factory->NewBlock(nullptr, 2, false, nopos);
  {
    new_body->statements()->Add(loop->body(), zone);
    new_body->statements()->Add(set_completion_normal, zone);
  }

  // { #set_completion_abrupt; #assign-each }
  Block* new_assign_each = factory->NewBlock(nullptr, 2, false, nopos);
  {
    new_assign_each->statements()->Add(set_completion_abrupt, zone);
    new_assign_each->statements()->Add(
        factory->NewExpressionStatement(loop->assign_each(), nopos), zone);
  }

  // Now put things together.

  loop->set_body(new_body);
  loop->set_assign_each(
      factory->NewDoExpression(new_assign_each, var_each, nopos));

  Statement* final_loop;
  {
    Block* target = factory->NewBlock(nullptr, 3, false, nopos);
    target->statements()->Add(initialize_each, zone);

    Block* try_block = factory->NewBlock(nullptr, 1, false, nopos);
    try_block->statements()->Add(loop, zone);

    FinalizeIteratorUse(var_completion, closing_condition, loop->iterator(),
                        try_block, target);
    final_loop = target;
  }

  return final_loop;
}


}  // namespace internal
}  // namespace v8<|MERGE_RESOLUTION|>--- conflicted
+++ resolved
@@ -750,18 +750,11 @@
     const AstRawString* name, Scanner::Location function_name_location,
     FunctionNameValidity function_name_validity, FunctionKind kind,
     int function_token_position, FunctionLiteral::FunctionType type,
-<<<<<<< HEAD
     LanguageMode language_mode, bool is_typed,
     typesystem::TypeFlags type_flags, bool* ok) {
   return parser_->ParseFunctionLiteral(
       name, function_name_location, function_name_validity, kind,
       function_token_position, type, language_mode, is_typed, type_flags, ok);
-=======
-    LanguageMode language_mode, typesystem::TypeFlags type_flags, bool* ok) {
-  return parser_->ParseFunctionLiteral(
-      name, function_name_location, function_name_validity, kind,
-      function_token_position, type, language_mode, type_flags, ok);
->>>>>>> 6c72390c
 }
 
 
@@ -1148,12 +1141,8 @@
       result = ParseFunctionLiteral(
           raw_name, Scanner::Location::invalid(), kSkipFunctionNameCheck,
           shared_info->kind(), RelocInfo::kNoPosition, function_type,
-<<<<<<< HEAD
           shared_info->language_mode(), shared_info->typed(),
           typesystem::kNormalTypes, &ok);
-=======
-          shared_info->language_mode(), typesystem::kNormalTypes, &ok);
->>>>>>> 6c72390c
     }
     // Make sure the results agree.
     DCHECK(ok == (result != NULL));
@@ -1316,17 +1305,6 @@
     case Token::FUTURE_STRICT_RESERVED_WORD: {
       if (!scope_->typed() || ambient) break;
       int pos = peek_position();
-      if (CheckContextualKeyword(CStrVector("type"))) {
-        return ParseTypeAliasDeclaration(pos, ok);
-      } else if (CheckContextualKeyword(CStrVector("interface"))) {
-        return ParseInterfaceDeclaration(pos, ok);
-      }
-      break;
-<<<<<<< HEAD
-    case Token::IDENTIFIER:
-    case Token::FUTURE_STRICT_RESERVED_WORD: {
-      if (!scope_->typed()) break;
-      int pos = peek_position();
       if (PeekContextualKeyword(CStrVector("type")) &&
           PeekAhead() == Token::IDENTIFIER) {
         Consume(Token::IDENTIFIER);
@@ -1336,10 +1314,6 @@
       }
       break;
     }
-    // TODO(nikolaos): ambient
-=======
-    }
->>>>>>> 6c72390c
     default:
       break;
   }
@@ -1668,25 +1642,12 @@
       Consume(Token::FUNCTION);
       int pos = position();
       bool is_generator = Check(Token::MUL);
-<<<<<<< HEAD
-      if (peek() == Token::LPAREN || (scope_->typed() && Check(Token::LT))) {
-=======
       if (peek() == Token::LPAREN || (scope_->typed() && peek() == Token::LT)) {
->>>>>>> 6c72390c
         // FunctionDeclaration[+Default] ::
         //   'function' '(' FormalParameters ')' '{' FunctionBody '}'
         //
         // GeneratorDeclaration[+Default] ::
         //   'function' '*' '(' FormalParameters ')' '{' FunctionBody '}'
-<<<<<<< HEAD
-        default_export = ParseFunctionLiteral(
-            default_string, Scanner::Location::invalid(),
-            kSkipFunctionNameCheck,
-            is_generator ? FunctionKind::kGeneratorFunction
-                         : FunctionKind::kNormalFunction,
-            pos, FunctionLiteral::kDeclaration, language_mode(),
-            typed(), typesystem::kAllowSignature, CHECK_OK);
-=======
         typesystem::TypeFlags type_flags =
             ambient ? typesystem::kAmbient : typesystem::kAllowSignature;
         default_export =
@@ -1695,8 +1656,7 @@
                                  is_generator ? FunctionKind::kGeneratorFunction
                                               : FunctionKind::kNormalFunction,
                                  pos, FunctionLiteral::kDeclaration,
-                                 language_mode(), type_flags, CHECK_OK);
->>>>>>> 6c72390c
+                                 language_mode(), typed(), type_flags, CHECK_OK);
         result = factory()->NewEmptyStatement(RelocInfo::kNoPosition);
       } else {
         result = ParseFunctionDeclaration(pos, is_generator, &names, ambient,
@@ -2257,11 +2217,8 @@
 
   FuncNameInferrer::State fni_state(fni_);
   if (fni_ != NULL) fni_->PushEnclosingName(name);
-<<<<<<< HEAD
-=======
   typesystem::TypeFlags type_flags =
       ambient ? typesystem::kAmbient : typesystem::kAllowSignature;
->>>>>>> 6c72390c
   FunctionLiteral* fun =
       ParseFunctionLiteral(name, scanner()->location(),
                            is_strict_reserved ? kFunctionNameIsStrictReserved
@@ -2269,11 +2226,7 @@
                            is_generator ? FunctionKind::kGeneratorFunction
                                         : FunctionKind::kNormalFunction,
                            pos, FunctionLiteral::kDeclaration, language_mode(),
-<<<<<<< HEAD
-                           typed(), typesystem::kAllowSignature, CHECK_OK);
-=======
-                           type_flags, CHECK_OK);
->>>>>>> 6c72390c
+                           typed(), type_flags, CHECK_OK);
   // Return no function declaration if just the signature was given.
   EmptyStatement* empty = factory()->NewEmptyStatement(RelocInfo::kNoPosition);
   if (fun == nullptr) return empty;
@@ -2500,18 +2453,14 @@
     typename TypeSystem::Type type = this->EmptyType();
     if (scope_->typed() && Check(Token::COLON)) {  // Braces required here.
       type = ParseValidType(CHECK_OK);
-<<<<<<< HEAD
-=======
     }
     USE(type);  // TODO(nikolaos): really use it!
 
-    // Skip initializers, for ambient declarations.
+    // Initializers are not allowed in ambient declarations.
     if (ambient) {
       first_declaration = false;
       continue;
->>>>>>> 6c72390c
-    }
-    USE(type);  // TODO(nikolaos): really use it!
+    }
 
     Scanner::Location variable_loc = scanner()->location();
     const AstRawString* single_name =
@@ -4214,12 +4163,8 @@
     const AstRawString* function_name, Scanner::Location function_name_location,
     FunctionNameValidity function_name_validity, FunctionKind kind,
     int function_token_pos, FunctionLiteral::FunctionType function_type,
-<<<<<<< HEAD
     LanguageMode language_mode, bool is_typed, typesystem::TypeFlags type_flags,
     bool* ok) {
-=======
-    LanguageMode language_mode, typesystem::TypeFlags type_flags, bool* ok) {
->>>>>>> 6c72390c
   // Function ::
   //   '(' FormalParameterList? ')' '{' FunctionBody '}'
   //
@@ -4347,18 +4292,11 @@
     }
     USE(result_type);  // TODO(nikolaos): really use it!
 
-<<<<<<< HEAD
-    // Allow for a function signature (i.e., a literal without body).
-    // In that case, return a nullptr instead of a function literal.
-    if (peek() != Token::LBRACE && scope_->typed() &&
-        (type_flags & typesystem::kAllowSignature)) {
-=======
     // Allow or even enforce a function signature (i.e., literal without body),
     // In that case, return a nullptr instead of a function literal.
     if ((type_flags & typesystem::kDisallowBody) ||
         (peek() != Token::LBRACE && scope_->typed() &&
          (type_flags & typesystem::kAllowSignature))) {
->>>>>>> 6c72390c
       ExpectSemicolon(CHECK_OK);
       return nullptr;
     }
@@ -5024,14 +4962,9 @@
     const AstRawString* property_name = nullptr;
     ObjectLiteral::Property* property = ParsePropertyDefinition(
         &checker, in_class, has_extends, is_static, &is_computed_name,
-<<<<<<< HEAD
-        &has_seen_constructor, &classifier, &property_name, CHECK_OK);
-    // Ignore member variable declarations in typed mode.
-=======
         &has_seen_constructor, &classifier, &property_name, ambient, CHECK_OK);
     // Ignore member variable declarations, method signatures and members of
     // ambients in typed mode.
->>>>>>> 6c72390c
     if (property == nullptr) continue;
     RewriteNonPattern(&classifier, CHECK_OK);
 
