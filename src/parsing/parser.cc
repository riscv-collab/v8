--- conflicted
+++ resolved
@@ -755,18 +755,11 @@
 }
 
 ClassLiteral* ParserTraits::ParseClassLiteral(
-<<<<<<< HEAD
-    const AstRawString* name, Scanner::Location class_name_location,
-    bool name_is_strict_reserved, int pos, bool ambient, bool* ok) {
-  return parser_->ParseClassLiteral(name, class_name_location,
-                                    name_is_strict_reserved, pos, ambient, ok);
-=======
     Type::ExpressionClassifier* classifier, const AstRawString* name,
     Scanner::Location class_name_location, bool name_is_strict_reserved,
-    int pos, bool* ok) {
+    int pos, bool ambient, bool* ok) {
   return parser_->ParseClassLiteral(classifier, name, class_name_location,
-                                    name_is_strict_reserved, pos, ok);
->>>>>>> 2949e05d
+                                    name_is_strict_reserved, pos, ambient, ok);
 }
 
 void ParserTraits::MarkTailPosition(Expression* expression) {
@@ -929,13 +922,6 @@
     FunctionState function_state(&function_state_, &scope_, scope,
                                  kNormalFunction, &function_factory);
 
-<<<<<<< HEAD
-    // Don't count the mode in the use counters--give the program a chance
-    // to enable script/module-wide strict mode below.
-    scope_->SetLanguageMode(info->language_mode());
-    if (info->is_typed()) scope_->SetTyped();
-=======
->>>>>>> 2949e05d
     ZoneList<Statement*>* body = new(zone()) ZoneList<Statement*>(16, zone());
     bool ok = true;
     int beg_pos = scanner()->location().beg_pos;
@@ -946,6 +932,7 @@
       // Don't count the mode in the use counters--give the program a chance
       // to enable script-wide strict mode below.
       scope_->SetLanguageMode(info->language_mode());
+      if (info->is_typed()) scope_->SetTyped();
       ParseStatementList(body, Token::EOS, &ok);
     }
 
@@ -1304,23 +1291,11 @@
   }
   switch (peek()) {
     case Token::FUNCTION:
-<<<<<<< HEAD
-      return ParseFunctionDeclaration(NULL, ambient, ok);
-=======
-      return ParseHoistableDeclaration(NULL, ok);
->>>>>>> 2949e05d
+      return ParseHoistableDeclaration(NULL, ambient, ok);
     case Token::CLASS:
       Consume(Token::CLASS);
       return ParseClassDeclaration(NULL, ambient, ok);
     case Token::CONST:
-<<<<<<< HEAD
-      if (allow_const()) {
-        return ParseVariableStatement(kStatementListItem, NULL, ambient, ok);
-      }
-      break;
-=======
-      return ParseVariableStatement(kStatementListItem, NULL, ok);
->>>>>>> 2949e05d
     case Token::VAR:
       return ParseVariableStatement(kStatementListItem, NULL, ambient, ok);
     case Token::LET:
@@ -1686,12 +1661,8 @@
             type_flags, CHECK_OK);
         result = factory()->NewEmptyStatement(RelocInfo::kNoPosition);
       } else {
-<<<<<<< HEAD
-        result = ParseFunctionDeclaration(pos, is_generator, &names, ambient,
-                                          CHECK_OK);
-=======
-        result = ParseHoistableDeclaration(pos, is_generator, &names, CHECK_OK);
->>>>>>> 2949e05d
+        result = ParseHoistableDeclaration(pos, is_generator, &names, ambient,
+                                           CHECK_OK);
       }
       break;
     }
@@ -1701,15 +1672,9 @@
       if (peek() == Token::EXTENDS || peek() == Token::LBRACE) {
         // ClassDeclaration[+Default] ::
         //   'class' ('extends' LeftHandExpression)? '{' ClassBody '}'
-<<<<<<< HEAD
-        default_export =
-            ParseClassLiteral(default_string, Scanner::Location::invalid(),
-                              false, position(), ambient, CHECK_OK);
-=======
         default_export = ParseClassLiteral(nullptr, default_string,
                                            Scanner::Location::invalid(), false,
-                                           position(), CHECK_OK);
->>>>>>> 2949e05d
+                                           position(), ambient, CHECK_OK);
         result = factory()->NewEmptyStatement(RelocInfo::kNoPosition);
       } else {
         result = ParseClassDeclaration(&names, ambient, CHECK_OK);
@@ -1848,11 +1813,7 @@
     }
 
     case Token::FUNCTION:
-<<<<<<< HEAD
-      result = ParseFunctionDeclaration(&names, ambient, CHECK_OK);
-=======
-      result = ParseHoistableDeclaration(&names, CHECK_OK);
->>>>>>> 2949e05d
+      result = ParseHoistableDeclaration(&names, ambient, CHECK_OK);
       break;
 
     case Token::CLASS:
@@ -2225,21 +2186,12 @@
 }
 
 
-<<<<<<< HEAD
-Statement* Parser::ParseFunctionDeclaration(
+Statement* Parser::ParseHoistableDeclaration(
     ZoneList<const AstRawString*>* names, bool ambient, bool* ok) {
   Expect(Token::FUNCTION, CHECK_OK);
   int pos = position();
   bool is_generator = Check(Token::MUL);
-  return ParseFunctionDeclaration(pos, is_generator, names, ambient, ok);
-=======
-Statement* Parser::ParseHoistableDeclaration(
-    ZoneList<const AstRawString*>* names, bool* ok) {
-  Expect(Token::FUNCTION, CHECK_OK);
-  int pos = position();
-  bool is_generator = Check(Token::MUL);
-  return ParseHoistableDeclaration(pos, is_generator, names, ok);
->>>>>>> 2949e05d
+  return ParseHoistableDeclaration(pos, is_generator, names, ambient, ok);
 }
 
 
@@ -2285,13 +2237,7 @@
       factory()->NewFunctionDeclaration(proxy, mode, fun, scope_, pos);
   Declare(declaration, DeclarationDescriptor::NORMAL, true, CHECK_OK);
   if (names) names->Add(name, zone());
-<<<<<<< HEAD
-  if (is_sloppy(language_mode()) && allow_harmony_sloppy_function() &&
-      !scope_->is_declaration_scope()) {
-=======
-  EmptyStatement* empty = factory()->NewEmptyStatement(RelocInfo::kNoPosition);
   if (is_sloppy(language_mode()) && !scope_->is_declaration_scope()) {
->>>>>>> 2949e05d
     SloppyBlockFunctionStatement* delegate =
         factory()->NewSloppyBlockFunctionStatement(empty, scope_);
     scope_->DeclarationScope()->sloppy_block_function_map()->Declare(name,
@@ -2323,15 +2269,11 @@
   bool is_strict_reserved = false;
   const AstRawString* name =
       ParseIdentifierOrStrictReservedWord(&is_strict_reserved, CHECK_OK);
-<<<<<<< HEAD
-  ClassLiteral* value = ParseClassLiteral(
-      name, scanner()->location(), is_strict_reserved, pos, ambient, CHECK_OK);
+  ClassLiteral* value =
+      ParseClassLiteral(nullptr, name, scanner()->location(),
+                        is_strict_reserved, pos, ambient, CHECK_OK);
   // Return no class declaration in case of an ambient.
   if (ambient) return factory()->NewEmptyStatement(RelocInfo::kNoPosition);
-=======
-  ClassLiteral* value = ParseClassLiteral(nullptr, name, scanner()->location(),
-                                          is_strict_reserved, pos, CHECK_OK);
->>>>>>> 2949e05d
 
   VariableProxy* proxy = NewUnresolved(name, LET);
   Declaration* declaration =
@@ -2605,18 +2547,18 @@
   return false;
 }
 
-Statement* Parser::ParseFunctionDeclaration(bool* ok) {
+Statement* Parser::ParseFunctionDeclaration(bool ambient, bool* ok) {
   Consume(Token::FUNCTION);
   int pos = position();
   bool is_generator = Check(Token::MUL);
   if (allow_harmony_restrictive_declarations() && is_generator) {
-    ParserTraits::ReportMessageAt(
-        scanner()->location(),
-        MessageTemplate::kGeneratorInLegacyContext);
+    ParserTraits::ReportMessageAt(scanner()->location(),
+                                  MessageTemplate::kGeneratorInLegacyContext);
     *ok = false;
     return nullptr;
   }
-  return ParseHoistableDeclaration(pos, is_generator, nullptr, CHECK_OK);
+  return ParseHoistableDeclaration(pos, is_generator, nullptr, ambient,
+                                   CHECK_OK);
 }
 
 Statement* Parser::ParseExpressionOrLabelledStatement(
@@ -2675,11 +2617,7 @@
     // ES#sec-labelled-function-declarations Labelled Function Declarations
     if (peek() == Token::FUNCTION && is_sloppy(language_mode())) {
       if (allow_function == kAllowLabelledFunctionStatement) {
-<<<<<<< HEAD
-        return ParseFunctionDeclaration(labels, false, ok);
-=======
-        return ParseFunctionDeclaration(ok);
->>>>>>> 2949e05d
+        return ParseFunctionDeclaration(false, ok);
       } else {
         return ParseScopedStatement(labels, true, ok);
       }
@@ -3663,11 +3601,7 @@
     body_scope->set_start_position(scanner()->location().beg_pos);
     BlockState block_state(&scope_, body_scope);
     Block* block = factory()->NewBlock(NULL, 1, false, RelocInfo::kNoPosition);
-<<<<<<< HEAD
-    Statement* body = ParseFunctionDeclaration(NULL, false, CHECK_OK);
-=======
-    Statement* body = ParseFunctionDeclaration(CHECK_OK);
->>>>>>> 2949e05d
+    Statement* body = ParseFunctionDeclaration(false, CHECK_OK);
     block->statements()->Add(body, zone());
     body_scope->set_end_position(scanner()->location().end_pos);
     body_scope = body_scope->FinalizeBlockScope();
@@ -4883,13 +4817,9 @@
 #undef SET_ALLOW
   }
   PreParser::PreParseResult result = reusable_preparser_->PreParseLazyFunction(
-<<<<<<< HEAD
       language_mode(), typed(), function_state_->kind(),
-      scope_->has_simple_parameters(), logger, bookmark);
-=======
-      language_mode(), function_state_->kind(), scope_->has_simple_parameters(),
-      parsing_module_, logger, bookmark, use_counts_);
->>>>>>> 2949e05d
+      scope_->has_simple_parameters(), parsing_module_, logger, bookmark,
+      use_counts_);
   if (pre_parse_timer_ != NULL) {
     pre_parse_timer_->Stop();
   }
@@ -4941,14 +4871,9 @@
   Expression* extends = NULL;
   if (Check(Token::EXTENDS)) {
     block_scope->set_start_position(scanner()->location().end_pos);
-<<<<<<< HEAD
     started_scope = true;
     // TODO(nikolaos): If this remains an expression, we have to explicitly
     // allow type arguments.
-    ExpressionClassifier classifier(this);
-    extends = ParseLeftHandSideExpression(&classifier, CHECK_OK);
-    RewriteNonPattern(&classifier, CHECK_OK);
-=======
     ExpressionClassifier extends_classifier(this);
     extends = ParseLeftHandSideExpression(&extends_classifier, CHECK_OK);
     RewriteNonPattern(&extends_classifier, CHECK_OK);
@@ -4956,9 +4881,6 @@
       classifier->Accumulate(&extends_classifier,
                              ExpressionClassifier::ExpressionProductions);
     }
-  } else {
-    block_scope->set_start_position(scanner()->location().end_pos);
->>>>>>> 2949e05d
   }
 
   // Parse optional implements clause.
