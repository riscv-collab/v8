--- conflicted
+++ resolved
@@ -2634,6 +2634,14 @@
   // Setter ::
   //   '(' PropertySetParameterList ')' '{' FunctionBody '}'
 
+  // Parse optional type parameters.
+  typename TypeSystem::TypeParameters type_parameters = NullTypeParameters();
+  if (typed() && !(type_flags & typesystem::kDisallowTypeParameters) &&
+      peek() == Token::LT) {  // Braces required here.
+    type_parameters = ParseTypeParameters(CHECK_OK);
+  }
+  USE(type_parameters);  // TODO(nikolaos): really use them!
+
   int pos = function_token_pos == kNoSourcePosition ? peek_position()
                                                     : function_token_pos;
 
@@ -2797,19 +2805,7 @@
     scope->SetScopeName(function_name);
     if (should_preparse) scope->set_needs_migration();
 #endif
-<<<<<<< HEAD
-
-    // Parse optional type parameters.
-    typename TypeSystem::TypeParameters type_parameters = NullTypeParameters();
-    if (typed() && !(type_flags & typesystem::kDisallowTypeParameters) &&
-        peek() == Token::LT) {  // Braces required here.
-      type_parameters = ParseTypeParameters(CHECK_OK);
-    }
-    USE(type_parameters);  // TODO(nikolaos): really use them!
-
-    Expect(Token::LPAREN, CHECK_OK);
-=======
->>>>>>> 6aaccd0f
+
     scope->set_start_position(scanner()->location().beg_pos);
 
     // Eager or lazy parse? If is_lazy_top_level_function, we'll parse
