--- conflicted
+++ resolved
@@ -1577,22 +1577,6 @@
       pos);
 }
 
-<<<<<<< HEAD
-Statement* Parser::ParseHoistableDeclaration(
-    ZoneList<const AstRawString*>* names, bool default_export, bool ambient,
-    bool* ok) {
-  Expect(Token::FUNCTION, CHECK_OK);
-  int pos = position();
-  ParseFunctionFlags flags = ParseFunctionFlags::kIsNormal;
-  if (Check(Token::MUL)) {
-    flags |= ParseFunctionFlags::kIsGenerator;
-  }
-  return ParseHoistableDeclaration(pos, flags, names, default_export, ambient,
-                                   ok);
-}
-
-=======
->>>>>>> f0a0c432
 Statement* Parser::ParseAsyncFunctionDeclaration(
     ZoneList<const AstRawString*>* names, bool default_export, bool ambient,
     bool* ok) {
@@ -1609,86 +1593,6 @@
                                    ok);
 }
 
-<<<<<<< HEAD
-Statement* Parser::ParseHoistableDeclaration(
-    int pos, ParseFunctionFlags flags, ZoneList<const AstRawString*>* names,
-    bool default_export, bool ambient, bool* ok) {
-  // FunctionDeclaration ::
-  //   'function' Identifier '(' FormalParameters ')' '{' FunctionBody '}'
-  //   'function' '(' FormalParameters ')' '{' FunctionBody '}'
-  // GeneratorDeclaration ::
-  //   'function' '*' Identifier '(' FormalParameters ')' '{' FunctionBody '}'
-  //   'function' '*' '(' FormalParameters ')' '{' FunctionBody '}'
-  //
-  // The anonymous forms are allowed iff [default_export] is true.
-  //
-  // 'function' and '*' (if present) have been consumed by the caller.
-
-  const bool is_generator = flags & ParseFunctionFlags::kIsGenerator;
-  const bool is_async = flags & ParseFunctionFlags::kIsAsync;
-  DCHECK(!is_generator || !is_async);
-
-  const AstRawString* name;
-  FunctionNameValidity name_validity;
-  const AstRawString* variable_name;
-  if (default_export &&
-      (peek() == Token::LPAREN || (typed() && peek() == Token::LT))) {
-    name = ast_value_factory()->default_string();
-    name_validity = kSkipFunctionNameCheck;
-    variable_name = ast_value_factory()->star_default_star_string();
-  } else {
-    bool is_strict_reserved;
-    name = ParseIdentifierOrStrictReservedWord(&is_strict_reserved, CHECK_OK);
-    name_validity = is_strict_reserved ? kFunctionNameIsStrictReserved
-                                       : kFunctionNameValidityUnknown;
-    variable_name = name;
-  }
-
-  FuncNameInferrer::State fni_state(fni_);
-  DCHECK_NOT_NULL(fni_);
-  fni_->PushEnclosingName(name);
-  typesystem::TypeFlags type_flags =
-      ambient ? typesystem::kAmbient : typesystem::kAllowSignature;
-  FunctionLiteral* fun = ParseFunctionLiteral(
-      name, scanner()->location(), name_validity,
-      is_generator ? FunctionKind::kGeneratorFunction
-                   : is_async ? FunctionKind::kAsyncFunction
-                              : FunctionKind::kNormalFunction,
-      pos, FunctionLiteral::kDeclaration, language_mode(), typed(), type_flags,
-      CHECK_OK);
-  // Return no function declaration if just the signature was given.
-  EmptyStatement* empty = factory()->NewEmptyStatement(kNoSourcePosition);
-  if (fun == nullptr) return empty;
-
-  // In ES6, a function behaves as a lexical binding, except in
-  // a script scope, or the initial scope of eval or another function.
-  VariableMode mode =
-      (!scope()->is_declaration_scope() || scope()->is_module_scope()) ? LET
-                                                                       : VAR;
-  VariableProxy* proxy = NewUnresolved(variable_name);
-  Declaration* declaration =
-      factory()->NewFunctionDeclaration(proxy, fun, scope(), pos);
-  Declare(declaration, DeclarationDescriptor::NORMAL, mode, kCreatedInitialized,
-          CHECK_OK);
-  if (names) names->Add(variable_name, zone());
-  // Async functions don't undergo sloppy mode block scoped hoisting, and don't
-  // allow duplicates in a block. Both are represented by the
-  // sloppy_block_function_map. Don't add them to the map for async functions.
-  // Generators are also supposed to be prohibited; currently doing this behind
-  // a flag and UseCounting violations to assess web compatibility.
-  if (is_sloppy(language_mode()) && !scope()->is_declaration_scope() &&
-      !is_async && !(allow_harmony_restrictive_generators() && is_generator)) {
-    SloppyBlockFunctionStatement* delegate =
-        factory()->NewSloppyBlockFunctionStatement(empty, scope());
-    DeclarationScope* target_scope = GetDeclarationScope();
-    target_scope->DeclareSloppyBlockFunction(variable_name, delegate);
-    return delegate;
-  }
-  return empty;
-}
-
-=======
->>>>>>> f0a0c432
 Statement* Parser::ParseClassDeclaration(ZoneList<const AstRawString*>* names,
                                          bool default_export, bool ambient,
                                          bool* ok) {
@@ -1762,162 +1666,6 @@
       this, block, declaration_descriptor, declaration, names, ok);
 }
 
-<<<<<<< HEAD
-Block* Parser::ParseVariableStatement(VariableDeclarationContext var_context,
-                                      ZoneList<const AstRawString*>* names,
-                                      bool ambient, bool* ok) {
-  // VariableStatement ::
-  //   VariableDeclarations ';'
-
-  // The scope of a var declared variable anywhere inside a function
-  // is the entire function (ECMA-262, 3rd, 10.1.3, and 12.2). Thus we can
-  // transform a source-level var declaration into a (Function) Scope
-  // declaration, and rewrite the source-level initialization into an assignment
-  // statement. We use a block to collect multiple assignments.
-  //
-  // We mark the block as initializer block because we don't want the
-  // rewriter to add a '.result' assignment to such a block (to get compliant
-  // behavior for code such as print(eval('var x = 7')), and for cosmetic
-  // reasons when pretty-printing. Also, unless an assignment (initialization)
-  // is inside an initializer block, it is ignored.
-
-  DeclarationParsingResult parsing_result;
-  Block* result = ParseVariableDeclarations(var_context, &parsing_result, names,
-                                            ambient, CHECK_OK);
-  ExpectSemicolon(CHECK_OK);
-  return result;
-}
-
-static bool ContainsLabel(ZoneList<const AstRawString*>* labels,
-                          const AstRawString* label) {
-  DCHECK(label != NULL);
-  if (labels != NULL) {
-    for (int i = labels->length(); i-- > 0; ) {
-      if (labels->at(i) == label) {
-        return true;
-      }
-    }
-  }
-  return false;
-}
-
-Statement* Parser::ParseFunctionDeclaration(bool ambient, bool* ok) {
-  Consume(Token::FUNCTION);
-  int pos = position();
-  ParseFunctionFlags flags = ParseFunctionFlags::kIsNormal;
-  if (Check(Token::MUL)) {
-    flags |= ParseFunctionFlags::kIsGenerator;
-    if (allow_harmony_restrictive_declarations()) {
-      ReportMessageAt(scanner()->location(),
-                      MessageTemplate::kGeneratorInLegacyContext);
-      *ok = false;
-      return nullptr;
-    }
-  }
-
-  return ParseHoistableDeclaration(pos, flags, nullptr, false, ambient,
-                                   CHECK_OK);
-}
-
-Statement* Parser::ParseExpressionOrLabelledStatement(
-    ZoneList<const AstRawString*>* labels,
-    AllowLabelledFunctionStatement allow_function, bool* ok) {
-  // ExpressionStatement | LabelledStatement ::
-  //   Expression ';'
-  //   Identifier ':' Statement
-  //
-  // ExpressionStatement[Yield] :
-  //   [lookahead ∉ {{, function, class, let [}] Expression[In, ?Yield] ;
-
-  int pos = peek_position();
-
-  switch (peek()) {
-    case Token::FUNCTION:
-    case Token::LBRACE:
-      UNREACHABLE();  // Always handled by the callers.
-    case Token::CLASS:
-      ReportUnexpectedToken(Next());
-      *ok = false;
-      return nullptr;
-    default:
-      break;
-  }
-
-  bool starts_with_idenfifier = peek_any_identifier();
-  Expression* expr = ParseExpression(true, typesystem::kNoCover, CHECK_OK);
-  if (peek() == Token::COLON && starts_with_idenfifier && expr != NULL &&
-      expr->AsVariableProxy() != NULL &&
-      !expr->AsVariableProxy()->is_this()) {
-    // Expression is a single identifier, and not, e.g., a parenthesized
-    // identifier.
-    VariableProxy* var = expr->AsVariableProxy();
-    const AstRawString* label = var->raw_name();
-    // TODO(1240780): We don't check for redeclaration of labels
-    // during preparsing since keeping track of the set of active
-    // labels requires nontrivial changes to the way scopes are
-    // structured.  However, these are probably changes we want to
-    // make later anyway so we should go back and fix this then.
-    if (ContainsLabel(labels, label) || TargetStackContainsLabel(label)) {
-      ReportMessage(MessageTemplate::kLabelRedeclaration, label);
-      *ok = false;
-      return NULL;
-    }
-    if (labels == NULL) {
-      labels = new(zone()) ZoneList<const AstRawString*>(4, zone());
-    }
-    labels->Add(label, zone());
-    // Remove the "ghost" variable that turned out to be a label
-    // from the top scope. This way, we don't try to resolve it
-    // during the scope processing.
-    scope()->RemoveUnresolved(var);
-    Expect(Token::COLON, CHECK_OK);
-    // ES#sec-labelled-function-declarations Labelled Function Declarations
-    if (peek() == Token::FUNCTION && is_sloppy(language_mode())) {
-      if (allow_function == kAllowLabelledFunctionStatement) {
-        return ParseFunctionDeclaration(false, ok);
-      } else {
-        return ParseScopedStatement(labels, true, ok);
-      }
-    }
-    return ParseStatement(labels, kDisallowLabelledFunctionStatement, ok);
-  }
-
-  // If we have an extension, we allow a native function declaration.
-  // A native function declaration starts with "native function" with
-  // no line-terminator between the two words.
-  if (extension_ != NULL && peek() == Token::FUNCTION &&
-      !scanner()->HasAnyLineTerminatorBeforeNext() && expr != NULL &&
-      expr->AsVariableProxy() != NULL &&
-      expr->AsVariableProxy()->raw_name() ==
-          ast_value_factory()->native_string() &&
-      !scanner()->literal_contains_escapes()) {
-    return ParseNativeDeclaration(ok);
-  }
-
-  // Parsed expression statement, followed by semicolon.
-  ExpectSemicolon(CHECK_OK);
-  return factory()->NewExpressionStatement(expr, pos);
-}
-
-
-IfStatement* Parser::ParseIfStatement(ZoneList<const AstRawString*>* labels,
-                                      bool* ok) {
-  // IfStatement ::
-  //   'if' '(' Expression ')' Statement ('else' Statement)?
-
-  int pos = peek_position();
-  Expect(Token::IF, CHECK_OK);
-  Expect(Token::LPAREN, CHECK_OK);
-  Expression* condition = ParseExpression(true, typesystem::kNoCover, CHECK_OK);
-  Expect(Token::RPAREN, CHECK_OK);
-  Statement* then_statement = ParseScopedStatement(labels, false, CHECK_OK);
-  Statement* else_statement = NULL;
-  if (peek() == Token::ELSE) {
-    Next();
-    else_statement = ParseScopedStatement(labels, false, CHECK_OK);
-  } else {
-    else_statement = factory()->NewEmptyStatement(kNoSourcePosition);
-=======
 Statement* Parser::DeclareFunction(const AstRawString* variable_name,
                                    FunctionLiteral* function, int pos,
                                    bool is_generator, bool is_async,
@@ -1946,7 +1694,6 @@
     DeclarationScope* target_scope = GetDeclarationScope();
     target_scope->DeclareSloppyBlockFunction(variable_name, delegate);
     return delegate;
->>>>>>> f0a0c432
   }
   return factory()->NewEmptyStatement(kNoSourcePosition);
 }
@@ -1986,86 +1733,6 @@
   return false;
 }
 
-<<<<<<< HEAD
-
-Statement* Parser::ParseReturnStatement(bool* ok) {
-  // ReturnStatement ::
-  //   'return' Expression? ';'
-
-  // Consume the return token. It is necessary to do that before
-  // reporting any errors on it, because of the way errors are
-  // reported (underlining).
-  Expect(Token::RETURN, CHECK_OK);
-  Scanner::Location loc = scanner()->location();
-
-  Token::Value tok = peek();
-  Statement* result;
-  Expression* return_value;
-  if (scanner()->HasAnyLineTerminatorBeforeNext() ||
-      tok == Token::SEMICOLON ||
-      tok == Token::RBRACE ||
-      tok == Token::EOS) {
-    if (IsSubclassConstructor(function_state_->kind())) {
-      return_value = ThisExpression(loc.beg_pos);
-    } else {
-      return_value = GetLiteralUndefined(position());
-    }
-  } else {
-    int pos = peek_position();
-
-    if (IsSubclassConstructor(function_state_->kind())) {
-      // Because of the return code rewriting that happens in case of a subclass
-      // constructor we don't want to accept tail calls, therefore we don't set
-      // ReturnExprScope to kInsideValidReturnStatement here.
-      return_value = ParseExpression(true, typesystem::kNoCover, CHECK_OK);
-
-      // For subclass constructors we need to return this in case of undefined
-      // return a Smi (transformed into an exception in the ConstructStub)
-      // for a non object.
-      //
-      //   return expr;
-      //
-      // Is rewritten as:
-      //
-      //   return (temp = expr) === undefined ? this :
-      //       %_IsJSReceiver(temp) ? temp : 1;
-
-      // temp = expr
-      Variable* temp = NewTemporary(ast_value_factory()->empty_string());
-      Assignment* assign = factory()->NewAssignment(
-          Token::ASSIGN, factory()->NewVariableProxy(temp), return_value, pos);
-
-      // %_IsJSReceiver(temp)
-      ZoneList<Expression*>* is_spec_object_args =
-          new (zone()) ZoneList<Expression*>(1, zone());
-      is_spec_object_args->Add(factory()->NewVariableProxy(temp), zone());
-      Expression* is_spec_object_call = factory()->NewCallRuntime(
-          Runtime::kInlineIsJSReceiver, is_spec_object_args, pos);
-
-      // %_IsJSReceiver(temp) ? temp : 1;
-      Expression* is_object_conditional = factory()->NewConditional(
-          is_spec_object_call, factory()->NewVariableProxy(temp),
-          factory()->NewSmiLiteral(1, pos), pos);
-
-      // temp === undefined
-      Expression* is_undefined = factory()->NewCompareOperation(
-          Token::EQ_STRICT, assign,
-          factory()->NewUndefinedLiteral(kNoSourcePosition), pos);
-
-      // is_undefined ? this : is_object_conditional
-      return_value = factory()->NewConditional(
-          is_undefined, ThisExpression(pos), is_object_conditional, pos);
-    } else {
-      ReturnExprScope maybe_allow_tail_calls(
-          function_state_, ReturnExprContext::kInsideValidReturnStatement);
-      return_value = ParseExpression(true, typesystem::kNoCover, CHECK_OK);
-
-      if (allow_tailcalls() && !is_sloppy(language_mode()) && !is_resumable()) {
-        // ES6 14.6.1 Static Semantics: IsInTailPosition
-        function_state_->AddImplicitTailCallExpression(return_value);
-      }
-    }
-=======
 Expression* Parser::RewriteReturn(Expression* return_value, int pos) {
   if (IsSubclassConstructor(function_state_->kind())) {
     // For subclass constructors we need to return this in case of undefined
@@ -2104,7 +1771,6 @@
     // is_undefined ? this : is_object_conditional
     return_value = factory()->NewConditional(is_undefined, ThisExpression(pos),
                                              is_object_conditional, pos);
->>>>>>> f0a0c432
   }
   if (is_generator()) {
     return_value = BuildIteratorResult(return_value, true);
@@ -2119,45 +1785,12 @@
   DoExpression* expr = factory()->NewDoExpression(body, result, pos);
   if (!Rewriter::Rewrite(this, GetClosureScope(), expr, ast_value_factory())) {
     *ok = false;
-<<<<<<< HEAD
-    return NULL;
-  }
-
-  Expect(Token::LPAREN, CHECK_OK);
-  Expression* expr = ParseExpression(true, typesystem::kNoCover, CHECK_OK);
-  Expect(Token::RPAREN, CHECK_OK);
-
-  Scope* with_scope = NewScope(WITH_SCOPE);
-  Statement* body;
-  {
-    BlockState block_state(&scope_state_, with_scope);
-    with_scope->set_start_position(scanner()->peek_location().beg_pos);
-    body = ParseScopedStatement(labels, true, CHECK_OK);
-    with_scope->set_end_position(scanner()->location().end_pos);
-=======
     return nullptr;
->>>>>>> f0a0c432
   }
   return expr;
 }
 
-<<<<<<< HEAD
-
-CaseClause* Parser::ParseCaseClause(bool* default_seen_ptr, bool* ok) {
-  // CaseClause ::
-  //   'case' Expression ':' StatementList
-  //   'default' ':' StatementList
-
-  Expression* label = NULL;  // NULL expression indicates default case
-  if (peek() == Token::CASE) {
-    Expect(Token::CASE, CHECK_OK);
-    label = ParseExpression(true, typesystem::kNoCover, CHECK_OK);
-  } else {
-    Expect(Token::DEFAULT, CHECK_OK);
-    if (*default_seen_ptr) {
-      ReportMessage(MessageTemplate::kMultipleDefaultsInSwitch);
-=======
-Statement* Parser::ParseFunctionDeclaration(bool* ok) {
+Statement* Parser::ParseFunctionDeclaration(bool ambient, bool* ok) {
   Consume(Token::FUNCTION);
   int pos = position();
   ParseFunctionFlags flags = ParseFunctionFlags::kIsNormal;
@@ -2166,13 +1799,13 @@
     if (allow_harmony_restrictive_declarations()) {
       ReportMessageAt(scanner()->location(),
                       MessageTemplate::kGeneratorInLegacyContext);
->>>>>>> f0a0c432
       *ok = false;
       return nullptr;
     }
   }
 
-  return ParseHoistableDeclaration(pos, flags, nullptr, false, CHECK_OK);
+  return ParseHoistableDeclaration(pos, flags, nullptr, false, ambient,
+                                   CHECK_OK);
 }
 
 Statement* Parser::RewriteSwitchStatement(Expression* tag,
@@ -2190,15 +1823,6 @@
   // }
 
   Block* switch_block = factory()->NewBlock(NULL, 2, false, kNoSourcePosition);
-<<<<<<< HEAD
-  int switch_pos = peek_position();
-
-  Expect(Token::SWITCH, CHECK_OK);
-  Expect(Token::LPAREN, CHECK_OK);
-  Expression* tag = ParseExpression(true, typesystem::kNoCover, CHECK_OK);
-  Expect(Token::RPAREN, CHECK_OK);
-=======
->>>>>>> f0a0c432
 
   Variable* tag_variable =
       NewTemporary(ast_value_factory()->dot_switch_tag_string());
@@ -2226,29 +1850,6 @@
   return switch_block;
 }
 
-<<<<<<< HEAD
-
-Statement* Parser::ParseThrowStatement(bool* ok) {
-  // ThrowStatement ::
-  //   'throw' Expression ';'
-
-  Expect(Token::THROW, CHECK_OK);
-  int pos = position();
-  if (scanner()->HasAnyLineTerminatorBeforeNext()) {
-    ReportMessage(MessageTemplate::kNewlineAfterThrow);
-    *ok = false;
-    return NULL;
-  }
-  Expression* exception = ParseExpression(true, typesystem::kNoCover, CHECK_OK);
-  ExpectSemicolon(CHECK_OK);
-
-  return factory()->NewExpressionStatement(
-      factory()->NewThrow(exception, pos), pos);
-}
-
-
-=======
->>>>>>> f0a0c432
 TryStatement* Parser::ParseTryStatement(bool* ok) {
   // TryStatement ::
   //   'try' Block Catch
@@ -2442,56 +2043,6 @@
 }
 
 
-<<<<<<< HEAD
-DoWhileStatement* Parser::ParseDoWhileStatement(
-    ZoneList<const AstRawString*>* labels, bool* ok) {
-  // DoStatement ::
-  //   'do' Statement 'while' '(' Expression ')' ';'
-
-  DoWhileStatement* loop =
-      factory()->NewDoWhileStatement(labels, peek_position());
-  ParserTarget target(this, loop);
-
-  Expect(Token::DO, CHECK_OK);
-  Statement* body = ParseScopedStatement(NULL, true, CHECK_OK);
-  Expect(Token::WHILE, CHECK_OK);
-  Expect(Token::LPAREN, CHECK_OK);
-
-  Expression* cond = ParseExpression(true, typesystem::kNoCover, CHECK_OK);
-  Expect(Token::RPAREN, CHECK_OK);
-
-  // Allow do-statements to be terminated with and without
-  // semi-colons. This allows code such as 'do;while(0)return' to
-  // parse, which would not be the case if we had used the
-  // ExpectSemicolon() functionality here.
-  if (peek() == Token::SEMICOLON) Consume(Token::SEMICOLON);
-
-  if (loop != NULL) loop->Initialize(cond, body);
-  return loop;
-}
-
-
-WhileStatement* Parser::ParseWhileStatement(
-    ZoneList<const AstRawString*>* labels, bool* ok) {
-  // WhileStatement ::
-  //   'while' '(' Expression ')' Statement
-
-  WhileStatement* loop = factory()->NewWhileStatement(labels, peek_position());
-  ParserTarget target(this, loop);
-
-  Expect(Token::WHILE, CHECK_OK);
-  Expect(Token::LPAREN, CHECK_OK);
-  Expression* cond = ParseExpression(true, typesystem::kNoCover, CHECK_OK);
-  Expect(Token::RPAREN, CHECK_OK);
-  Statement* body = ParseScopedStatement(NULL, true, CHECK_OK);
-
-  if (loop != NULL) loop->Initialize(cond, body);
-  return loop;
-}
-
-
-=======
->>>>>>> f0a0c432
 // !%_IsJSReceiver(result = iterator.next()) &&
 //     %ThrowIteratorResultNotAnObject(result)
 Expression* Parser::BuildIteratorNextResult(Expression* iterator,
@@ -2923,31 +2474,6 @@
   return outer_block;
 }
 
-<<<<<<< HEAD
-Statement* Parser::ParseScopedStatement(ZoneList<const AstRawString*>* labels,
-                                        bool legacy, bool* ok) {
-  if (is_strict(language_mode()) || peek() != Token::FUNCTION ||
-      (legacy && allow_harmony_restrictive_declarations())) {
-    return ParseStatement(labels, kDisallowLabelledFunctionStatement, ok);
-  } else {
-    if (legacy) {
-      ++use_counts_[v8::Isolate::kLegacyFunctionDeclaration];
-    }
-    // Make a block around the statement for a lexical binding
-    // is introduced by a FunctionDeclaration.
-    BlockState block_state(&scope_state_);
-    block_state.set_start_position(scanner()->location().beg_pos);
-    Block* block = factory()->NewBlock(NULL, 1, false, kNoSourcePosition);
-    Statement* body = ParseFunctionDeclaration(false, CHECK_OK);
-    block->statements()->Add(body, zone());
-    block_state.set_end_position(scanner()->location().end_pos);
-    block->set_scope(block_state.FinalizedBlockScope());
-    return block;
-  }
-}
-
-=======
->>>>>>> f0a0c432
 Statement* Parser::ParseForStatement(ZoneList<const AstRawString*>* labels,
                                      bool* ok) {
   int stmt_pos = peek_position();
@@ -4415,19 +3941,12 @@
     bool is_computed_name = false;  // Classes do not care about computed
                                     // property names here.
     ExpressionClassifier property_classifier(this);
-<<<<<<< HEAD
-    const AstRawString* property_name = nullptr;
-    ObjectLiteral::Property* property = ParsePropertyDefinition(
-        &checker, in_class, has_extends, &is_computed_name,
-        &has_seen_constructor, &property_name, ambient, CHECK_OK);
+    ClassLiteral::Property* property =
+        ParseClassPropertyDefinition(&checker, has_extends, &is_computed_name,
+                                     &has_seen_constructor, ambient, CHECK_OK);
     // Ignore member variable declarations, method signatures and members of
     // ambients in typed mode.
     if (property == nullptr) continue;
-=======
-    ClassLiteral::Property* property =
-        ParseClassPropertyDefinition(&checker, has_extends, &is_computed_name,
-                                     &has_seen_constructor, CHECK_OK);
->>>>>>> f0a0c432
     RewriteNonPattern(CHECK_OK);
     impl()->AccumulateFormalParameterContainmentErrors();
 
