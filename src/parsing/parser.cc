// Copyright 2012 the V8 project authors. All rights reserved.
// Use of this source code is governed by a BSD-style license that can be
// found in the LICENSE file.

#include "src/parsing/parser.h"

#include "src/api.h"
#include "src/ast/ast.h"
#include "src/ast/ast-expression-rewriter.h"
#include "src/ast/ast-expression-visitor.h"
#include "src/ast/ast-literal-reindexer.h"
#include "src/ast/scopeinfo.h"
#include "src/bailout-reason.h"
#include "src/base/platform/platform.h"
#include "src/bootstrapper.h"
#include "src/char-predicates-inl.h"
#include "src/codegen.h"
#include "src/compiler.h"
#include "src/messages.h"
#include "src/parsing/parameter-initializer-rewriter.h"
#include "src/parsing/parser-base.h"
#include "src/parsing/rewriter.h"
#include "src/parsing/scanner-character-streams.h"
#include "src/runtime/runtime.h"
#include "src/string-stream.h"
#include "src/tracing/trace-event.h"

namespace v8 {
namespace internal {

ScriptData::ScriptData(const byte* data, int length)
    : owns_data_(false), rejected_(false), data_(data), length_(length) {
  if (!IsAligned(reinterpret_cast<intptr_t>(data), kPointerAlignment)) {
    byte* copy = NewArray<byte>(length);
    DCHECK(IsAligned(reinterpret_cast<intptr_t>(copy), kPointerAlignment));
    CopyBytes(copy, data, length);
    data_ = copy;
    AcquireDataOwnership();
  }
}


ParseInfo::ParseInfo(Zone* zone)
    : zone_(zone),
      flags_(0),
      source_stream_(nullptr),
      source_stream_encoding_(ScriptCompiler::StreamedSource::ONE_BYTE),
      extension_(nullptr),
      compile_options_(ScriptCompiler::kNoCompileOptions),
      script_scope_(nullptr),
      unicode_cache_(nullptr),
      stack_limit_(0),
      hash_seed_(0),
      cached_data_(nullptr),
      ast_value_factory_(nullptr),
      literal_(nullptr),
      scope_(nullptr) {}


ParseInfo::ParseInfo(Zone* zone, Handle<JSFunction> function)
    : ParseInfo(zone, Handle<SharedFunctionInfo>(function->shared())) {
  set_closure(function);
  set_context(Handle<Context>(function->context()));
}


ParseInfo::ParseInfo(Zone* zone, Handle<SharedFunctionInfo> shared)
    : ParseInfo(zone) {
  isolate_ = shared->GetIsolate();

  set_lazy();
  set_hash_seed(isolate_->heap()->HashSeed());
  set_stack_limit(isolate_->stack_guard()->real_climit());
  set_unicode_cache(isolate_->unicode_cache());
  set_language_mode(shared->language_mode());
  set_shared_info(shared);

  Handle<Script> script(Script::cast(shared->script()));
  set_script(script);
  if (!script.is_null() && script->type() == Script::TYPE_NATIVE) {
    set_native();
  }
}


ParseInfo::ParseInfo(Zone* zone, Handle<Script> script) : ParseInfo(zone) {
  isolate_ = script->GetIsolate();

  set_hash_seed(isolate_->heap()->HashSeed());
  set_stack_limit(isolate_->stack_guard()->real_climit());
  set_unicode_cache(isolate_->unicode_cache());
  set_script(script);

  if (script->type() == Script::TYPE_NATIVE) {
    set_native();
  }
}


FunctionEntry ParseData::GetFunctionEntry(int start) {
  // The current pre-data entry must be a FunctionEntry with the given
  // start position.
  if ((function_index_ + FunctionEntry::kSize <= Length()) &&
      (static_cast<int>(Data()[function_index_]) == start)) {
    int index = function_index_;
    function_index_ += FunctionEntry::kSize;
    Vector<unsigned> subvector(&(Data()[index]), FunctionEntry::kSize);
    return FunctionEntry(subvector);
  }
  return FunctionEntry();
}


int ParseData::FunctionCount() {
  int functions_size = FunctionsSize();
  if (functions_size < 0) return 0;
  if (functions_size % FunctionEntry::kSize != 0) return 0;
  return functions_size / FunctionEntry::kSize;
}


bool ParseData::IsSane() {
  if (!IsAligned(script_data_->length(), sizeof(unsigned))) return false;
  // Check that the header data is valid and doesn't specify
  // point to positions outside the store.
  int data_length = Length();
  if (data_length < PreparseDataConstants::kHeaderSize) return false;
  if (Magic() != PreparseDataConstants::kMagicNumber) return false;
  if (Version() != PreparseDataConstants::kCurrentVersion) return false;
  if (HasError()) return false;
  // Check that the space allocated for function entries is sane.
  int functions_size = FunctionsSize();
  if (functions_size < 0) return false;
  if (functions_size % FunctionEntry::kSize != 0) return false;
  // Check that the total size has room for header and function entries.
  int minimum_size =
      PreparseDataConstants::kHeaderSize + functions_size;
  if (data_length < minimum_size) return false;
  return true;
}


void ParseData::Initialize() {
  // Prepares state for use.
  int data_length = Length();
  if (data_length >= PreparseDataConstants::kHeaderSize) {
    function_index_ = PreparseDataConstants::kHeaderSize;
  }
}


bool ParseData::HasError() {
  return Data()[PreparseDataConstants::kHasErrorOffset];
}


unsigned ParseData::Magic() {
  return Data()[PreparseDataConstants::kMagicOffset];
}


unsigned ParseData::Version() {
  return Data()[PreparseDataConstants::kVersionOffset];
}


int ParseData::FunctionsSize() {
  return static_cast<int>(Data()[PreparseDataConstants::kFunctionsSizeOffset]);
}


void Parser::SetCachedData(ParseInfo* info) {
  if (compile_options_ == ScriptCompiler::kNoCompileOptions) {
    cached_parse_data_ = NULL;
  } else {
    DCHECK(info->cached_data() != NULL);
    if (compile_options_ == ScriptCompiler::kConsumeParserCache) {
      cached_parse_data_ = ParseData::FromCachedData(*info->cached_data());
    }
  }
}

FunctionLiteral* Parser::DefaultConstructor(const AstRawString* name,
                                            bool call_super, Scope* scope,
                                            int pos, int end_pos,
                                            LanguageMode language_mode) {
  int materialized_literal_count = -1;
  int expected_property_count = -1;
  int parameter_count = 0;
  if (name == nullptr) name = ast_value_factory()->empty_string();

  FunctionKind kind = call_super ? FunctionKind::kDefaultSubclassConstructor
                                 : FunctionKind::kDefaultBaseConstructor;
  Scope* function_scope = NewScope(scope, FUNCTION_SCOPE, kind);
  SetLanguageMode(function_scope,
                  static_cast<LanguageMode>(language_mode | STRICT));
  // Set start and end position to the same value
  function_scope->set_start_position(pos);
  function_scope->set_end_position(pos);
  ZoneList<Statement*>* body = NULL;

  {
    AstNodeFactory function_factory(ast_value_factory());
    FunctionState function_state(&function_state_, &scope_, function_scope,
                                 kind, &function_factory);

    body = new (zone()) ZoneList<Statement*>(call_super ? 2 : 1, zone());
    if (call_super) {
      // $super_constructor = %_GetSuperConstructor(<this-function>)
      // %reflect_construct($super_constructor, arguments, new.target)
      ZoneList<Expression*>* args =
          new (zone()) ZoneList<Expression*>(2, zone());
      VariableProxy* this_function_proxy = scope_->NewUnresolved(
          factory(), ast_value_factory()->this_function_string(),
          Variable::NORMAL, pos);
      ZoneList<Expression*>* tmp =
          new (zone()) ZoneList<Expression*>(1, zone());
      tmp->Add(this_function_proxy, zone());
      Expression* super_constructor = factory()->NewCallRuntime(
          Runtime::kInlineGetSuperConstructor, tmp, pos);
      args->Add(super_constructor, zone());
      VariableProxy* arguments_proxy = scope_->NewUnresolved(
          factory(), ast_value_factory()->arguments_string(), Variable::NORMAL,
          pos);
      args->Add(arguments_proxy, zone());
      VariableProxy* new_target_proxy = scope_->NewUnresolved(
          factory(), ast_value_factory()->new_target_string(), Variable::NORMAL,
          pos);
      args->Add(new_target_proxy, zone());
      CallRuntime* call = factory()->NewCallRuntime(
          Context::REFLECT_CONSTRUCT_INDEX, args, pos);
      body->Add(factory()->NewReturnStatement(call, pos), zone());
    }

    materialized_literal_count = function_state.materialized_literal_count();
    expected_property_count = function_state.expected_property_count();
  }

  FunctionLiteral* function_literal = factory()->NewFunctionLiteral(
      name, function_scope, body, materialized_literal_count,
      expected_property_count, parameter_count,
      FunctionLiteral::kNoDuplicateParameters,
      FunctionLiteral::kAnonymousExpression,
      FunctionLiteral::kShouldLazyCompile, kind, pos);

  return function_literal;
}


// ----------------------------------------------------------------------------
// Target is a support class to facilitate manipulation of the
// Parser's target_stack_ (the stack of potential 'break' and
// 'continue' statement targets). Upon construction, a new target is
// added; it is removed upon destruction.

class Target BASE_EMBEDDED {
 public:
  Target(Target** variable, BreakableStatement* statement)
      : variable_(variable), statement_(statement), previous_(*variable) {
    *variable = this;
  }

  ~Target() {
    *variable_ = previous_;
  }

  Target* previous() { return previous_; }
  BreakableStatement* statement() { return statement_; }

 private:
  Target** variable_;
  BreakableStatement* statement_;
  Target* previous_;
};


class TargetScope BASE_EMBEDDED {
 public:
  explicit TargetScope(Target** variable)
      : variable_(variable), previous_(*variable) {
    *variable = NULL;
  }

  ~TargetScope() {
    *variable_ = previous_;
  }

 private:
  Target** variable_;
  Target* previous_;
};


// ----------------------------------------------------------------------------
// The CHECK_OK macro is a convenient macro to enforce error
// handling for functions that may fail (by returning !*ok).
//
// CAUTION: This macro appends extra statements after a call,
// thus it must never be used where only a single statement
// is correct (e.g. an if statement branch w/o braces)!

#define CHECK_OK  ok);   \
  if (!*ok) return NULL; \
  ((void)0
#define DUMMY )  // to make indentation work
#undef DUMMY

#define CHECK_FAILED  /**/);   \
  if (failed_) return NULL; \
  ((void)0
#define DUMMY )  // to make indentation work
#undef DUMMY

// ----------------------------------------------------------------------------
// Implementation of Parser

bool ParserTraits::IsEval(const AstRawString* identifier) const {
  return identifier == parser_->ast_value_factory()->eval_string();
}


bool ParserTraits::IsArguments(const AstRawString* identifier) const {
  return identifier == parser_->ast_value_factory()->arguments_string();
}


bool ParserTraits::IsEvalOrArguments(const AstRawString* identifier) const {
  return IsEval(identifier) || IsArguments(identifier);
}

bool ParserTraits::IsUndefined(const AstRawString* identifier) const {
  return identifier == parser_->ast_value_factory()->undefined_string();
}

bool ParserTraits::IsPrototype(const AstRawString* identifier) const {
  return identifier == parser_->ast_value_factory()->prototype_string();
}


bool ParserTraits::IsConstructor(const AstRawString* identifier) const {
  return identifier == parser_->ast_value_factory()->constructor_string();
}


bool ParserTraits::IsThisProperty(Expression* expression) {
  DCHECK(expression != NULL);
  Property* property = expression->AsProperty();
  return property != NULL && property->obj()->IsVariableProxy() &&
         property->obj()->AsVariableProxy()->is_this();
}


bool ParserTraits::IsIdentifier(Expression* expression) {
  VariableProxy* operand = expression->AsVariableProxy();
  return operand != NULL && !operand->is_this();
}


void ParserTraits::PushPropertyName(FuncNameInferrer* fni,
                                    Expression* expression) {
  if (expression->IsPropertyName()) {
    fni->PushLiteralName(expression->AsLiteral()->AsRawPropertyName());
  } else {
    fni->PushLiteralName(
        parser_->ast_value_factory()->anonymous_function_string());
  }
}


void ParserTraits::CheckAssigningFunctionLiteralToProperty(Expression* left,
                                                           Expression* right) {
  DCHECK(left != NULL);
  if (left->IsProperty() && right->IsFunctionLiteral()) {
    right->AsFunctionLiteral()->set_pretenure();
  }
}


Expression* ParserTraits::MarkExpressionAsAssigned(Expression* expression) {
  VariableProxy* proxy =
      expression != NULL ? expression->AsVariableProxy() : NULL;
  if (proxy != NULL) proxy->set_is_assigned();
  return expression;
}


bool ParserTraits::ShortcutNumericLiteralBinaryExpression(
    Expression** x, Expression* y, Token::Value op, int pos,
    AstNodeFactory* factory) {
  if ((*x)->AsLiteral() && (*x)->AsLiteral()->raw_value()->IsNumber() &&
      y->AsLiteral() && y->AsLiteral()->raw_value()->IsNumber()) {
    double x_val = (*x)->AsLiteral()->raw_value()->AsNumber();
    double y_val = y->AsLiteral()->raw_value()->AsNumber();
    bool x_has_dot = (*x)->AsLiteral()->raw_value()->ContainsDot();
    bool y_has_dot = y->AsLiteral()->raw_value()->ContainsDot();
    bool has_dot = x_has_dot || y_has_dot;
    switch (op) {
      case Token::ADD:
        *x = factory->NewNumberLiteral(x_val + y_val, pos, has_dot);
        return true;
      case Token::SUB:
        *x = factory->NewNumberLiteral(x_val - y_val, pos, has_dot);
        return true;
      case Token::MUL:
        *x = factory->NewNumberLiteral(x_val * y_val, pos, has_dot);
        return true;
      case Token::DIV:
        *x = factory->NewNumberLiteral(x_val / y_val, pos, has_dot);
        return true;
      case Token::BIT_OR: {
        int value = DoubleToInt32(x_val) | DoubleToInt32(y_val);
        *x = factory->NewNumberLiteral(value, pos, has_dot);
        return true;
      }
      case Token::BIT_AND: {
        int value = DoubleToInt32(x_val) & DoubleToInt32(y_val);
        *x = factory->NewNumberLiteral(value, pos, has_dot);
        return true;
      }
      case Token::BIT_XOR: {
        int value = DoubleToInt32(x_val) ^ DoubleToInt32(y_val);
        *x = factory->NewNumberLiteral(value, pos, has_dot);
        return true;
      }
      case Token::SHL: {
        int value = DoubleToInt32(x_val) << (DoubleToInt32(y_val) & 0x1f);
        *x = factory->NewNumberLiteral(value, pos, has_dot);
        return true;
      }
      case Token::SHR: {
        uint32_t shift = DoubleToInt32(y_val) & 0x1f;
        uint32_t value = DoubleToUint32(x_val) >> shift;
        *x = factory->NewNumberLiteral(value, pos, has_dot);
        return true;
      }
      case Token::SAR: {
        uint32_t shift = DoubleToInt32(y_val) & 0x1f;
        int value = ArithmeticShiftRight(DoubleToInt32(x_val), shift);
        *x = factory->NewNumberLiteral(value, pos, has_dot);
        return true;
      }
      default:
        break;
    }
  }
  return false;
}


Expression* ParserTraits::BuildUnaryExpression(Expression* expression,
                                               Token::Value op, int pos,
                                               AstNodeFactory* factory) {
  DCHECK(expression != NULL);
  if (expression->IsLiteral()) {
    const AstValue* literal = expression->AsLiteral()->raw_value();
    if (op == Token::NOT) {
      // Convert the literal to a boolean condition and negate it.
      bool condition = literal->BooleanValue();
      return factory->NewBooleanLiteral(!condition, pos);
    } else if (literal->IsNumber()) {
      // Compute some expressions involving only number literals.
      double value = literal->AsNumber();
      bool has_dot = literal->ContainsDot();
      switch (op) {
        case Token::ADD:
          return expression;
        case Token::SUB:
          return factory->NewNumberLiteral(-value, pos, has_dot);
        case Token::BIT_NOT:
          return factory->NewNumberLiteral(~DoubleToInt32(value), pos, has_dot);
        default:
          break;
      }
    }
  }
  // Desugar '+foo' => 'foo*1'
  if (op == Token::ADD) {
    return factory->NewBinaryOperation(
        Token::MUL, expression, factory->NewNumberLiteral(1, pos, true), pos);
  }
  // The same idea for '-foo' => 'foo*(-1)'.
  if (op == Token::SUB) {
    return factory->NewBinaryOperation(
        Token::MUL, expression, factory->NewNumberLiteral(-1, pos), pos);
  }
  // ...and one more time for '~foo' => 'foo^(~0)'.
  if (op == Token::BIT_NOT) {
    return factory->NewBinaryOperation(
        Token::BIT_XOR, expression, factory->NewNumberLiteral(~0, pos), pos);
  }
  return factory->NewUnaryOperation(op, expression, pos);
}

Expression* ParserTraits::BuildIteratorResult(Expression* value, bool done) {
  int pos = RelocInfo::kNoPosition;
  AstNodeFactory* factory = parser_->factory();
  Zone* zone = parser_->zone();

  if (value == nullptr) value = factory->NewUndefinedLiteral(pos);

  auto args = new (zone) ZoneList<Expression*>(2, zone);
  args->Add(value, zone);
  args->Add(factory->NewBooleanLiteral(done, pos), zone);

  return factory->NewCallRuntime(Runtime::kInlineCreateIterResultObject, args,
                                 pos);
}

Expression* ParserTraits::NewThrowReferenceError(
    MessageTemplate::Template message, int pos) {
  return NewThrowError(Runtime::kNewReferenceError, message,
                       parser_->ast_value_factory()->empty_string(), pos);
}


Expression* ParserTraits::NewThrowSyntaxError(MessageTemplate::Template message,
                                              const AstRawString* arg,
                                              int pos) {
  return NewThrowError(Runtime::kNewSyntaxError, message, arg, pos);
}


Expression* ParserTraits::NewThrowTypeError(MessageTemplate::Template message,
                                            const AstRawString* arg, int pos) {
  return NewThrowError(Runtime::kNewTypeError, message, arg, pos);
}


Expression* ParserTraits::NewThrowError(Runtime::FunctionId id,
                                        MessageTemplate::Template message,
                                        const AstRawString* arg, int pos) {
  Zone* zone = parser_->zone();
  ZoneList<Expression*>* args = new (zone) ZoneList<Expression*>(2, zone);
  args->Add(parser_->factory()->NewSmiLiteral(message, pos), zone);
  args->Add(parser_->factory()->NewStringLiteral(arg, pos), zone);
  CallRuntime* call_constructor =
      parser_->factory()->NewCallRuntime(id, args, pos);
  return parser_->factory()->NewThrow(call_constructor, pos);
}


void ParserTraits::ReportMessageAt(Scanner::Location source_location,
                                   MessageTemplate::Template message,
                                   const char* arg, ParseErrorType error_type) {
  if (parser_->stack_overflow()) {
    // Suppress the error message (syntax error or such) in the presence of a
    // stack overflow. The isolate allows only one pending exception at at time
    // and we want to report the stack overflow later.
    return;
  }
  parser_->pending_error_handler_.ReportMessageAt(source_location.beg_pos,
                                                  source_location.end_pos,
                                                  message, arg, error_type);
}


void ParserTraits::ReportMessage(MessageTemplate::Template message,
                                 const char* arg, ParseErrorType error_type) {
  Scanner::Location source_location = parser_->scanner()->location();
  ReportMessageAt(source_location, message, arg, error_type);
}


void ParserTraits::ReportMessage(MessageTemplate::Template message,
                                 const AstRawString* arg,
                                 ParseErrorType error_type) {
  Scanner::Location source_location = parser_->scanner()->location();
  ReportMessageAt(source_location, message, arg, error_type);
}


void ParserTraits::ReportMessageAt(Scanner::Location source_location,
                                   MessageTemplate::Template message,
                                   const AstRawString* arg,
                                   ParseErrorType error_type) {
  if (parser_->stack_overflow()) {
    // Suppress the error message (syntax error or such) in the presence of a
    // stack overflow. The isolate allows only one pending exception at at time
    // and we want to report the stack overflow later.
    return;
  }
  parser_->pending_error_handler_.ReportMessageAt(source_location.beg_pos,
                                                  source_location.end_pos,
                                                  message, arg, error_type);
}


const AstRawString* ParserTraits::GetSymbol(Scanner* scanner) {
  const AstRawString* result =
      parser_->scanner()->CurrentSymbol(parser_->ast_value_factory());
  DCHECK(result != NULL);
  return result;
}


const AstRawString* ParserTraits::GetNumberAsSymbol(Scanner* scanner) {
  double double_value = parser_->scanner()->DoubleValue();
  char array[100];
  const char* string =
      DoubleToCString(double_value, Vector<char>(array, arraysize(array)));
  return parser_->ast_value_factory()->GetOneByteString(string);
}


const AstRawString* ParserTraits::GetNextSymbol(Scanner* scanner) {
  return parser_->scanner()->NextSymbol(parser_->ast_value_factory());
}


Expression* ParserTraits::ThisExpression(Scope* scope, AstNodeFactory* factory,
                                         int pos) {
  return scope->NewUnresolved(factory,
                              parser_->ast_value_factory()->this_string(),
                              Variable::THIS, pos, pos + 4);
}


Expression* ParserTraits::SuperPropertyReference(Scope* scope,
                                                 AstNodeFactory* factory,
                                                 int pos) {
  // this_function[home_object_symbol]
  VariableProxy* this_function_proxy = scope->NewUnresolved(
      factory, parser_->ast_value_factory()->this_function_string(),
      Variable::NORMAL, pos);
  Expression* home_object_symbol_literal =
      factory->NewSymbolLiteral("home_object_symbol", RelocInfo::kNoPosition);
  Expression* home_object = factory->NewProperty(
      this_function_proxy, home_object_symbol_literal, pos);
  return factory->NewSuperPropertyReference(
      ThisExpression(scope, factory, pos)->AsVariableProxy(), home_object, pos);
}


Expression* ParserTraits::SuperCallReference(Scope* scope,
                                             AstNodeFactory* factory, int pos) {
  VariableProxy* new_target_proxy = scope->NewUnresolved(
      factory, parser_->ast_value_factory()->new_target_string(),
      Variable::NORMAL, pos);
  VariableProxy* this_function_proxy = scope->NewUnresolved(
      factory, parser_->ast_value_factory()->this_function_string(),
      Variable::NORMAL, pos);
  return factory->NewSuperCallReference(
      ThisExpression(scope, factory, pos)->AsVariableProxy(), new_target_proxy,
      this_function_proxy, pos);
}


Expression* ParserTraits::NewTargetExpression(Scope* scope,
                                              AstNodeFactory* factory,
                                              int pos) {
  static const int kNewTargetStringLength = 10;
  auto proxy = scope->NewUnresolved(
      factory, parser_->ast_value_factory()->new_target_string(),
      Variable::NORMAL, pos, pos + kNewTargetStringLength);
  proxy->set_is_new_target();
  return proxy;
}


Expression* ParserTraits::FunctionSentExpression(Scope* scope,
                                                 AstNodeFactory* factory,
                                                 int pos) {
  // We desugar function.sent into %GeneratorGetInput(generator).
  Zone* zone = parser_->zone();
  ZoneList<Expression*>* args = new (zone) ZoneList<Expression*>(1, zone);
  VariableProxy* generator = factory->NewVariableProxy(
      parser_->function_state_->generator_object_variable());
  args->Add(generator, zone);
  return factory->NewCallRuntime(Runtime::kGeneratorGetInput, args, pos);
}


Literal* ParserTraits::ExpressionFromLiteral(Token::Value token, int pos,
                                             Scanner* scanner,
                                             AstNodeFactory* factory) {
  switch (token) {
    case Token::NULL_LITERAL:
      return factory->NewNullLiteral(pos);
    case Token::TRUE_LITERAL:
      return factory->NewBooleanLiteral(true, pos);
    case Token::FALSE_LITERAL:
      return factory->NewBooleanLiteral(false, pos);
    case Token::SMI: {
      int value = scanner->smi_value();
      return factory->NewSmiLiteral(value, pos);
    }
    case Token::NUMBER: {
      bool has_dot = scanner->ContainsDot();
      double value = scanner->DoubleValue();
      return factory->NewNumberLiteral(value, pos, has_dot);
    }
    default:
      DCHECK(false);
  }
  return NULL;
}


Expression* ParserTraits::ExpressionFromIdentifier(const AstRawString* name,
                                                   int start_position,
                                                   int end_position,
                                                   Scope* scope,
                                                   AstNodeFactory* factory) {
  if (parser_->fni_ != NULL) parser_->fni_->PushVariableName(name);
  return scope->NewUnresolved(factory, name, Variable::NORMAL, start_position,
                              end_position);
}


Expression* ParserTraits::ExpressionFromString(int pos, Scanner* scanner,
                                               AstNodeFactory* factory) {
  const AstRawString* symbol = GetSymbol(scanner);
  if (parser_->fni_ != NULL) parser_->fni_->PushLiteralName(symbol);
  return factory->NewStringLiteral(symbol, pos);
}


Expression* ParserTraits::GetIterator(Expression* iterable,
                                      AstNodeFactory* factory, int pos) {
  Expression* iterator_symbol_literal =
      factory->NewSymbolLiteral("iterator_symbol", RelocInfo::kNoPosition);
  Expression* prop =
      factory->NewProperty(iterable, iterator_symbol_literal, pos);
  Zone* zone = parser_->zone();
  ZoneList<Expression*>* args = new (zone) ZoneList<Expression*>(0, zone);
  return factory->NewCall(prop, args, pos);
}


Literal* ParserTraits::GetLiteralTheHole(int position,
                                         AstNodeFactory* factory) {
  return factory->NewTheHoleLiteral(RelocInfo::kNoPosition);
}


Expression* ParserTraits::ParseV8Intrinsic(bool* ok) {
  return parser_->ParseV8Intrinsic(ok);
}


FunctionLiteral* ParserTraits::ParseFunctionLiteral(
    const AstRawString* name, Scanner::Location function_name_location,
    FunctionNameValidity function_name_validity, FunctionKind kind,
    int function_token_position, FunctionLiteral::FunctionType type,
    LanguageMode language_mode, bool* ok) {
  return parser_->ParseFunctionLiteral(
      name, function_name_location, function_name_validity, kind,
      function_token_position, type, language_mode, ok);
}


ClassLiteral* ParserTraits::ParseClassLiteral(
    const AstRawString* name, Scanner::Location class_name_location,
    bool name_is_strict_reserved, int pos, bool* ok) {
  return parser_->ParseClassLiteral(name, class_name_location,
                                    name_is_strict_reserved, pos, ok);
}


Parser::Parser(ParseInfo* info)
    : ParserBase<ParserTraits>(info->zone(), &scanner_, info->stack_limit(),
                               info->extension(), info->ast_value_factory(),
                               NULL, this),
      scanner_(info->unicode_cache()),
      reusable_preparser_(NULL),
      original_scope_(NULL),
      target_stack_(NULL),
      compile_options_(info->compile_options()),
      cached_parse_data_(NULL),
      total_preparse_skipped_(0),
      pre_parse_timer_(NULL),
      parsing_on_main_thread_(true) {
  // Even though we were passed ParseInfo, we should not store it in
  // Parser - this makes sure that Isolate is not accidentally accessed via
  // ParseInfo during background parsing.
  DCHECK(!info->script().is_null() || info->source_stream() != NULL);
  set_allow_lazy(info->allow_lazy_parsing());
  set_allow_natives(FLAG_allow_natives_syntax || info->is_native());
  set_allow_harmony_sloppy(FLAG_harmony_sloppy);
  set_allow_harmony_sloppy_function(FLAG_harmony_sloppy_function);
  set_allow_harmony_sloppy_let(FLAG_harmony_sloppy_let);
  set_allow_harmony_default_parameters(FLAG_harmony_default_parameters);
  set_allow_harmony_destructuring_bind(FLAG_harmony_destructuring_bind);
  set_allow_harmony_destructuring_assignment(
      FLAG_harmony_destructuring_assignment);
  set_allow_strong_mode(FLAG_strong_mode);
  set_allow_legacy_const(FLAG_legacy_const);
  set_allow_harmony_do_expressions(FLAG_harmony_do_expressions);
  set_allow_harmony_function_name(FLAG_harmony_function_name);
  set_allow_harmony_function_sent(FLAG_harmony_function_sent);
<<<<<<< HEAD
  set_allow_harmony_types(FLAG_harmony_types);
=======
  set_allow_harmony_restrictive_declarations(
      FLAG_harmony_restrictive_declarations);
>>>>>>> c534201e
  for (int feature = 0; feature < v8::Isolate::kUseCounterFeatureCount;
       ++feature) {
    use_counts_[feature] = 0;
  }
  if (info->ast_value_factory() == NULL) {
    // info takes ownership of AstValueFactory.
    info->set_ast_value_factory(new AstValueFactory(zone(), info->hash_seed()));
    info->set_ast_value_factory_owned();
    ast_value_factory_ = info->ast_value_factory();
  }
}


FunctionLiteral* Parser::ParseProgram(Isolate* isolate, ParseInfo* info) {
  // TODO(bmeurer): We temporarily need to pass allow_nesting = true here,
  // see comment for HistogramTimerScope class.

  // It's OK to use the Isolate & counters here, since this function is only
  // called in the main thread.
  DCHECK(parsing_on_main_thread_);

  HistogramTimerScope timer_scope(isolate->counters()->parse(), true);
  TRACE_EVENT0("v8", "V8.Parse");
  Handle<String> source(String::cast(info->script()->source()));
  isolate->counters()->total_parse_size()->Increment(source->length());
  base::ElapsedTimer timer;
  if (FLAG_trace_parse) {
    timer.Start();
  }
  fni_ = new (zone()) FuncNameInferrer(ast_value_factory(), zone());

  // Initialize parser state.
  CompleteParserRecorder recorder;

  if (produce_cached_parse_data()) {
    log_ = &recorder;
  } else if (consume_cached_parse_data()) {
    cached_parse_data_->Initialize();
  }

  source = String::Flatten(source);
  FunctionLiteral* result;

  if (source->IsExternalTwoByteString()) {
    // Notice that the stream is destroyed at the end of the branch block.
    // The last line of the blocks can't be moved outside, even though they're
    // identical calls.
    ExternalTwoByteStringUtf16CharacterStream stream(
        Handle<ExternalTwoByteString>::cast(source), 0, source->length());
    scanner_.Initialize(&stream);
    result = DoParseProgram(info);
  } else {
    GenericStringUtf16CharacterStream stream(source, 0, source->length());
    scanner_.Initialize(&stream);
    result = DoParseProgram(info);
  }
  if (result != NULL) {
    DCHECK_EQ(scanner_.peek_location().beg_pos, source->length());
  }
  HandleSourceURLComments(isolate, info->script());

  if (FLAG_trace_parse && result != NULL) {
    double ms = timer.Elapsed().InMillisecondsF();
    if (info->is_eval()) {
      PrintF("[parsing eval");
    } else if (info->script()->name()->IsString()) {
      String* name = String::cast(info->script()->name());
      base::SmartArrayPointer<char> name_chars = name->ToCString();
      PrintF("[parsing script: %s", name_chars.get());
    } else {
      PrintF("[parsing script");
    }
    PrintF(" - took %0.3f ms]\n", ms);
  }
  if (produce_cached_parse_data()) {
    if (result != NULL) *info->cached_data() = recorder.GetScriptData();
    log_ = NULL;
  }
  return result;
}


FunctionLiteral* Parser::DoParseProgram(ParseInfo* info) {
  // Note that this function can be called from the main thread or from a
  // background thread. We should not access anything Isolate / heap dependent
  // via ParseInfo, and also not pass it forward.
  DCHECK(scope_ == NULL);
  DCHECK(target_stack_ == NULL);

  Mode parsing_mode = FLAG_lazy && allow_lazy() ? PARSE_LAZILY : PARSE_EAGERLY;
  if (allow_natives() || extension_ != NULL) parsing_mode = PARSE_EAGERLY;

  FunctionLiteral* result = NULL;
  {
    // TODO(wingo): Add an outer SCRIPT_SCOPE corresponding to the native
    // context, which will have the "this" binding for script scopes.
    Scope* scope = NewScope(scope_, SCRIPT_SCOPE);
    info->set_script_scope(scope);
    if (!info->context().is_null() && !info->context()->IsNativeContext()) {
      scope = Scope::DeserializeScopeChain(info->isolate(), zone(),
                                           *info->context(), scope);
      // The Scope is backed up by ScopeInfo (which is in the V8 heap); this
      // means the Parser cannot operate independent of the V8 heap. Tell the
      // string table to internalize strings and values right after they're
      // created. This kind of parsing can only be done in the main thread.
      DCHECK(parsing_on_main_thread_);
      ast_value_factory()->Internalize(info->isolate());
    }
    original_scope_ = scope;
    if (info->is_eval()) {
      if (!scope->is_script_scope() || is_strict(info->language_mode())) {
        parsing_mode = PARSE_EAGERLY;
      }
      scope = NewScope(scope, EVAL_SCOPE);
    } else if (info->is_module()) {
      scope = NewScope(scope, MODULE_SCOPE);
    }

    scope->set_start_position(0);

    // Enter 'scope' with the given parsing mode.
    ParsingModeScope parsing_mode_scope(this, parsing_mode);
    AstNodeFactory function_factory(ast_value_factory());
    FunctionState function_state(&function_state_, &scope_, scope,
                                 kNormalFunction, &function_factory);

    // Don't count the mode in the use counters--give the program a chance
    // to enable script/module-wide strict/strong mode below.
    scope_->SetLanguageMode(info->language_mode());
    if (info->is_typed()) scope_->SetTyped();
    ZoneList<Statement*>* body = new(zone()) ZoneList<Statement*>(16, zone());
    bool ok = true;
    int beg_pos = scanner()->location().beg_pos;
    if (info->is_module()) {
      ParseModuleItemList(body, &ok);
    } else {
      ParseStatementList(body, Token::EOS, &ok);
    }

    // The parser will peek but not consume EOS.  Our scope logically goes all
    // the way to the EOS, though.
    scope->set_end_position(scanner()->peek_location().beg_pos);

    if (ok && is_strict(language_mode())) {
      CheckStrictOctalLiteral(beg_pos, scanner()->location().end_pos, &ok);
    }
    if (ok && is_sloppy(language_mode()) && allow_harmony_sloppy_function()) {
      // TODO(littledan): Function bindings on the global object that modify
      // pre-existing bindings should be made writable, enumerable and
      // nonconfigurable if possible, whereas this code will leave attributes
      // unchanged if the property already exists.
      InsertSloppyBlockFunctionVarBindings(scope, &ok);
    }
    if (ok && (is_strict(language_mode()) || allow_harmony_sloppy() ||
               allow_harmony_destructuring_bind())) {
      CheckConflictingVarDeclarations(scope_, &ok);
    }

    if (ok && info->parse_restriction() == ONLY_SINGLE_FUNCTION_LITERAL) {
      if (body->length() != 1 ||
          !body->at(0)->IsExpressionStatement() ||
          !body->at(0)->AsExpressionStatement()->
              expression()->IsFunctionLiteral()) {
        ReportMessage(MessageTemplate::kSingleFunctionLiteral);
        ok = false;
      }
    }

    if (ok) {
      ParserTraits::RewriteDestructuringAssignments();
      result = factory()->NewScriptOrEvalFunctionLiteral(
          scope_, body, function_state.materialized_literal_count(),
          function_state.expected_property_count());
    }
  }

  // Make sure the target stack is empty.
  DCHECK(target_stack_ == NULL);

  return result;
}


FunctionLiteral* Parser::ParseLazy(Isolate* isolate, ParseInfo* info) {
  // It's OK to use the Isolate & counters here, since this function is only
  // called in the main thread.
  DCHECK(parsing_on_main_thread_);
  HistogramTimerScope timer_scope(isolate->counters()->parse_lazy());
  TRACE_EVENT0("v8", "V8.ParseLazy");
  Handle<String> source(String::cast(info->script()->source()));
  isolate->counters()->total_parse_size()->Increment(source->length());
  base::ElapsedTimer timer;
  if (FLAG_trace_parse) {
    timer.Start();
  }
  Handle<SharedFunctionInfo> shared_info = info->shared_info();

  // Initialize parser state.
  source = String::Flatten(source);
  FunctionLiteral* result;
  if (source->IsExternalTwoByteString()) {
    ExternalTwoByteStringUtf16CharacterStream stream(
        Handle<ExternalTwoByteString>::cast(source),
        shared_info->start_position(),
        shared_info->end_position());
    result = ParseLazy(isolate, info, &stream);
  } else {
    GenericStringUtf16CharacterStream stream(source,
                                             shared_info->start_position(),
                                             shared_info->end_position());
    result = ParseLazy(isolate, info, &stream);
  }

  if (FLAG_trace_parse && result != NULL) {
    double ms = timer.Elapsed().InMillisecondsF();
    base::SmartArrayPointer<char> name_chars =
        result->debug_name()->ToCString();
    PrintF("[parsing function: %s - took %0.3f ms]\n", name_chars.get(), ms);
  }
  return result;
}

static FunctionLiteral::FunctionType ComputeFunctionType(
    Handle<SharedFunctionInfo> shared_info) {
  if (shared_info->is_declaration()) {
    return FunctionLiteral::kDeclaration;
  } else if (shared_info->is_named_expression()) {
    return FunctionLiteral::kNamedExpression;
  } else if (IsConciseMethod(shared_info->kind()) ||
             IsAccessorFunction(shared_info->kind())) {
    return FunctionLiteral::kAccessorOrMethod;
  }
  return FunctionLiteral::kAnonymousExpression;
}

FunctionLiteral* Parser::ParseLazy(Isolate* isolate, ParseInfo* info,
                                   Utf16CharacterStream* source) {
  Handle<SharedFunctionInfo> shared_info = info->shared_info();
  scanner_.Initialize(source);
  DCHECK(scope_ == NULL);
  DCHECK(target_stack_ == NULL);

  Handle<String> name(String::cast(shared_info->name()));
  DCHECK(ast_value_factory());
  fni_ = new (zone()) FuncNameInferrer(ast_value_factory(), zone());
  const AstRawString* raw_name = ast_value_factory()->GetString(name);
  fni_->PushEnclosingName(raw_name);

  ParsingModeScope parsing_mode(this, PARSE_EAGERLY);

  // Place holder for the result.
  FunctionLiteral* result = NULL;

  {
    // Parse the function literal.
    Scope* scope = NewScope(scope_, SCRIPT_SCOPE);
    info->set_script_scope(scope);
    if (!info->closure().is_null()) {
      // Ok to use Isolate here, since lazy function parsing is only done in the
      // main thread.
      DCHECK(parsing_on_main_thread_);
      scope = Scope::DeserializeScopeChain(isolate, zone(),
                                           info->closure()->context(), scope);
    }
    original_scope_ = scope;
    AstNodeFactory function_factory(ast_value_factory());
    FunctionState function_state(&function_state_, &scope_, scope,
                                 shared_info->kind(), &function_factory);
    DCHECK(is_sloppy(scope->language_mode()) ||
           is_strict(info->language_mode()));
    DCHECK(info->language_mode() == shared_info->language_mode());
    FunctionLiteral::FunctionType function_type =
        ComputeFunctionType(shared_info);
    bool ok = true;

    if (shared_info->is_arrow()) {
      // TODO(adamk): We should construct this scope from the ScopeInfo.
      Scope* scope =
          NewScope(scope_, FUNCTION_SCOPE, FunctionKind::kArrowFunction);

      // These two bits only need to be explicitly set because we're
      // not passing the ScopeInfo to the Scope constructor.
      // TODO(adamk): Remove these calls once the above NewScope call
      // passes the ScopeInfo.
      if (shared_info->scope_info()->CallsEval()) {
        scope->RecordEvalCall();
      }
      SetLanguageMode(scope, shared_info->language_mode());

      scope->set_start_position(shared_info->start_position());
      ExpressionClassifier formals_classifier(this);
      ParserFormalParameters formals(scope);
      Checkpoint checkpoint(this);
      {
        // Parsing patterns as variable reference expression creates
        // NewUnresolved references in current scope. Entrer arrow function
        // scope for formal parameter parsing.
        BlockState block_state(&scope_, scope);
        if (Check(Token::LPAREN)) {
          // '(' StrictFormalParameters ')'
          ParseFormalParameterList(&formals, &formals_classifier, &ok);
          if (ok) ok = Check(Token::RPAREN);
        } else {
          // BindingIdentifier
          ParseFormalParameter(&formals, &formals_classifier, &ok);
          if (ok) {
            DeclareFormalParameter(formals.scope, formals.at(0),
                                   &formals_classifier);
          }
        }
      }

      if (ok) {
        checkpoint.Restore(&formals.materialized_literals_count);
        // Pass `accept_IN=true` to ParseArrowFunctionLiteral --- This should
        // not be observable, or else the preparser would have failed.
        Expression* expression =
            ParseArrowFunctionLiteral(true, formals, formals_classifier, &ok);
        if (ok) {
          // Scanning must end at the same position that was recorded
          // previously. If not, parsing has been interrupted due to a stack
          // overflow, at which point the partially parsed arrow function
          // concise body happens to be a valid expression. This is a problem
          // only for arrow functions with single expression bodies, since there
          // is no end token such as "}" for normal functions.
          if (scanner()->location().end_pos == shared_info->end_position()) {
            // The pre-parser saw an arrow function here, so the full parser
            // must produce a FunctionLiteral.
            DCHECK(expression->IsFunctionLiteral());
            result = expression->AsFunctionLiteral();
          } else {
            ok = false;
          }
        }
      }
    } else if (shared_info->is_default_constructor()) {
      result = DefaultConstructor(
          raw_name, IsSubclassConstructor(shared_info->kind()), scope,
          shared_info->start_position(), shared_info->end_position(),
          shared_info->language_mode());
    } else {
      result = ParseFunctionLiteral(raw_name, Scanner::Location::invalid(),
                                    kSkipFunctionNameCheck, shared_info->kind(),
                                    RelocInfo::kNoPosition, function_type,
                                    shared_info->language_mode(), &ok);
    }
    // Make sure the results agree.
    DCHECK(ok == (result != NULL));
  }

  // Make sure the target stack is empty.
  DCHECK(target_stack_ == NULL);

  if (result != NULL) {
    Handle<String> inferred_name(shared_info->inferred_name());
    result->set_inferred_name(inferred_name);
  }
  return result;
}


void* Parser::ParseStatementList(ZoneList<Statement*>* body, int end_token,
                                 bool* ok) {
  // StatementList ::
  //   (StatementListItem)* <end_token>

  // Allocate a target stack to use for this set of source
  // elements. This way, all scripts and functions get their own
  // target stack thus avoiding illegal breaks and continues across
  // functions.
  TargetScope scope(&this->target_stack_);

  DCHECK(body != NULL);
  bool directive_prologue = true;     // Parsing directive prologue.

  while (peek() != end_token) {
    if (directive_prologue && peek() != Token::STRING) {
      directive_prologue = false;
    }

    Scanner::Location token_loc = scanner()->peek_location();
    Scanner::Location old_this_loc = function_state_->this_location();
    Scanner::Location old_super_loc = function_state_->super_location();
    Statement* stat = ParseStatementListItem(CHECK_OK);

    if (is_strong(language_mode()) && scope_->is_function_scope() &&
        IsClassConstructor(function_state_->kind())) {
      Scanner::Location this_loc = function_state_->this_location();
      Scanner::Location super_loc = function_state_->super_location();
      if (this_loc.beg_pos != old_this_loc.beg_pos &&
          this_loc.beg_pos != token_loc.beg_pos) {
        ReportMessageAt(this_loc, MessageTemplate::kStrongConstructorThis);
        *ok = false;
        return nullptr;
      }
      if (super_loc.beg_pos != old_super_loc.beg_pos &&
          super_loc.beg_pos != token_loc.beg_pos) {
        ReportMessageAt(super_loc, MessageTemplate::kStrongConstructorSuper);
        *ok = false;
        return nullptr;
      }
    }

    if (stat == NULL || stat->IsEmpty()) {
      directive_prologue = false;   // End of directive prologue.
      continue;
    }

    if (directive_prologue) {
      // A shot at a directive.
      ExpressionStatement* e_stat;
      Literal* literal;
      // Still processing directive prologue?
      if ((e_stat = stat->AsExpressionStatement()) != NULL &&
          (literal = e_stat->expression()->AsLiteral()) != NULL &&
          literal->raw_value()->IsString()) {
        // Check "use strict" directive (ES5 14.1), "use asm" directive, and
        // "use strong" directive (experimental).
        bool use_strict_found =
            literal->raw_value()->AsString() ==
                ast_value_factory()->use_strict_string() &&
            token_loc.end_pos - token_loc.beg_pos ==
                ast_value_factory()->use_strict_string()->length() + 2;
        bool use_strong_found =
            allow_strong_mode() &&
            literal->raw_value()->AsString() ==
                ast_value_factory()->use_strong_string() &&
            token_loc.end_pos - token_loc.beg_pos ==
                ast_value_factory()->use_strong_string()->length() + 2;
        bool use_types_found =
            allow_harmony_types() &&
            literal->raw_value()->AsString() ==
                ast_value_factory()->use_types_string() &&
            token_loc.end_pos - token_loc.beg_pos ==
                ast_value_factory()->use_types_string()->length() + 2;
        if (use_strict_found || use_strong_found || use_types_found) {
          // Strong and typed mode imply strict mode. If there are several
          // "use strict" / "use strong" / "use types" directives, do the
          // strict mode changes only once.
          if (is_sloppy(scope_->language_mode())) {
            RaiseLanguageMode(STRICT);
          }

          if (use_strong_found) {
            RaiseLanguageMode(STRONG);
            if (IsClassConstructor(function_state_->kind())) {
              // "use strong" cannot occur in a class constructor body, to avoid
              // unintuitive strong class object semantics.
              ParserTraits::ReportMessageAt(
                  token_loc, MessageTemplate::kStrongConstructorDirective);
              *ok = false;
              return nullptr;
            }
          }

          if (use_types_found) {
            // We do not allow "use types" directives in function scopes.
            if (scope_->is_function_scope()) {
              ParserTraits::ReportMessageAt(
                  token_loc, MessageTemplate::kIllegalTypedModeDirective);
              *ok = false;
              return nullptr;
            }
            scope_->SetTyped();
          }

          if (!scope_->HasSimpleParameters()) {
            // TC39 deemed "use strict" directives to be an error when occurring
            // in the body of a function with non-simple parameter list, on
            // 29/7/2015. https://goo.gl/ueA7Ln
            //
            // In V8, this also applies to "use strong " directives.
            const AstRawString* string = literal->raw_value()->AsString();
            ParserTraits::ReportMessageAt(
                token_loc, MessageTemplate::kIllegalLanguageModeDirective,
                string);
            *ok = false;
            return nullptr;
          }
          // Because declarations in strict eval code don't leak into the scope
          // of the eval call, it is likely that functions declared in strict
          // eval code will be used within the eval code, so lazy parsing is
          // probably not a win.
          if (scope_->is_eval_scope()) mode_ = PARSE_EAGERLY;
        } else if (literal->raw_value()->AsString() ==
                       ast_value_factory()->use_asm_string() &&
                   token_loc.end_pos - token_loc.beg_pos ==
                       ast_value_factory()->use_asm_string()->length() + 2) {
          // Store the usage count; The actual use counter on the isolate is
          // incremented after parsing is done.
          ++use_counts_[v8::Isolate::kUseAsm];
          scope_->SetAsmModule();
        } else {
          // Should not change mode, but will increment UseCounter
          // if appropriate. Ditto usages below.
          RaiseLanguageMode(SLOPPY);
        }
      } else {
        // End of the directive prologue.
        directive_prologue = false;
        RaiseLanguageMode(SLOPPY);
      }
    } else {
      RaiseLanguageMode(SLOPPY);
    }

    body->Add(stat, zone());
  }

  return 0;
}


Statement* Parser::ParseStatementListItem(bool* ok) {
  // (Ecma 262 6th Edition, 13.1):
  // StatementListItem:
  //    Statement
  //    Declaration

  switch (peek()) {
    case Token::FUNCTION:
      return ParseFunctionDeclaration(NULL, ok);
    case Token::CLASS:
      Consume(Token::CLASS);
      return ParseClassDeclaration(NULL, ok);
    case Token::CONST:
      if (allow_const()) {
        return ParseVariableStatement(kStatementListItem, NULL, ok);
      }
      break;
    case Token::VAR:
      return ParseVariableStatement(kStatementListItem, NULL, ok);
    case Token::LET:
      if (IsNextLetKeyword()) {
        return ParseVariableStatement(kStatementListItem, NULL, ok);
      }
      break;
    default:
      break;
  }
  return ParseStatement(NULL, ok);
}


Statement* Parser::ParseModuleItem(bool* ok) {
  // (Ecma 262 6th Edition, 15.2):
  // ModuleItem :
  //    ImportDeclaration
  //    ExportDeclaration
  //    StatementListItem

  switch (peek()) {
    case Token::IMPORT:
      return ParseImportDeclaration(ok);
    case Token::EXPORT:
      return ParseExportDeclaration(ok);
    default:
      return ParseStatementListItem(ok);
  }
}


void* Parser::ParseModuleItemList(ZoneList<Statement*>* body, bool* ok) {
  // (Ecma 262 6th Edition, 15.2):
  // Module :
  //    ModuleBody?
  //
  // ModuleBody :
  //    ModuleItem*

  DCHECK(scope_->is_module_scope());
  RaiseLanguageMode(STRICT);

  while (peek() != Token::EOS) {
    Statement* stat = ParseModuleItem(CHECK_OK);
    if (stat && !stat->IsEmpty()) {
      body->Add(stat, zone());
    }
  }

  // Check that all exports are bound.
  ModuleDescriptor* descriptor = scope_->module();
  for (ModuleDescriptor::Iterator it = descriptor->iterator(); !it.done();
       it.Advance()) {
    if (scope_->LookupLocal(it.local_name()) == NULL) {
      // TODO(adamk): Pass both local_name and export_name once ParserTraits
      // supports multiple arg error messages.
      // Also try to report this at a better location.
      ParserTraits::ReportMessage(MessageTemplate::kModuleExportUndefined,
                                  it.local_name());
      *ok = false;
      return NULL;
    }
  }

  return NULL;
}


const AstRawString* Parser::ParseModuleSpecifier(bool* ok) {
  // ModuleSpecifier :
  //    StringLiteral

  Expect(Token::STRING, CHECK_OK);
  return GetSymbol(scanner());
}


void* Parser::ParseExportClause(ZoneList<const AstRawString*>* export_names,
                                ZoneList<Scanner::Location>* export_locations,
                                ZoneList<const AstRawString*>* local_names,
                                Scanner::Location* reserved_loc, bool* ok) {
  // ExportClause :
  //   '{' '}'
  //   '{' ExportsList '}'
  //   '{' ExportsList ',' '}'
  //
  // ExportsList :
  //   ExportSpecifier
  //   ExportsList ',' ExportSpecifier
  //
  // ExportSpecifier :
  //   IdentifierName
  //   IdentifierName 'as' IdentifierName

  Expect(Token::LBRACE, CHECK_OK);

  Token::Value name_tok;
  while ((name_tok = peek()) != Token::RBRACE) {
    // Keep track of the first reserved word encountered in case our
    // caller needs to report an error.
    if (!reserved_loc->IsValid() &&
        !Token::IsIdentifier(name_tok, STRICT, false)) {
      *reserved_loc = scanner()->location();
    }
    const AstRawString* local_name = ParseIdentifierName(CHECK_OK);
    const AstRawString* export_name = NULL;
    if (CheckContextualKeyword(CStrVector("as"))) {
      export_name = ParseIdentifierName(CHECK_OK);
    }
    if (export_name == NULL) {
      export_name = local_name;
    }
    export_names->Add(export_name, zone());
    local_names->Add(local_name, zone());
    export_locations->Add(scanner()->location(), zone());
    if (peek() == Token::RBRACE) break;
    Expect(Token::COMMA, CHECK_OK);
  }

  Expect(Token::RBRACE, CHECK_OK);

  return 0;
}


ZoneList<ImportDeclaration*>* Parser::ParseNamedImports(int pos, bool* ok) {
  // NamedImports :
  //   '{' '}'
  //   '{' ImportsList '}'
  //   '{' ImportsList ',' '}'
  //
  // ImportsList :
  //   ImportSpecifier
  //   ImportsList ',' ImportSpecifier
  //
  // ImportSpecifier :
  //   BindingIdentifier
  //   IdentifierName 'as' BindingIdentifier

  Expect(Token::LBRACE, CHECK_OK);

  ZoneList<ImportDeclaration*>* result =
      new (zone()) ZoneList<ImportDeclaration*>(1, zone());
  while (peek() != Token::RBRACE) {
    const AstRawString* import_name = ParseIdentifierName(CHECK_OK);
    const AstRawString* local_name = import_name;
    // In the presence of 'as', the left-side of the 'as' can
    // be any IdentifierName. But without 'as', it must be a valid
    // BindingIdentifier.
    if (CheckContextualKeyword(CStrVector("as"))) {
      local_name = ParseIdentifierName(CHECK_OK);
    }
    if (!Token::IsIdentifier(scanner()->current_token(), STRICT, false)) {
      *ok = false;
      ReportMessage(MessageTemplate::kUnexpectedReserved);
      return NULL;
    } else if (IsEvalOrArguments(local_name)) {
      *ok = false;
      ReportMessage(MessageTemplate::kStrictEvalArguments);
      return NULL;
    } else if (is_strong(language_mode()) && IsUndefined(local_name)) {
      *ok = false;
      ReportMessage(MessageTemplate::kStrongUndefined);
      return NULL;
    }
    VariableProxy* proxy = NewUnresolved(local_name, IMPORT);
    ImportDeclaration* declaration =
        factory()->NewImportDeclaration(proxy, import_name, NULL, scope_, pos);
    Declare(declaration, DeclarationDescriptor::NORMAL, true, CHECK_OK);
    result->Add(declaration, zone());
    if (peek() == Token::RBRACE) break;
    Expect(Token::COMMA, CHECK_OK);
  }

  Expect(Token::RBRACE, CHECK_OK);

  return result;
}


Statement* Parser::ParseImportDeclaration(bool* ok) {
  // ImportDeclaration :
  //   'import' ImportClause 'from' ModuleSpecifier ';'
  //   'import' ModuleSpecifier ';'
  //
  // ImportClause :
  //   NameSpaceImport
  //   NamedImports
  //   ImportedDefaultBinding
  //   ImportedDefaultBinding ',' NameSpaceImport
  //   ImportedDefaultBinding ',' NamedImports
  //
  // NameSpaceImport :
  //   '*' 'as' ImportedBinding

  int pos = peek_position();
  Expect(Token::IMPORT, CHECK_OK);

  Token::Value tok = peek();

  // 'import' ModuleSpecifier ';'
  if (tok == Token::STRING) {
    const AstRawString* module_specifier = ParseModuleSpecifier(CHECK_OK);
    scope_->module()->AddModuleRequest(module_specifier, zone());
    ExpectSemicolon(CHECK_OK);
    return factory()->NewEmptyStatement(pos);
  }

  // Parse ImportedDefaultBinding if present.
  ImportDeclaration* import_default_declaration = NULL;
  if (tok != Token::MUL && tok != Token::LBRACE) {
    const AstRawString* local_name =
        ParseIdentifier(kDontAllowRestrictedIdentifiers, CHECK_OK);
    VariableProxy* proxy = NewUnresolved(local_name, IMPORT);
    import_default_declaration = factory()->NewImportDeclaration(
        proxy, ast_value_factory()->default_string(), NULL, scope_, pos);
    Declare(import_default_declaration, DeclarationDescriptor::NORMAL, true,
            CHECK_OK);
  }

  const AstRawString* module_instance_binding = NULL;
  ZoneList<ImportDeclaration*>* named_declarations = NULL;
  if (import_default_declaration == NULL || Check(Token::COMMA)) {
    switch (peek()) {
      case Token::MUL: {
        Consume(Token::MUL);
        ExpectContextualKeyword(CStrVector("as"), CHECK_OK);
        module_instance_binding =
            ParseIdentifier(kDontAllowRestrictedIdentifiers, CHECK_OK);
        // TODO(ES6): Add an appropriate declaration.
        break;
      }

      case Token::LBRACE:
        named_declarations = ParseNamedImports(pos, CHECK_OK);
        break;

      default:
        *ok = false;
        ReportUnexpectedToken(scanner()->current_token());
        return NULL;
    }
  }

  ExpectContextualKeyword(CStrVector("from"), CHECK_OK);
  const AstRawString* module_specifier = ParseModuleSpecifier(CHECK_OK);
  scope_->module()->AddModuleRequest(module_specifier, zone());

  if (module_instance_binding != NULL) {
    // TODO(ES6): Set the module specifier for the module namespace binding.
  }

  if (import_default_declaration != NULL) {
    import_default_declaration->set_module_specifier(module_specifier);
  }

  if (named_declarations != NULL) {
    for (int i = 0; i < named_declarations->length(); ++i) {
      named_declarations->at(i)->set_module_specifier(module_specifier);
    }
  }

  ExpectSemicolon(CHECK_OK);
  return factory()->NewEmptyStatement(pos);
}


Statement* Parser::ParseExportDefault(bool* ok) {
  //  Supports the following productions, starting after the 'default' token:
  //    'export' 'default' FunctionDeclaration
  //    'export' 'default' ClassDeclaration
  //    'export' 'default' AssignmentExpression[In] ';'

  Expect(Token::DEFAULT, CHECK_OK);
  Scanner::Location default_loc = scanner()->location();

  const AstRawString* default_string = ast_value_factory()->default_string();
  ZoneList<const AstRawString*> names(1, zone());
  Statement* result = nullptr;
  Expression* default_export = nullptr;
  switch (peek()) {
    case Token::FUNCTION: {
      Consume(Token::FUNCTION);
      int pos = position();
      bool is_generator = Check(Token::MUL);
      if (peek() == Token::LPAREN) {
        // FunctionDeclaration[+Default] ::
        //   'function' '(' FormalParameters ')' '{' FunctionBody '}'
        //
        // GeneratorDeclaration[+Default] ::
        //   'function' '*' '(' FormalParameters ')' '{' FunctionBody '}'
        default_export = ParseFunctionLiteral(
            default_string, Scanner::Location::invalid(),
            kSkipFunctionNameCheck,
            is_generator ? FunctionKind::kGeneratorFunction
                         : FunctionKind::kNormalFunction,
            pos, FunctionLiteral::kDeclaration, language_mode(), CHECK_OK);
        result = factory()->NewEmptyStatement(RelocInfo::kNoPosition);
      } else {
        result = ParseFunctionDeclaration(pos, is_generator, &names, CHECK_OK);
      }
      break;
    }

    case Token::CLASS:
      Consume(Token::CLASS);
      if (peek() == Token::EXTENDS || peek() == Token::LBRACE) {
        // ClassDeclaration[+Default] ::
        //   'class' ('extends' LeftHandExpression)? '{' ClassBody '}'
        default_export =
            ParseClassLiteral(default_string, Scanner::Location::invalid(),
                              false, position(), CHECK_OK);
        result = factory()->NewEmptyStatement(RelocInfo::kNoPosition);
      } else {
        result = ParseClassDeclaration(&names, CHECK_OK);
      }
      break;

    default: {
      int pos = peek_position();
      ExpressionClassifier classifier(this);
      Expression* expr = ParseAssignmentExpression(true, &classifier, CHECK_OK);
      RewriteNonPattern(&classifier, CHECK_OK);

      ExpectSemicolon(CHECK_OK);
      result = factory()->NewExpressionStatement(expr, pos);
      break;
    }
  }

  DCHECK_LE(names.length(), 1);
  if (names.length() == 1) {
    scope_->module()->AddLocalExport(default_string, names.first(), zone(), ok);
    if (!*ok) {
      ParserTraits::ReportMessageAt(
          default_loc, MessageTemplate::kDuplicateExport, default_string);
      return nullptr;
    }
  } else {
    // TODO(ES6): Assign result to a const binding with the name "*default*"
    // and add an export entry with "*default*" as the local name.
    USE(default_export);
  }

  return result;
}


Statement* Parser::ParseExportDeclaration(bool* ok) {
  // ExportDeclaration:
  //    'export' '*' 'from' ModuleSpecifier ';'
  //    'export' ExportClause ('from' ModuleSpecifier)? ';'
  //    'export' VariableStatement
  //    'export' Declaration
  //    'export' 'default' ... (handled in ParseExportDefault)

  int pos = peek_position();
  Expect(Token::EXPORT, CHECK_OK);

  Statement* result = NULL;
  ZoneList<const AstRawString*> names(1, zone());
  switch (peek()) {
    case Token::DEFAULT:
      return ParseExportDefault(ok);

    case Token::MUL: {
      Consume(Token::MUL);
      ExpectContextualKeyword(CStrVector("from"), CHECK_OK);
      const AstRawString* module_specifier = ParseModuleSpecifier(CHECK_OK);
      scope_->module()->AddModuleRequest(module_specifier, zone());
      // TODO(ES6): scope_->module()->AddStarExport(...)
      ExpectSemicolon(CHECK_OK);
      return factory()->NewEmptyStatement(pos);
    }

    case Token::LBRACE: {
      // There are two cases here:
      //
      // 'export' ExportClause ';'
      // and
      // 'export' ExportClause FromClause ';'
      //
      // In the first case, the exported identifiers in ExportClause must
      // not be reserved words, while in the latter they may be. We
      // pass in a location that gets filled with the first reserved word
      // encountered, and then throw a SyntaxError if we are in the
      // non-FromClause case.
      Scanner::Location reserved_loc = Scanner::Location::invalid();
      ZoneList<const AstRawString*> export_names(1, zone());
      ZoneList<Scanner::Location> export_locations(1, zone());
      ZoneList<const AstRawString*> local_names(1, zone());
      ParseExportClause(&export_names, &export_locations, &local_names,
                        &reserved_loc, CHECK_OK);
      const AstRawString* indirect_export_module_specifier = NULL;
      if (CheckContextualKeyword(CStrVector("from"))) {
        indirect_export_module_specifier = ParseModuleSpecifier(CHECK_OK);
      } else if (reserved_loc.IsValid()) {
        // No FromClause, so reserved words are invalid in ExportClause.
        *ok = false;
        ReportMessageAt(reserved_loc, MessageTemplate::kUnexpectedReserved);
        return NULL;
      }
      ExpectSemicolon(CHECK_OK);
      const int length = export_names.length();
      DCHECK_EQ(length, local_names.length());
      DCHECK_EQ(length, export_locations.length());
      if (indirect_export_module_specifier == NULL) {
        for (int i = 0; i < length; ++i) {
          scope_->module()->AddLocalExport(export_names[i], local_names[i],
                                           zone(), ok);
          if (!*ok) {
            ParserTraits::ReportMessageAt(export_locations[i],
                                          MessageTemplate::kDuplicateExport,
                                          export_names[i]);
            return NULL;
          }
        }
      } else {
        scope_->module()->AddModuleRequest(indirect_export_module_specifier,
                                           zone());
        for (int i = 0; i < length; ++i) {
          // TODO(ES6): scope_->module()->AddIndirectExport(...);(
        }
      }
      return factory()->NewEmptyStatement(pos);
    }

    case Token::FUNCTION:
      result = ParseFunctionDeclaration(&names, CHECK_OK);
      break;

    case Token::CLASS:
      Consume(Token::CLASS);
      result = ParseClassDeclaration(&names, CHECK_OK);
      break;

    case Token::VAR:
    case Token::LET:
    case Token::CONST:
      result = ParseVariableStatement(kStatementListItem, &names, CHECK_OK);
      break;

    default:
      *ok = false;
      ReportUnexpectedToken(scanner()->current_token());
      return NULL;
  }

  // Extract declared names into export declarations.
  ModuleDescriptor* descriptor = scope_->module();
  for (int i = 0; i < names.length(); ++i) {
    descriptor->AddLocalExport(names[i], names[i], zone(), ok);
    if (!*ok) {
      // TODO(adamk): Possibly report this error at the right place.
      ParserTraits::ReportMessage(MessageTemplate::kDuplicateExport, names[i]);
      return NULL;
    }
  }

  DCHECK_NOT_NULL(result);
  return result;
}


Statement* Parser::ParseStatement(ZoneList<const AstRawString*>* labels,
                                  bool* ok) {
  // Statement ::
  //   EmptyStatement
  //   ...

  if (peek() == Token::SEMICOLON) {
    Next();
    return factory()->NewEmptyStatement(RelocInfo::kNoPosition);
  }
  return ParseSubStatement(labels, ok);
}


Statement* Parser::ParseSubStatement(ZoneList<const AstRawString*>* labels,
                                     bool* ok) {
  // Statement ::
  //   Block
  //   VariableStatement
  //   EmptyStatement
  //   ExpressionStatement
  //   IfStatement
  //   IterationStatement
  //   ContinueStatement
  //   BreakStatement
  //   ReturnStatement
  //   WithStatement
  //   LabelledStatement
  //   SwitchStatement
  //   ThrowStatement
  //   TryStatement
  //   DebuggerStatement

  // Note: Since labels can only be used by 'break' and 'continue'
  // statements, which themselves are only valid within blocks,
  // iterations or 'switch' statements (i.e., BreakableStatements),
  // labels can be simply ignored in all other cases; except for
  // trivial labeled break statements 'label: break label' which is
  // parsed into an empty statement.
  switch (peek()) {
    case Token::LBRACE:
      return ParseBlock(labels, ok);

    case Token::SEMICOLON:
      if (is_strong(language_mode())) {
        ReportMessageAt(scanner()->peek_location(),
                        MessageTemplate::kStrongEmpty);
        *ok = false;
        return NULL;
      }
      Next();
      return factory()->NewEmptyStatement(RelocInfo::kNoPosition);

    case Token::IF:
      return ParseIfStatement(labels, ok);

    case Token::DO:
      return ParseDoWhileStatement(labels, ok);

    case Token::WHILE:
      return ParseWhileStatement(labels, ok);

    case Token::FOR:
      return ParseForStatement(labels, ok);

    case Token::CONTINUE:
    case Token::BREAK:
    case Token::RETURN:
    case Token::THROW:
    case Token::TRY: {
      // These statements must have their labels preserved in an enclosing
      // block
      if (labels == NULL) {
        return ParseStatementAsUnlabelled(labels, ok);
      } else {
        Block* result =
            factory()->NewBlock(labels, 1, false, RelocInfo::kNoPosition);
        Target target(&this->target_stack_, result);
        Statement* statement = ParseStatementAsUnlabelled(labels, CHECK_OK);
        if (result) result->statements()->Add(statement, zone());
        return result;
      }
    }

    case Token::WITH:
      return ParseWithStatement(labels, ok);

    case Token::SWITCH:
      return ParseSwitchStatement(labels, ok);

    case Token::FUNCTION:
      // FunctionDeclaration only allowed as a StatementListItem, not in
      // an arbitrary Statement position. Exceptions such as
      // ES#sec-functiondeclarations-in-ifstatement-statement-clauses
      // are handled by calling ParseScopedStatement rather than
      // ParseSubStatement directly.
      ReportMessageAt(scanner()->peek_location(),
                      is_strict(language_mode())
                          ? MessageTemplate::kStrictFunction
                          : MessageTemplate::kSloppyFunction);
      *ok = false;
      return nullptr;

    case Token::DEBUGGER:
      return ParseDebuggerStatement(ok);

    case Token::VAR:
      return ParseVariableStatement(kStatement, NULL, ok);

    case Token::CONST:
      // In ES6 CONST is not allowed as a Statement, only as a
      // LexicalDeclaration, however we continue to allow it in sloppy mode for
      // backwards compatibility.
      if (is_sloppy(language_mode()) && allow_legacy_const()) {
        return ParseVariableStatement(kStatement, NULL, ok);
      }

    // Fall through.
    default:
      return ParseExpressionOrLabelledStatement(labels, ok);
  }
}

Statement* Parser::ParseStatementAsUnlabelled(
    ZoneList<const AstRawString*>* labels, bool* ok) {
  switch (peek()) {
    case Token::CONTINUE:
      return ParseContinueStatement(ok);

    case Token::BREAK:
      return ParseBreakStatement(labels, ok);

    case Token::RETURN:
      return ParseReturnStatement(ok);

    case Token::THROW:
      return ParseThrowStatement(ok);

    case Token::TRY:
      return ParseTryStatement(ok);

    default:
      UNREACHABLE();
      return NULL;
  }
}


VariableProxy* Parser::NewUnresolved(const AstRawString* name,
                                     VariableMode mode) {
  // If we are inside a function, a declaration of a var/const variable is a
  // truly local variable, and the scope of the variable is always the function
  // scope.
  // Let/const variables in harmony mode are always added to the immediately
  // enclosing scope.
  Scope* scope =
      IsLexicalVariableMode(mode) ? scope_ : scope_->DeclarationScope();
  return scope->NewUnresolved(factory(), name, Variable::NORMAL,
                              scanner()->location().beg_pos,
                              scanner()->location().end_pos);
}


Variable* Parser::Declare(Declaration* declaration,
                          DeclarationDescriptor::Kind declaration_kind,
                          bool resolve, bool* ok, Scope* scope) {
  VariableProxy* proxy = declaration->proxy();
  DCHECK(proxy->raw_name() != NULL);
  const AstRawString* name = proxy->raw_name();
  VariableMode mode = declaration->mode();
  bool is_function_declaration = declaration->IsFunctionDeclaration();
  if (scope == nullptr) scope = scope_;
  Scope* declaration_scope =
      IsLexicalVariableMode(mode) ? scope : scope->DeclarationScope();
  Variable* var = NULL;

  // If a suitable scope exists, then we can statically declare this
  // variable and also set its mode. In any case, a Declaration node
  // will be added to the scope so that the declaration can be added
  // to the corresponding activation frame at runtime if necessary.
  // For instance, var declarations inside a sloppy eval scope need
  // to be added to the calling function context. Similarly, strict
  // mode eval scope and lexical eval bindings do not leak variable
  // declarations to the caller's scope so we declare all locals, too.
  if (declaration_scope->is_function_scope() ||
      declaration_scope->is_block_scope() ||
      declaration_scope->is_module_scope() ||
      declaration_scope->is_script_scope() ||
      (declaration_scope->is_eval_scope() &&
       (is_strict(declaration_scope->language_mode()) ||
        IsLexicalVariableMode(mode)))) {
    // Declare the variable in the declaration scope.
    var = declaration_scope->LookupLocal(name);
    if (var == NULL) {
      // Declare the name.
      Variable::Kind kind = Variable::NORMAL;
      if (is_function_declaration) {
        kind = Variable::FUNCTION;
      }
      var = declaration_scope->DeclareLocal(
          name, mode, declaration->initialization(), kind, kNotAssigned);
    } else if ((mode == CONST_LEGACY || var->mode() == CONST_LEGACY) &&
               !declaration_scope->is_script_scope()) {
      // Duplicate legacy const definitions throw at runtime.
      DCHECK(is_sloppy(language_mode()));
      Expression* expression = NewThrowSyntaxError(
          MessageTemplate::kVarRedeclaration, name, declaration->position());
      declaration_scope->SetIllegalRedeclaration(expression);
    } else if ((IsLexicalVariableMode(mode) ||
                IsLexicalVariableMode(var->mode())) &&
               // Lexical bindings may appear for some parameters in sloppy
               // mode even with --harmony-sloppy off.
               (is_strict(language_mode()) || allow_harmony_sloppy())) {
      // Allow duplicate function decls for web compat, see bug 4693.
      if (is_sloppy(language_mode()) && is_function_declaration &&
          var->is_function()) {
        DCHECK(IsLexicalVariableMode(mode) &&
               IsLexicalVariableMode(var->mode()));
        ++use_counts_[v8::Isolate::kSloppyModeBlockScopedFunctionRedefinition];
      } else {
        // The name was declared in this scope before; check for conflicting
        // re-declarations. We have a conflict if either of the declarations
        // is not a var (in script scope, we also have to ignore legacy const
        // for compatibility). There is similar code in runtime.cc in the
        // Declare functions. The function CheckConflictingVarDeclarations
        // checks for var and let bindings from different scopes whereas this
        // is a check for conflicting declarations within the same scope. This
        // check also covers the special case
        //
        // function () { let x; { var x; } }
        //
        // because the var declaration is hoisted to the function scope where
        // 'x' is already bound.
        DCHECK(IsDeclaredVariableMode(var->mode()));
        // In harmony we treat re-declarations as early errors. See
        // ES5 16 for a definition of early errors.
        if (declaration_kind == DeclarationDescriptor::NORMAL) {
          ParserTraits::ReportMessage(MessageTemplate::kVarRedeclaration, name);
        } else {
          ParserTraits::ReportMessage(MessageTemplate::kParamDupe);
        }
        *ok = false;
        return nullptr;
      }
    } else if (mode == VAR) {
      var->set_maybe_assigned();
    }
  } else if (declaration_scope->is_eval_scope() &&
             is_sloppy(declaration_scope->language_mode()) &&
             !IsLexicalVariableMode(mode)) {
    // In a var binding in a sloppy direct eval, pollute the enclosing scope
    // with this new binding by doing the following:
    // The proxy is bound to a lookup variable to force a dynamic declaration
    // using the DeclareLookupSlot runtime function.
    Variable::Kind kind = Variable::NORMAL;
    // TODO(sigurds) figure out if kNotAssigned is OK here
    var = new (zone()) Variable(declaration_scope, name, mode, kind,
                                declaration->initialization(), kNotAssigned);
    var->AllocateTo(VariableLocation::LOOKUP, -1);
    var->SetFromEval();
    resolve = true;
  }


  // We add a declaration node for every declaration. The compiler
  // will only generate code if necessary. In particular, declarations
  // for inner local variables that do not represent functions won't
  // result in any generated code.
  //
  // Note that we always add an unresolved proxy even if it's not
  // used, simply because we don't know in this method (w/o extra
  // parameters) if the proxy is needed or not. The proxy will be
  // bound during variable resolution time unless it was pre-bound
  // below.
  //
  // WARNING: This will lead to multiple declaration nodes for the
  // same variable if it is declared several times. This is not a
  // semantic issue as long as we keep the source order, but it may be
  // a performance issue since it may lead to repeated
  // RuntimeHidden_DeclareLookupSlot calls.
  declaration_scope->AddDeclaration(declaration);

  if (mode == CONST_LEGACY && declaration_scope->is_script_scope()) {
    // For global const variables we bind the proxy to a variable.
    DCHECK(resolve);  // should be set by all callers
    Variable::Kind kind = Variable::NORMAL;
    var = new (zone()) Variable(declaration_scope, name, mode, kind,
                                kNeedsInitialization, kNotAssigned);
  }

  // If requested and we have a local variable, bind the proxy to the variable
  // at parse-time. This is used for functions (and consts) declared inside
  // statements: the corresponding function (or const) variable must be in the
  // function scope and not a statement-local scope, e.g. as provided with a
  // 'with' statement:
  //
  //   with (obj) {
  //     function f() {}
  //   }
  //
  // which is translated into:
  //
  //   with (obj) {
  //     // in this case this is not: 'var f; f = function () {};'
  //     var f = function () {};
  //   }
  //
  // Note that if 'f' is accessed from inside the 'with' statement, it
  // will be allocated in the context (because we must be able to look
  // it up dynamically) but it will also be accessed statically, i.e.,
  // with a context slot index and a context chain length for this
  // initialization code. Thus, inside the 'with' statement, we need
  // both access to the static and the dynamic context chain; the
  // runtime needs to provide both.
  if (resolve && var != NULL) {
    proxy->BindTo(var);
  }
  return var;
}


// Language extension which is only enabled for source files loaded
// through the API's extension mechanism.  A native function
// declaration is resolved by looking up the function through a
// callback provided by the extension.
Statement* Parser::ParseNativeDeclaration(bool* ok) {
  int pos = peek_position();
  Expect(Token::FUNCTION, CHECK_OK);
  // Allow "eval" or "arguments" for backward compatibility.
  const AstRawString* name =
      ParseIdentifier(kAllowRestrictedIdentifiers, CHECK_OK);
  Expect(Token::LPAREN, CHECK_OK);
  bool done = (peek() == Token::RPAREN);
  while (!done) {
    ParseIdentifier(kAllowRestrictedIdentifiers, CHECK_OK);
    done = (peek() == Token::RPAREN);
    if (!done) {
      Expect(Token::COMMA, CHECK_OK);
    }
  }
  Expect(Token::RPAREN, CHECK_OK);
  Expect(Token::SEMICOLON, CHECK_OK);

  // Make sure that the function containing the native declaration
  // isn't lazily compiled. The extension structures are only
  // accessible while parsing the first time not when reparsing
  // because of lazy compilation.
  // TODO(adamk): Should this be ClosureScope()?
  scope_->DeclarationScope()->ForceEagerCompilation();

  // TODO(1240846): It's weird that native function declarations are
  // introduced dynamically when we meet their declarations, whereas
  // other functions are set up when entering the surrounding scope.
  VariableProxy* proxy = NewUnresolved(name, VAR);
  Declaration* declaration =
      factory()->NewVariableDeclaration(proxy, VAR, scope_, pos);
  Declare(declaration, DeclarationDescriptor::NORMAL, true, CHECK_OK);
  NativeFunctionLiteral* lit = factory()->NewNativeFunctionLiteral(
      name, extension_, RelocInfo::kNoPosition);
  return factory()->NewExpressionStatement(
      factory()->NewAssignment(Token::INIT, proxy, lit, RelocInfo::kNoPosition),
      pos);
}


Statement* Parser::ParseFunctionDeclaration(
    ZoneList<const AstRawString*>* names, bool* ok) {
  Expect(Token::FUNCTION, CHECK_OK);
  int pos = position();
  bool is_generator = Check(Token::MUL);
  return ParseFunctionDeclaration(pos, is_generator, names, ok);
}


Statement* Parser::ParseFunctionDeclaration(
    int pos, bool is_generator, ZoneList<const AstRawString*>* names,
    bool* ok) {
  // FunctionDeclaration ::
  //   'function' Identifier '(' FormalParameters ')' '{' FunctionBody '}'
  // GeneratorDeclaration ::
  //   'function' '*' Identifier '(' FormalParameters ')' '{' FunctionBody '}'
  //
  // 'function' and '*' (if present) have been consumed by the caller.
  bool is_strict_reserved = false;
  const AstRawString* name = ParseIdentifierOrStrictReservedWord(
      &is_strict_reserved, CHECK_OK);

  FuncNameInferrer::State fni_state(fni_);
  if (fni_ != NULL) fni_->PushEnclosingName(name);
  FunctionLiteral* fun = ParseFunctionLiteral(
      name, scanner()->location(),
      is_strict_reserved ? kFunctionNameIsStrictReserved
                         : kFunctionNameValidityUnknown,
      is_generator ? FunctionKind::kGeneratorFunction
                   : FunctionKind::kNormalFunction,
      pos, FunctionLiteral::kDeclaration, language_mode(), CHECK_OK);

  // Even if we're not at the top-level of the global or a function
  // scope, we treat it as such and introduce the function with its
  // initial value upon entering the corresponding scope.
  // In ES6, a function behaves as a lexical binding, except in
  // a script scope, or the initial scope of eval or another function.
  VariableMode mode =
      is_strong(language_mode())
          ? CONST
          : (is_strict(language_mode()) || allow_harmony_sloppy_function()) &&
                    !scope_->is_declaration_scope()
                ? LET
                : VAR;
  VariableProxy* proxy = NewUnresolved(name, mode);
  Declaration* declaration =
      factory()->NewFunctionDeclaration(proxy, mode, fun, scope_, pos);
  Declare(declaration, DeclarationDescriptor::NORMAL, true, CHECK_OK);
  if (names) names->Add(name, zone());
  EmptyStatement* empty = factory()->NewEmptyStatement(RelocInfo::kNoPosition);
  if (is_sloppy(language_mode()) && allow_harmony_sloppy_function() &&
      !scope_->is_declaration_scope()) {
    SloppyBlockFunctionStatement* delegate =
        factory()->NewSloppyBlockFunctionStatement(empty, scope_);
    scope_->DeclarationScope()->sloppy_block_function_map()->Declare(name,
                                                                     delegate);
    return delegate;
  }
  return empty;
}


Statement* Parser::ParseClassDeclaration(ZoneList<const AstRawString*>* names,
                                         bool* ok) {
  // ClassDeclaration ::
  //   'class' Identifier ('extends' LeftHandExpression)? '{' ClassBody '}'
  //
  // 'class' is expected to be consumed by the caller.
  //
  // A ClassDeclaration
  //
  //   class C { ... }
  //
  // has the same semantics as:
  //
  //   let C = class C { ... };
  //
  // so rewrite it as such.

  if (!allow_harmony_sloppy() && is_sloppy(language_mode())) {
    ReportMessage(MessageTemplate::kSloppyLexical);
    *ok = false;
    return NULL;
  }

  int pos = position();
  bool is_strict_reserved = false;
  const AstRawString* name =
      ParseIdentifierOrStrictReservedWord(&is_strict_reserved, CHECK_OK);
  ClassLiteral* value = ParseClassLiteral(name, scanner()->location(),
                                          is_strict_reserved, pos, CHECK_OK);

  VariableMode mode = is_strong(language_mode()) ? CONST : LET;
  VariableProxy* proxy = NewUnresolved(name, mode);
  Declaration* declaration =
      factory()->NewVariableDeclaration(proxy, mode, scope_, pos);
  Declare(declaration, DeclarationDescriptor::NORMAL, true, CHECK_OK);
  proxy->var()->set_initializer_position(position());
  Assignment* assignment =
      factory()->NewAssignment(Token::INIT, proxy, value, pos);
  Statement* assignment_statement =
      factory()->NewExpressionStatement(assignment, RelocInfo::kNoPosition);
  if (names) names->Add(name, zone());
  return assignment_statement;
}


Block* Parser::ParseBlock(ZoneList<const AstRawString*>* labels,
                          bool finalize_block_scope, bool* ok) {
  // The harmony mode uses block elements instead of statements.
  //
  // Block ::
  //   '{' StatementList '}'

  // Construct block expecting 16 statements.
  Block* body =
      factory()->NewBlock(labels, 16, false, RelocInfo::kNoPosition);
  Scope* block_scope = NewScope(scope_, BLOCK_SCOPE);

  // Parse the statements and collect escaping labels.
  Expect(Token::LBRACE, CHECK_OK);
  block_scope->set_start_position(scanner()->location().beg_pos);
  { BlockState block_state(&scope_, block_scope);
    Target target(&this->target_stack_, body);

    while (peek() != Token::RBRACE) {
      Statement* stat = ParseStatementListItem(CHECK_OK);
      if (stat && !stat->IsEmpty()) {
        body->statements()->Add(stat, zone());
      }
    }
  }
  Expect(Token::RBRACE, CHECK_OK);
  block_scope->set_end_position(scanner()->location().end_pos);
  if (finalize_block_scope) {
    block_scope = block_scope->FinalizeBlockScope();
  }
  body->set_scope(block_scope);
  return body;
}


Block* Parser::ParseBlock(ZoneList<const AstRawString*>* labels, bool* ok) {
  return ParseBlock(labels, true, ok);
}


Block* Parser::DeclarationParsingResult::BuildInitializationBlock(
    ZoneList<const AstRawString*>* names, bool* ok) {
  Block* result = descriptor.parser->factory()->NewBlock(
      NULL, 1, true, descriptor.declaration_pos);
  for (auto declaration : declarations) {
    PatternRewriter::DeclareAndInitializeVariables(
        result, &descriptor, &declaration, names, CHECK_OK);
  }
  return result;
}


Block* Parser::ParseVariableStatement(VariableDeclarationContext var_context,
                                      ZoneList<const AstRawString*>* names,
                                      bool* ok) {
  // VariableStatement ::
  //   VariableDeclarations ';'

  // The scope of a var/const declared variable anywhere inside a function
  // is the entire function (ECMA-262, 3rd, 10.1.3, and 12.2). Thus we can
  // transform a source-level var/const declaration into a (Function)
  // Scope declaration, and rewrite the source-level initialization into an
  // assignment statement. We use a block to collect multiple assignments.
  //
  // We mark the block as initializer block because we don't want the
  // rewriter to add a '.result' assignment to such a block (to get compliant
  // behavior for code such as print(eval('var x = 7')), and for cosmetic
  // reasons when pretty-printing. Also, unless an assignment (initialization)
  // is inside an initializer block, it is ignored.

  DeclarationParsingResult parsing_result;
  Block* result =
      ParseVariableDeclarations(var_context, &parsing_result, names, CHECK_OK);
  ExpectSemicolon(CHECK_OK);
  return result;
}

Block* Parser::ParseVariableDeclarations(
    VariableDeclarationContext var_context,
    DeclarationParsingResult* parsing_result,
    ZoneList<const AstRawString*>* names, bool* ok) {
  // VariableDeclarations ::
  //   ('var' | 'const' | 'let') (Identifier ('=' AssignmentExpression)?)+[',']
  //
  // The ES6 Draft Rev3 specifies the following grammar for const declarations
  //
  // ConstDeclaration ::
  //   const ConstBinding (',' ConstBinding)* ';'
  // ConstBinding ::
  //   Identifier '=' AssignmentExpression
  //
  // TODO(ES6):
  // ConstBinding ::
  //   BindingPattern '=' AssignmentExpression

  parsing_result->descriptor.parser = this;
  parsing_result->descriptor.declaration_kind = DeclarationDescriptor::NORMAL;
  parsing_result->descriptor.declaration_pos = peek_position();
  parsing_result->descriptor.initialization_pos = peek_position();
  parsing_result->descriptor.mode = VAR;

  Block* init_block = nullptr;
  if (var_context != kForStatement) {
    init_block = factory()->NewBlock(
        NULL, 1, true, parsing_result->descriptor.declaration_pos);
  }

  if (peek() == Token::VAR) {
    if (is_strong(language_mode())) {
      Scanner::Location location = scanner()->peek_location();
      ReportMessageAt(location, MessageTemplate::kStrongVar);
      *ok = false;
      return nullptr;
    }
    Consume(Token::VAR);
  } else if (peek() == Token::CONST && allow_const()) {
    Consume(Token::CONST);
    if (is_sloppy(language_mode()) && allow_legacy_const()) {
      parsing_result->descriptor.mode = CONST_LEGACY;
      ++use_counts_[v8::Isolate::kLegacyConst];
    } else {
      DCHECK(is_strict(language_mode()) || allow_harmony_sloppy());
      DCHECK(var_context != kStatement);
      parsing_result->descriptor.mode = CONST;
    }
  } else if (peek() == Token::LET && allow_let()) {
    Consume(Token::LET);
    DCHECK(var_context != kStatement);
    parsing_result->descriptor.mode = LET;
  } else {
    UNREACHABLE();  // by current callers
  }

  parsing_result->descriptor.scope = scope_;
  parsing_result->descriptor.hoist_scope = nullptr;


  bool first_declaration = true;
  int bindings_start = peek_position();
  do {
    FuncNameInferrer::State fni_state(fni_);

    // Parse name.
    if (!first_declaration) Consume(Token::COMMA);

    Expression* pattern;
    int decl_pos = peek_position();
    {
      ExpressionClassifier pattern_classifier(this);
      Token::Value next = peek();
      pattern = ParsePrimaryExpression(&pattern_classifier, CHECK_OK);
      ValidateBindingPattern(&pattern_classifier, CHECK_OK);
      if (IsLexicalVariableMode(parsing_result->descriptor.mode)) {
        ValidateLetPattern(&pattern_classifier, CHECK_OK);
      }
      if (!allow_harmony_destructuring_bind() && !pattern->IsVariableProxy()) {
        ReportUnexpectedToken(next);
        *ok = false;
        return nullptr;
      }
    }

    // Optional type annotation.
    if (scope_->typed() && Check(Token::COLON)) {
      OTSTypeT type = ParseType(CHECK_OK);
      USE(type);
    }

    Scanner::Location variable_loc = scanner()->location();
    const AstRawString* single_name =
        pattern->IsVariableProxy() ? pattern->AsVariableProxy()->raw_name()
                                   : nullptr;
    if (single_name != nullptr) {
      if (fni_ != NULL) fni_->PushVariableName(single_name);
    }

    Expression* value = NULL;
    int initializer_position = RelocInfo::kNoPosition;
    if (Check(Token::ASSIGN)) {
      ExpressionClassifier classifier(this);
      value = ParseAssignmentExpression(var_context != kForStatement,
                                        &classifier, CHECK_OK);
      RewriteNonPattern(&classifier, CHECK_OK);
      variable_loc.end_pos = scanner()->location().end_pos;

      if (!parsing_result->first_initializer_loc.IsValid()) {
        parsing_result->first_initializer_loc = variable_loc;
      }

      // Don't infer if it is "a = function(){...}();"-like expression.
      if (single_name) {
        if (fni_ != NULL && value->AsCall() == NULL &&
            value->AsCallNew() == NULL) {
          fni_->Infer();
        } else {
          fni_->RemoveLastFunction();
        }
      }

      if (allow_harmony_function_name()) {
        ParserTraits::SetFunctionNameFromIdentifierRef(value, pattern);
      }

      // End position of the initializer is after the assignment expression.
      initializer_position = scanner()->location().end_pos;
    } else {
      // Initializers may be either required or implied unless this is a
      // for-in/of iteration variable.
      if (var_context != kForStatement || !PeekInOrOf()) {
        // ES6 'const' and binding patterns require initializers.
        if (parsing_result->descriptor.mode == CONST ||
            !pattern->IsVariableProxy()) {
          ParserTraits::ReportMessageAt(
              Scanner::Location(decl_pos, scanner()->location().end_pos),
              MessageTemplate::kDeclarationMissingInitializer,
              !pattern->IsVariableProxy() ? "destructuring" : "const");
          *ok = false;
          return nullptr;
        }

        // 'let x' and (legacy) 'const x' initialize 'x' to undefined.
        if (parsing_result->descriptor.mode == LET ||
            parsing_result->descriptor.mode == CONST_LEGACY) {
          value = GetLiteralUndefined(position());
        }
      }

      // End position of the initializer is after the variable.
      initializer_position = position();
    }

    DeclarationParsingResult::Declaration decl(pattern, initializer_position,
                                               value);
    if (var_context == kForStatement) {
      // Save the declaration for further handling in ParseForStatement.
      parsing_result->declarations.Add(decl);
    } else {
      // Immediately declare the variable otherwise. This avoids O(N^2)
      // behavior (where N is the number of variables in a single
      // declaration) in the PatternRewriter having to do with removing
      // and adding VariableProxies to the Scope (see bug 4699).
      DCHECK_NOT_NULL(init_block);
      PatternRewriter::DeclareAndInitializeVariables(
          init_block, &parsing_result->descriptor, &decl, names, CHECK_OK);
    }
    first_declaration = false;
  } while (peek() == Token::COMMA);

  parsing_result->bindings_loc =
      Scanner::Location(bindings_start, scanner()->location().end_pos);

  DCHECK(*ok);
  return init_block;
}


static bool ContainsLabel(ZoneList<const AstRawString*>* labels,
                          const AstRawString* label) {
  DCHECK(label != NULL);
  if (labels != NULL) {
    for (int i = labels->length(); i-- > 0; ) {
      if (labels->at(i) == label) {
        return true;
      }
    }
  }
  return false;
}


Statement* Parser::ParseExpressionOrLabelledStatement(
    ZoneList<const AstRawString*>* labels, bool* ok) {
  // ExpressionStatement | LabelledStatement ::
  //   Expression ';'
  //   Identifier ':' Statement
  //
  // ExpressionStatement[Yield] :
  //   [lookahead ∉ {{, function, class, let [}] Expression[In, ?Yield] ;

  int pos = peek_position();

  switch (peek()) {
    case Token::FUNCTION:
    case Token::LBRACE:
      UNREACHABLE();  // Always handled by the callers.
    case Token::CLASS:
      ReportUnexpectedToken(Next());
      *ok = false;
      return nullptr;

    case Token::THIS:
      if (!FLAG_strong_this) break;
      // Fall through.
    case Token::SUPER:
      if (is_strong(language_mode()) &&
          IsClassConstructor(function_state_->kind())) {
        bool is_this = peek() == Token::THIS;
        Expression* expr;
        ExpressionClassifier classifier(this);
        if (is_this) {
          expr = ParseStrongInitializationExpression(&classifier, CHECK_OK);
        } else {
          expr = ParseStrongSuperCallExpression(&classifier, CHECK_OK);
        }
        RewriteNonPattern(&classifier, CHECK_OK);
        switch (peek()) {
          case Token::SEMICOLON:
            Consume(Token::SEMICOLON);
            break;
          case Token::RBRACE:
          case Token::EOS:
            break;
          default:
            if (!scanner()->HasAnyLineTerminatorBeforeNext()) {
              ReportMessageAt(function_state_->this_location(),
                              is_this
                                  ? MessageTemplate::kStrongConstructorThis
                                  : MessageTemplate::kStrongConstructorSuper);
              *ok = false;
              return nullptr;
            }
        }
        return factory()->NewExpressionStatement(expr, pos);
      }
      break;

    default:
      break;
  }

  bool starts_with_idenfifier = peek_any_identifier();
  Expression* expr = ParseExpression(true, CHECK_OK);
  if (peek() == Token::COLON && starts_with_idenfifier && expr != NULL &&
      expr->AsVariableProxy() != NULL &&
      !expr->AsVariableProxy()->is_this()) {
    // Expression is a single identifier, and not, e.g., a parenthesized
    // identifier.
    VariableProxy* var = expr->AsVariableProxy();
    const AstRawString* label = var->raw_name();
    // TODO(1240780): We don't check for redeclaration of labels
    // during preparsing since keeping track of the set of active
    // labels requires nontrivial changes to the way scopes are
    // structured.  However, these are probably changes we want to
    // make later anyway so we should go back and fix this then.
    if (ContainsLabel(labels, label) || TargetStackContainsLabel(label)) {
      ParserTraits::ReportMessage(MessageTemplate::kLabelRedeclaration, label);
      *ok = false;
      return NULL;
    }
    if (labels == NULL) {
      labels = new(zone()) ZoneList<const AstRawString*>(4, zone());
    }
    labels->Add(label, zone());
    // Remove the "ghost" variable that turned out to be a label
    // from the top scope. This way, we don't try to resolve it
    // during the scope processing.
    scope_->RemoveUnresolved(var);
    Expect(Token::COLON, CHECK_OK);
    // ES#sec-labelled-function-declarations Labelled Function Declarations
    if (peek() == Token::FUNCTION && is_sloppy(language_mode())) {
      return ParseFunctionDeclaration(labels, ok);
    }
    return ParseStatement(labels, ok);
  }

  // If we have an extension, we allow a native function declaration.
  // A native function declaration starts with "native function" with
  // no line-terminator between the two words.
  if (extension_ != NULL && peek() == Token::FUNCTION &&
      !scanner()->HasAnyLineTerminatorBeforeNext() && expr != NULL &&
      expr->AsVariableProxy() != NULL &&
      expr->AsVariableProxy()->raw_name() ==
          ast_value_factory()->native_string() &&
      !scanner()->literal_contains_escapes()) {
    return ParseNativeDeclaration(ok);
  }

  // Parsed expression statement, followed by semicolon.
  // Detect attempts at 'let' declarations in sloppy mode.
  if (!allow_harmony_sloppy_let() && peek() == Token::IDENTIFIER &&
      expr->AsVariableProxy() != NULL &&
      expr->AsVariableProxy()->raw_name() ==
          ast_value_factory()->let_string()) {
    ReportMessage(MessageTemplate::kSloppyLexical, NULL);
    *ok = false;
    return NULL;
  }
  ExpectSemicolon(CHECK_OK);
  return factory()->NewExpressionStatement(expr, pos);
}


IfStatement* Parser::ParseIfStatement(ZoneList<const AstRawString*>* labels,
                                      bool* ok) {
  // IfStatement ::
  //   'if' '(' Expression ')' Statement ('else' Statement)?

  int pos = peek_position();
  Expect(Token::IF, CHECK_OK);
  Expect(Token::LPAREN, CHECK_OK);
  Expression* condition = ParseExpression(true, CHECK_OK);
  Expect(Token::RPAREN, CHECK_OK);
  Statement* then_statement = ParseScopedStatement(labels, false, CHECK_OK);
  Statement* else_statement = NULL;
  if (peek() == Token::ELSE) {
    Next();
    else_statement = ParseScopedStatement(labels, false, CHECK_OK);
  } else {
    else_statement = factory()->NewEmptyStatement(RelocInfo::kNoPosition);
  }
  return factory()->NewIfStatement(
      condition, then_statement, else_statement, pos);
}


Statement* Parser::ParseContinueStatement(bool* ok) {
  // ContinueStatement ::
  //   'continue' Identifier? ';'

  int pos = peek_position();
  Expect(Token::CONTINUE, CHECK_OK);
  const AstRawString* label = NULL;
  Token::Value tok = peek();
  if (!scanner()->HasAnyLineTerminatorBeforeNext() &&
      tok != Token::SEMICOLON && tok != Token::RBRACE && tok != Token::EOS) {
    // ECMA allows "eval" or "arguments" as labels even in strict mode.
    label = ParseIdentifier(kAllowRestrictedIdentifiers, CHECK_OK);
  }
  IterationStatement* target = LookupContinueTarget(label, CHECK_OK);
  if (target == NULL) {
    // Illegal continue statement.
    MessageTemplate::Template message = MessageTemplate::kIllegalContinue;
    if (label != NULL) {
      message = MessageTemplate::kUnknownLabel;
    }
    ParserTraits::ReportMessage(message, label);
    *ok = false;
    return NULL;
  }
  ExpectSemicolon(CHECK_OK);
  return factory()->NewContinueStatement(target, pos);
}


Statement* Parser::ParseBreakStatement(ZoneList<const AstRawString*>* labels,
                                       bool* ok) {
  // BreakStatement ::
  //   'break' Identifier? ';'

  int pos = peek_position();
  Expect(Token::BREAK, CHECK_OK);
  const AstRawString* label = NULL;
  Token::Value tok = peek();
  if (!scanner()->HasAnyLineTerminatorBeforeNext() &&
      tok != Token::SEMICOLON && tok != Token::RBRACE && tok != Token::EOS) {
    // ECMA allows "eval" or "arguments" as labels even in strict mode.
    label = ParseIdentifier(kAllowRestrictedIdentifiers, CHECK_OK);
  }
  // Parse labeled break statements that target themselves into
  // empty statements, e.g. 'l1: l2: l3: break l2;'
  if (label != NULL && ContainsLabel(labels, label)) {
    ExpectSemicolon(CHECK_OK);
    return factory()->NewEmptyStatement(pos);
  }
  BreakableStatement* target = NULL;
  target = LookupBreakTarget(label, CHECK_OK);
  if (target == NULL) {
    // Illegal break statement.
    MessageTemplate::Template message = MessageTemplate::kIllegalBreak;
    if (label != NULL) {
      message = MessageTemplate::kUnknownLabel;
    }
    ParserTraits::ReportMessage(message, label);
    *ok = false;
    return NULL;
  }
  ExpectSemicolon(CHECK_OK);
  return factory()->NewBreakStatement(target, pos);
}


Statement* Parser::ParseReturnStatement(bool* ok) {
  // ReturnStatement ::
  //   'return' Expression? ';'

  // Consume the return token. It is necessary to do that before
  // reporting any errors on it, because of the way errors are
  // reported (underlining).
  Expect(Token::RETURN, CHECK_OK);
  Scanner::Location loc = scanner()->location();
  function_state_->set_return_location(loc);

  Token::Value tok = peek();
  Statement* result;
  Expression* return_value;
  if (scanner()->HasAnyLineTerminatorBeforeNext() ||
      tok == Token::SEMICOLON ||
      tok == Token::RBRACE ||
      tok == Token::EOS) {
    if (IsSubclassConstructor(function_state_->kind())) {
      return_value = ThisExpression(scope_, factory(), loc.beg_pos);
    } else {
      return_value = GetLiteralUndefined(position());
    }
  } else {
    if (is_strong(language_mode()) &&
        IsClassConstructor(function_state_->kind())) {
      int pos = peek_position();
      ReportMessageAt(Scanner::Location(pos, pos + 1),
                      MessageTemplate::kStrongConstructorReturnValue);
      *ok = false;
      return NULL;
    }

    int pos = peek_position();
    return_value = ParseExpression(true, CHECK_OK);

    if (IsSubclassConstructor(function_state_->kind())) {
      // For subclass constructors we need to return this in case of undefined
      // return a Smi (transformed into an exception in the ConstructStub)
      // for a non object.
      //
      //   return expr;
      //
      // Is rewritten as:
      //
      //   return (temp = expr) === undefined ? this :
      //       %_IsJSReceiver(temp) ? temp : 1;

      // temp = expr
      Variable* temp = scope_->NewTemporary(
          ast_value_factory()->empty_string());
      Assignment* assign = factory()->NewAssignment(
          Token::ASSIGN, factory()->NewVariableProxy(temp), return_value, pos);

      // %_IsJSReceiver(temp)
      ZoneList<Expression*>* is_spec_object_args =
          new (zone()) ZoneList<Expression*>(1, zone());
      is_spec_object_args->Add(factory()->NewVariableProxy(temp), zone());
      Expression* is_spec_object_call = factory()->NewCallRuntime(
          Runtime::kInlineIsJSReceiver, is_spec_object_args, pos);

      // %_IsJSReceiver(temp) ? temp : throw_expression
      Expression* is_object_conditional = factory()->NewConditional(
          is_spec_object_call, factory()->NewVariableProxy(temp),
          factory()->NewSmiLiteral(1, pos), pos);

      // temp === undefined
      Expression* is_undefined = factory()->NewCompareOperation(
          Token::EQ_STRICT, assign,
          factory()->NewUndefinedLiteral(RelocInfo::kNoPosition), pos);

      // is_undefined ? this : is_object_conditional
      return_value = factory()->NewConditional(
          is_undefined, ThisExpression(scope_, factory(), pos),
          is_object_conditional, pos);
    }

    // ES6 14.6.1 Static Semantics: IsInTailPosition
    if (FLAG_harmony_tailcalls && !is_sloppy(language_mode())) {
      function_state_->AddExpressionInTailPosition(return_value);
    }
  }
  ExpectSemicolon(CHECK_OK);

  if (is_generator()) {
    return_value = BuildIteratorResult(return_value, true);
  }

  result = factory()->NewReturnStatement(return_value, loc.beg_pos);

  Scope* decl_scope = scope_->DeclarationScope();
  if (decl_scope->is_script_scope() || decl_scope->is_eval_scope()) {
    ReportMessageAt(loc, MessageTemplate::kIllegalReturn);
    *ok = false;
    return NULL;
  }
  return result;
}


Statement* Parser::ParseWithStatement(ZoneList<const AstRawString*>* labels,
                                      bool* ok) {
  // WithStatement ::
  //   'with' '(' Expression ')' Statement

  Expect(Token::WITH, CHECK_OK);
  int pos = position();

  if (is_strict(language_mode())) {
    ReportMessage(MessageTemplate::kStrictWith);
    *ok = false;
    return NULL;
  }

  Expect(Token::LPAREN, CHECK_OK);
  Expression* expr = ParseExpression(true, CHECK_OK);
  Expect(Token::RPAREN, CHECK_OK);

  scope_->DeclarationScope()->RecordWithStatement();
  Scope* with_scope = NewScope(scope_, WITH_SCOPE);
  Statement* body;
  { BlockState block_state(&scope_, with_scope);
    with_scope->set_start_position(scanner()->peek_location().beg_pos);
    body = ParseScopedStatement(labels, true, CHECK_OK);
    with_scope->set_end_position(scanner()->location().end_pos);
  }
  return factory()->NewWithStatement(with_scope, expr, body, pos);
}


CaseClause* Parser::ParseCaseClause(bool* default_seen_ptr, bool* ok) {
  // CaseClause ::
  //   'case' Expression ':' StatementList
  //   'default' ':' StatementList

  Expression* label = NULL;  // NULL expression indicates default case
  if (peek() == Token::CASE) {
    Expect(Token::CASE, CHECK_OK);
    label = ParseExpression(true, CHECK_OK);
  } else {
    Expect(Token::DEFAULT, CHECK_OK);
    if (*default_seen_ptr) {
      ReportMessage(MessageTemplate::kMultipleDefaultsInSwitch);
      *ok = false;
      return NULL;
    }
    *default_seen_ptr = true;
  }
  Expect(Token::COLON, CHECK_OK);
  int pos = position();
  ZoneList<Statement*>* statements =
      new(zone()) ZoneList<Statement*>(5, zone());
  Statement* stat = NULL;
  while (peek() != Token::CASE &&
         peek() != Token::DEFAULT &&
         peek() != Token::RBRACE) {
    stat = ParseStatementListItem(CHECK_OK);
    statements->Add(stat, zone());
  }
  if (is_strong(language_mode()) && stat != NULL && !stat->IsJump() &&
      peek() != Token::RBRACE) {
    ReportMessageAt(scanner()->location(),
                    MessageTemplate::kStrongSwitchFallthrough);
    *ok = false;
    return NULL;
  }
  return factory()->NewCaseClause(label, statements, pos);
}


Statement* Parser::ParseSwitchStatement(ZoneList<const AstRawString*>* labels,
                                        bool* ok) {
  // SwitchStatement ::
  //   'switch' '(' Expression ')' '{' CaseClause* '}'
  // In order to get the CaseClauses to execute in their own lexical scope,
  // but without requiring downstream code to have special scope handling
  // code for switch statements, desugar into blocks as follows:
  // {  // To group the statements--harmless to evaluate Expression in scope
  //   .tag_variable = Expression;
  //   {  // To give CaseClauses a scope
  //     switch (.tag_variable) { CaseClause* }
  //   }
  // }

  Block* switch_block =
      factory()->NewBlock(NULL, 2, false, RelocInfo::kNoPosition);
  int switch_pos = peek_position();

  Expect(Token::SWITCH, CHECK_OK);
  Expect(Token::LPAREN, CHECK_OK);
  Expression* tag = ParseExpression(true, CHECK_OK);
  Expect(Token::RPAREN, CHECK_OK);

  Variable* tag_variable =
      scope_->NewTemporary(ast_value_factory()->dot_switch_tag_string());
  Assignment* tag_assign = factory()->NewAssignment(
      Token::ASSIGN, factory()->NewVariableProxy(tag_variable), tag,
      tag->position());
  Statement* tag_statement =
      factory()->NewExpressionStatement(tag_assign, RelocInfo::kNoPosition);
  switch_block->statements()->Add(tag_statement, zone());

  // make statement: undefined;
  // This is needed so the tag isn't returned as the value, in case the switch
  // statements don't have a value.
  switch_block->statements()->Add(
      factory()->NewExpressionStatement(
          factory()->NewUndefinedLiteral(RelocInfo::kNoPosition),
          RelocInfo::kNoPosition),
      zone());

  Block* cases_block =
      factory()->NewBlock(NULL, 1, false, RelocInfo::kNoPosition);
  Scope* cases_scope = NewScope(scope_, BLOCK_SCOPE);
  cases_scope->SetNonlinear();

  SwitchStatement* switch_statement =
      factory()->NewSwitchStatement(labels, switch_pos);

  cases_scope->set_start_position(scanner()->location().beg_pos);
  {
    BlockState cases_block_state(&scope_, cases_scope);
    Target target(&this->target_stack_, switch_statement);

    Expression* tag_read = factory()->NewVariableProxy(tag_variable);

    bool default_seen = false;
    ZoneList<CaseClause*>* cases =
        new (zone()) ZoneList<CaseClause*>(4, zone());
    Expect(Token::LBRACE, CHECK_OK);
    while (peek() != Token::RBRACE) {
      CaseClause* clause = ParseCaseClause(&default_seen, CHECK_OK);
      cases->Add(clause, zone());
    }
    switch_statement->Initialize(tag_read, cases);
    cases_block->statements()->Add(switch_statement, zone());
  }
  Expect(Token::RBRACE, CHECK_OK);

  cases_scope->set_end_position(scanner()->location().end_pos);
  cases_scope = cases_scope->FinalizeBlockScope();
  cases_block->set_scope(cases_scope);

  switch_block->statements()->Add(cases_block, zone());

  return switch_block;
}


Statement* Parser::ParseThrowStatement(bool* ok) {
  // ThrowStatement ::
  //   'throw' Expression ';'

  Expect(Token::THROW, CHECK_OK);
  int pos = position();
  if (scanner()->HasAnyLineTerminatorBeforeNext()) {
    ReportMessage(MessageTemplate::kNewlineAfterThrow);
    *ok = false;
    return NULL;
  }
  Expression* exception = ParseExpression(true, CHECK_OK);
  ExpectSemicolon(CHECK_OK);

  return factory()->NewExpressionStatement(
      factory()->NewThrow(exception, pos), pos);
}

class Parser::DontCollectExpressionsInTailPositionScope {
 public:
  DontCollectExpressionsInTailPositionScope(
      Parser::FunctionState* function_state)
      : function_state_(function_state),
        old_value_(function_state->collect_expressions_in_tail_position()) {
    function_state->set_collect_expressions_in_tail_position(false);
  }
  ~DontCollectExpressionsInTailPositionScope() {
    function_state_->set_collect_expressions_in_tail_position(old_value_);
  }

 private:
  Parser::FunctionState* function_state_;
  bool old_value_;
};

// Collects all return expressions at tail call position in this scope
// to a separate list.
class Parser::CollectExpressionsInTailPositionToListScope {
 public:
  CollectExpressionsInTailPositionToListScope(
      Parser::FunctionState* function_state, List<Expression*>* list)
      : function_state_(function_state), list_(list) {
    function_state->expressions_in_tail_position().Swap(list_);
  }
  ~CollectExpressionsInTailPositionToListScope() {
    function_state_->expressions_in_tail_position().Swap(list_);
  }

 private:
  Parser::FunctionState* function_state_;
  List<Expression*>* list_;
};

TryStatement* Parser::ParseTryStatement(bool* ok) {
  // TryStatement ::
  //   'try' Block Catch
  //   'try' Block Finally
  //   'try' Block Catch Finally
  //
  // Catch ::
  //   'catch' '(' Identifier ')' Block
  //
  // Finally ::
  //   'finally' Block

  Expect(Token::TRY, CHECK_OK);
  int pos = position();

  Block* try_block;
  {
    DontCollectExpressionsInTailPositionScope no_tail_calls(function_state_);
    try_block = ParseBlock(NULL, CHECK_OK);
  }

  Token::Value tok = peek();
  if (tok != Token::CATCH && tok != Token::FINALLY) {
    ReportMessage(MessageTemplate::kNoCatchOrFinally);
    *ok = false;
    return NULL;
  }

  Scope* catch_scope = NULL;
  Variable* catch_variable = NULL;
  Block* catch_block = NULL;
  List<Expression*> expressions_in_tail_position_in_catch_block;
  if (tok == Token::CATCH) {
    Consume(Token::CATCH);

    Expect(Token::LPAREN, CHECK_OK);
    catch_scope = NewScope(scope_, CATCH_SCOPE);
    catch_scope->set_start_position(scanner()->location().beg_pos);

    ExpressionClassifier pattern_classifier(this);
    Expression* pattern = ParsePrimaryExpression(&pattern_classifier, CHECK_OK);
    ValidateBindingPattern(&pattern_classifier, CHECK_OK);

    const AstRawString* name = ast_value_factory()->dot_catch_string();
    bool is_simple = pattern->IsVariableProxy();
    if (is_simple) {
      auto proxy = pattern->AsVariableProxy();
      scope_->RemoveUnresolved(proxy);
      name = proxy->raw_name();
    }

    catch_variable = catch_scope->DeclareLocal(name, VAR, kCreatedInitialized,
                                               Variable::NORMAL);

    Expect(Token::RPAREN, CHECK_OK);

    {
      CollectExpressionsInTailPositionToListScope
          collect_expressions_in_tail_position_scope(
              function_state_, &expressions_in_tail_position_in_catch_block);
      BlockState block_state(&scope_, catch_scope);

      // TODO(adamk): Make a version of ParseBlock that takes a scope and
      // a block.
      catch_block =
          factory()->NewBlock(nullptr, 16, false, RelocInfo::kNoPosition);
      Scope* block_scope = NewScope(scope_, BLOCK_SCOPE);

      block_scope->set_start_position(scanner()->location().beg_pos);
      {
        BlockState block_state(&scope_, block_scope);
        Target target(&this->target_stack_, catch_block);

        if (!is_simple) {
          DeclarationDescriptor descriptor;
          descriptor.declaration_kind = DeclarationDescriptor::NORMAL;
          descriptor.parser = this;
          descriptor.scope = scope_;
          descriptor.hoist_scope = nullptr;
          descriptor.mode = LET;
          descriptor.declaration_pos = pattern->position();
          descriptor.initialization_pos = pattern->position();

          DeclarationParsingResult::Declaration decl(
              pattern, pattern->position(),
              factory()->NewVariableProxy(catch_variable));

          PatternRewriter::DeclareAndInitializeVariables(
              catch_block, &descriptor, &decl, nullptr, CHECK_OK);
        }

        Expect(Token::LBRACE, CHECK_OK);
        while (peek() != Token::RBRACE) {
          Statement* stat = ParseStatementListItem(CHECK_OK);
          if (stat && !stat->IsEmpty()) {
            catch_block->statements()->Add(stat, zone());
          }
        }
        Consume(Token::RBRACE);
      }
      block_scope->set_end_position(scanner()->location().end_pos);
      block_scope = block_scope->FinalizeBlockScope();
      catch_block->set_scope(block_scope);
    }

    catch_scope->set_end_position(scanner()->location().end_pos);
    tok = peek();
  }

  Block* finally_block = NULL;
  DCHECK(tok == Token::FINALLY || catch_block != NULL);
  if (tok == Token::FINALLY) {
    Consume(Token::FINALLY);
    finally_block = ParseBlock(NULL, CHECK_OK);
  }

  // Simplify the AST nodes by converting:
  //   'try B0 catch B1 finally B2'
  // to:
  //   'try { try B0 catch B1 } finally B2'

  if (catch_block != NULL && finally_block != NULL) {
    // If we have both, create an inner try/catch.
    DCHECK(catch_scope != NULL && catch_variable != NULL);
    TryCatchStatement* statement =
        factory()->NewTryCatchStatement(try_block, catch_scope, catch_variable,
                                        catch_block, RelocInfo::kNoPosition);
    try_block = factory()->NewBlock(NULL, 1, false, RelocInfo::kNoPosition);
    try_block->statements()->Add(statement, zone());
    catch_block = NULL;  // Clear to indicate it's been handled.
  }

  TryStatement* result = NULL;
  if (catch_block != NULL) {
    // For a try-catch construct append return expressions from the catch block
    // to the list of return expressions.
    function_state_->expressions_in_tail_position().AddAll(
        expressions_in_tail_position_in_catch_block);

    DCHECK(finally_block == NULL);
    DCHECK(catch_scope != NULL && catch_variable != NULL);
    result = factory()->NewTryCatchStatement(try_block, catch_scope,
                                             catch_variable, catch_block, pos);
  } else {
    DCHECK(finally_block != NULL);
    result = factory()->NewTryFinallyStatement(try_block, finally_block, pos);
  }

  return result;
}


DoWhileStatement* Parser::ParseDoWhileStatement(
    ZoneList<const AstRawString*>* labels, bool* ok) {
  // DoStatement ::
  //   'do' Statement 'while' '(' Expression ')' ';'

  DoWhileStatement* loop =
      factory()->NewDoWhileStatement(labels, peek_position());
  Target target(&this->target_stack_, loop);

  Expect(Token::DO, CHECK_OK);
  Statement* body = ParseScopedStatement(NULL, true, CHECK_OK);
  Expect(Token::WHILE, CHECK_OK);
  Expect(Token::LPAREN, CHECK_OK);

  Expression* cond = ParseExpression(true, CHECK_OK);
  Expect(Token::RPAREN, CHECK_OK);

  // Allow do-statements to be terminated with and without
  // semi-colons. This allows code such as 'do;while(0)return' to
  // parse, which would not be the case if we had used the
  // ExpectSemicolon() functionality here.
  if (peek() == Token::SEMICOLON) Consume(Token::SEMICOLON);

  if (loop != NULL) loop->Initialize(cond, body);
  return loop;
}


WhileStatement* Parser::ParseWhileStatement(
    ZoneList<const AstRawString*>* labels, bool* ok) {
  // WhileStatement ::
  //   'while' '(' Expression ')' Statement

  WhileStatement* loop = factory()->NewWhileStatement(labels, peek_position());
  Target target(&this->target_stack_, loop);

  Expect(Token::WHILE, CHECK_OK);
  Expect(Token::LPAREN, CHECK_OK);
  Expression* cond = ParseExpression(true, CHECK_OK);
  Expect(Token::RPAREN, CHECK_OK);
  Statement* body = ParseScopedStatement(NULL, true, CHECK_OK);

  if (loop != NULL) loop->Initialize(cond, body);
  return loop;
}


// !%_IsJSReceiver(result = iterator.next()) &&
//     %ThrowIteratorResultNotAnObject(result)
Expression* Parser::BuildIteratorNextResult(Expression* iterator,
                                            Variable* result, int pos) {
  Expression* next_literal = factory()->NewStringLiteral(
      ast_value_factory()->next_string(), RelocInfo::kNoPosition);
  Expression* next_property =
      factory()->NewProperty(iterator, next_literal, RelocInfo::kNoPosition);
  ZoneList<Expression*>* next_arguments =
      new (zone()) ZoneList<Expression*>(0, zone());
  Expression* next_call =
      factory()->NewCall(next_property, next_arguments, pos);
  Expression* result_proxy = factory()->NewVariableProxy(result);
  Expression* left =
      factory()->NewAssignment(Token::ASSIGN, result_proxy, next_call, pos);

  // %_IsJSReceiver(...)
  ZoneList<Expression*>* is_spec_object_args =
      new (zone()) ZoneList<Expression*>(1, zone());
  is_spec_object_args->Add(left, zone());
  Expression* is_spec_object_call = factory()->NewCallRuntime(
      Runtime::kInlineIsJSReceiver, is_spec_object_args, pos);

  // %ThrowIteratorResultNotAnObject(result)
  Expression* result_proxy_again = factory()->NewVariableProxy(result);
  ZoneList<Expression*>* throw_arguments =
      new (zone()) ZoneList<Expression*>(1, zone());
  throw_arguments->Add(result_proxy_again, zone());
  Expression* throw_call = factory()->NewCallRuntime(
      Runtime::kThrowIteratorResultNotAnObject, throw_arguments, pos);

  return factory()->NewBinaryOperation(
      Token::AND,
      factory()->NewUnaryOperation(Token::NOT, is_spec_object_call, pos),
      throw_call, pos);
}


void Parser::InitializeForEachStatement(ForEachStatement* stmt,
                                        Expression* each, Expression* subject,
                                        Statement* body,
                                        bool is_destructuring) {
  DCHECK(!is_destructuring || allow_harmony_destructuring_assignment());
  ForOfStatement* for_of = stmt->AsForOfStatement();

  if (for_of != NULL) {
    Variable* iterator = scope_->NewTemporary(
        ast_value_factory()->dot_iterator_string());
    Variable* result = scope_->NewTemporary(
        ast_value_factory()->dot_result_string());

    Expression* assign_iterator;
    Expression* next_result;
    Expression* result_done;
    Expression* assign_each;

    // iterator = subject[Symbol.iterator]()
    // Hackily disambiguate o from o.next and o [Symbol.iterator]().
    // TODO(verwaest): Come up with a better solution.
    assign_iterator = factory()->NewAssignment(
        Token::ASSIGN, factory()->NewVariableProxy(iterator),
        GetIterator(subject, factory(), subject->position() - 2),
        subject->position());

    // !%_IsJSReceiver(result = iterator.next()) &&
    //     %ThrowIteratorResultNotAnObject(result)
    {
      // result = iterator.next()
      Expression* iterator_proxy = factory()->NewVariableProxy(iterator);
      // Hackily disambiguate o from o.next and o [Symbol.iterator]().
      // TODO(verwaest): Come up with a better solution.
      next_result = BuildIteratorNextResult(iterator_proxy, result,
                                            subject->position() - 1);
    }

    // result.done
    {
      Expression* done_literal = factory()->NewStringLiteral(
          ast_value_factory()->done_string(), RelocInfo::kNoPosition);
      Expression* result_proxy = factory()->NewVariableProxy(result);
      result_done = factory()->NewProperty(
          result_proxy, done_literal, RelocInfo::kNoPosition);
    }

    // each = result.value
    {
      Expression* value_literal = factory()->NewStringLiteral(
          ast_value_factory()->value_string(), RelocInfo::kNoPosition);
      Expression* result_proxy = factory()->NewVariableProxy(result);
      Expression* result_value = factory()->NewProperty(
          result_proxy, value_literal, RelocInfo::kNoPosition);
      assign_each = factory()->NewAssignment(Token::ASSIGN, each, result_value,
                                             RelocInfo::kNoPosition);
      if (is_destructuring) {
        assign_each = PatternRewriter::RewriteDestructuringAssignment(
            this, assign_each->AsAssignment(), scope_);
      }
    }

    for_of->Initialize(each, subject, body,
                       iterator,
                       assign_iterator,
                       next_result,
                       result_done,
                       assign_each);
  } else {
    if (is_destructuring) {
      Variable* temp =
          scope_->NewTemporary(ast_value_factory()->empty_string());
      VariableProxy* temp_proxy = factory()->NewVariableProxy(temp);
      Expression* assign_each = PatternRewriter::RewriteDestructuringAssignment(
          this, factory()->NewAssignment(Token::ASSIGN, each, temp_proxy,
                                         RelocInfo::kNoPosition),
          scope_);
      auto block =
          factory()->NewBlock(nullptr, 2, false, RelocInfo::kNoPosition);
      block->statements()->Add(factory()->NewExpressionStatement(
                                   assign_each, RelocInfo::kNoPosition),
                               zone());
      block->statements()->Add(body, zone());
      body = block;
      each = factory()->NewVariableProxy(temp);
    }
    stmt->Initialize(each, subject, body);
  }
}

Statement* Parser::DesugarLexicalBindingsInForStatement(
    Scope* inner_scope, VariableMode mode, ZoneList<const AstRawString*>* names,
    ForStatement* loop, Statement* init, Expression* cond, Statement* next,
    Statement* body, bool* ok) {
  // ES6 13.7.4.8 specifies that on each loop iteration the let variables are
  // copied into a new environment.  Moreover, the "next" statement must be
  // evaluated not in the environment of the just completed iteration but in
  // that of the upcoming one.  We achieve this with the following desugaring.
  // Extra care is needed to preserve the completion value of the original loop.
  //
  // We are given a for statement of the form
  //
  //  labels: for (let/const x = i; cond; next) body
  //
  // and rewrite it as follows.  Here we write {{ ... }} for init-blocks, ie.,
  // blocks whose ignore_completion_value_ flag is set.
  //
  //  {
  //    let/const x = i;
  //    temp_x = x;
  //    first = 1;
  //    undefined;
  //    outer: for (;;) {
  //      let/const x = temp_x;
  //      {{ if (first == 1) {
  //           first = 0;
  //         } else {
  //           next;
  //         }
  //         flag = 1;
  //         if (!cond) break;
  //      }}
  //      labels: for (; flag == 1; flag = 0, temp_x = x) {
  //        body
  //      }
  //      {{ if (flag == 1)  // Body used break.
  //           break;
  //      }}
  //    }
  //  }

  DCHECK(names->length() > 0);
  ZoneList<Variable*> temps(names->length(), zone());

  Block* outer_block = factory()->NewBlock(NULL, names->length() + 4, false,
                                           RelocInfo::kNoPosition);

  // Add statement: let/const x = i.
  outer_block->statements()->Add(init, zone());

  const AstRawString* temp_name = ast_value_factory()->dot_for_string();

  // For each lexical variable x:
  //   make statement: temp_x = x.
  for (int i = 0; i < names->length(); i++) {
    VariableProxy* proxy = NewUnresolved(names->at(i), LET);
    Variable* temp = scope_->NewTemporary(temp_name);
    VariableProxy* temp_proxy = factory()->NewVariableProxy(temp);
    Assignment* assignment = factory()->NewAssignment(
        Token::ASSIGN, temp_proxy, proxy, RelocInfo::kNoPosition);
    Statement* assignment_statement = factory()->NewExpressionStatement(
        assignment, RelocInfo::kNoPosition);
    outer_block->statements()->Add(assignment_statement, zone());
    temps.Add(temp, zone());
  }

  Variable* first = NULL;
  // Make statement: first = 1.
  if (next) {
    first = scope_->NewTemporary(temp_name);
    VariableProxy* first_proxy = factory()->NewVariableProxy(first);
    Expression* const1 = factory()->NewSmiLiteral(1, RelocInfo::kNoPosition);
    Assignment* assignment = factory()->NewAssignment(
        Token::ASSIGN, first_proxy, const1, RelocInfo::kNoPosition);
    Statement* assignment_statement =
        factory()->NewExpressionStatement(assignment, RelocInfo::kNoPosition);
    outer_block->statements()->Add(assignment_statement, zone());
  }

  // make statement: undefined;
  outer_block->statements()->Add(
      factory()->NewExpressionStatement(
          factory()->NewUndefinedLiteral(RelocInfo::kNoPosition),
          RelocInfo::kNoPosition),
      zone());

  // Make statement: outer: for (;;)
  // Note that we don't actually create the label, or set this loop up as an
  // explicit break target, instead handing it directly to those nodes that
  // need to know about it. This should be safe because we don't run any code
  // in this function that looks up break targets.
  ForStatement* outer_loop =
      factory()->NewForStatement(NULL, RelocInfo::kNoPosition);
  outer_block->statements()->Add(outer_loop, zone());
  outer_block->set_scope(scope_);

  Block* inner_block =
      factory()->NewBlock(NULL, 3, false, RelocInfo::kNoPosition);
  {
    BlockState block_state(&scope_, inner_scope);

    Block* ignore_completion_block = factory()->NewBlock(
        NULL, names->length() + 3, true, RelocInfo::kNoPosition);
    ZoneList<Variable*> inner_vars(names->length(), zone());
    // For each let variable x:
    //    make statement: let/const x = temp_x.
    for (int i = 0; i < names->length(); i++) {
      VariableProxy* proxy = NewUnresolved(names->at(i), mode);
      Declaration* declaration = factory()->NewVariableDeclaration(
          proxy, mode, scope_, RelocInfo::kNoPosition);
      Declare(declaration, DeclarationDescriptor::NORMAL, true, CHECK_OK);
      inner_vars.Add(declaration->proxy()->var(), zone());
      VariableProxy* temp_proxy = factory()->NewVariableProxy(temps.at(i));
      Assignment* assignment = factory()->NewAssignment(
          Token::INIT, proxy, temp_proxy, RelocInfo::kNoPosition);
      Statement* assignment_statement =
          factory()->NewExpressionStatement(assignment, RelocInfo::kNoPosition);
      DCHECK(init->position() != RelocInfo::kNoPosition);
      proxy->var()->set_initializer_position(init->position());
      ignore_completion_block->statements()->Add(assignment_statement, zone());
    }

    // Make statement: if (first == 1) { first = 0; } else { next; }
    if (next) {
      DCHECK(first);
      Expression* compare = NULL;
      // Make compare expression: first == 1.
      {
        Expression* const1 =
            factory()->NewSmiLiteral(1, RelocInfo::kNoPosition);
        VariableProxy* first_proxy = factory()->NewVariableProxy(first);
        compare = factory()->NewCompareOperation(Token::EQ, first_proxy, const1,
                                                 RelocInfo::kNoPosition);
      }
      Statement* clear_first = NULL;
      // Make statement: first = 0.
      {
        VariableProxy* first_proxy = factory()->NewVariableProxy(first);
        Expression* const0 =
            factory()->NewSmiLiteral(0, RelocInfo::kNoPosition);
        Assignment* assignment = factory()->NewAssignment(
            Token::ASSIGN, first_proxy, const0, RelocInfo::kNoPosition);
        clear_first = factory()->NewExpressionStatement(assignment,
                                                        RelocInfo::kNoPosition);
      }
      Statement* clear_first_or_next = factory()->NewIfStatement(
          compare, clear_first, next, RelocInfo::kNoPosition);
      ignore_completion_block->statements()->Add(clear_first_or_next, zone());
    }

    Variable* flag = scope_->NewTemporary(temp_name);
    // Make statement: flag = 1.
    {
      VariableProxy* flag_proxy = factory()->NewVariableProxy(flag);
      Expression* const1 = factory()->NewSmiLiteral(1, RelocInfo::kNoPosition);
      Assignment* assignment = factory()->NewAssignment(
          Token::ASSIGN, flag_proxy, const1, RelocInfo::kNoPosition);
      Statement* assignment_statement =
          factory()->NewExpressionStatement(assignment, RelocInfo::kNoPosition);
      ignore_completion_block->statements()->Add(assignment_statement, zone());
    }

    // Make statement: if (!cond) break.
    if (cond) {
      Statement* stop =
          factory()->NewBreakStatement(outer_loop, RelocInfo::kNoPosition);
      Statement* noop = factory()->NewEmptyStatement(RelocInfo::kNoPosition);
      ignore_completion_block->statements()->Add(
          factory()->NewIfStatement(cond, noop, stop, cond->position()),
          zone());
    }

    inner_block->statements()->Add(ignore_completion_block, zone());
    // Make cond expression for main loop: flag == 1.
    Expression* flag_cond = NULL;
    {
      Expression* const1 = factory()->NewSmiLiteral(1, RelocInfo::kNoPosition);
      VariableProxy* flag_proxy = factory()->NewVariableProxy(flag);
      flag_cond = factory()->NewCompareOperation(Token::EQ, flag_proxy, const1,
                                                 RelocInfo::kNoPosition);
    }

    // Create chain of expressions "flag = 0, temp_x = x, ..."
    Statement* compound_next_statement = NULL;
    {
      Expression* compound_next = NULL;
      // Make expression: flag = 0.
      {
        VariableProxy* flag_proxy = factory()->NewVariableProxy(flag);
        Expression* const0 =
            factory()->NewSmiLiteral(0, RelocInfo::kNoPosition);
        compound_next = factory()->NewAssignment(
            Token::ASSIGN, flag_proxy, const0, RelocInfo::kNoPosition);
      }

      // Make the comma-separated list of temp_x = x assignments.
      int inner_var_proxy_pos = scanner()->location().beg_pos;
      for (int i = 0; i < names->length(); i++) {
        VariableProxy* temp_proxy = factory()->NewVariableProxy(temps.at(i));
        VariableProxy* proxy =
            factory()->NewVariableProxy(inner_vars.at(i), inner_var_proxy_pos);
        Assignment* assignment = factory()->NewAssignment(
            Token::ASSIGN, temp_proxy, proxy, RelocInfo::kNoPosition);
        compound_next = factory()->NewBinaryOperation(
            Token::COMMA, compound_next, assignment, RelocInfo::kNoPosition);
      }

      compound_next_statement = factory()->NewExpressionStatement(
          compound_next, RelocInfo::kNoPosition);
    }

    // Make statement: labels: for (; flag == 1; flag = 0, temp_x = x)
    // Note that we re-use the original loop node, which retains its labels
    // and ensures that any break or continue statements in body point to
    // the right place.
    loop->Initialize(NULL, flag_cond, compound_next_statement, body);
    inner_block->statements()->Add(loop, zone());

    // Make statement: {{if (flag == 1) break;}}
    {
      Expression* compare = NULL;
      // Make compare expresion: flag == 1.
      {
        Expression* const1 =
            factory()->NewSmiLiteral(1, RelocInfo::kNoPosition);
        VariableProxy* flag_proxy = factory()->NewVariableProxy(flag);
        compare = factory()->NewCompareOperation(Token::EQ, flag_proxy, const1,
                                                 RelocInfo::kNoPosition);
      }
      Statement* stop =
          factory()->NewBreakStatement(outer_loop, RelocInfo::kNoPosition);
      Statement* empty = factory()->NewEmptyStatement(RelocInfo::kNoPosition);
      Statement* if_flag_break = factory()->NewIfStatement(
          compare, stop, empty, RelocInfo::kNoPosition);
      Block* ignore_completion_block =
          factory()->NewBlock(NULL, 1, true, RelocInfo::kNoPosition);
      ignore_completion_block->statements()->Add(if_flag_break, zone());
      inner_block->statements()->Add(ignore_completion_block, zone());
    }

    inner_scope->set_end_position(scanner()->location().end_pos);
    inner_block->set_scope(inner_scope);
  }

  outer_loop->Initialize(NULL, NULL, NULL, inner_block);
  return outer_block;
}

Statement* Parser::ParseScopedStatement(ZoneList<const AstRawString*>* labels,
                                        bool legacy, bool* ok) {
  if (is_strict(language_mode()) || peek() != Token::FUNCTION ||
      (legacy && allow_harmony_restrictive_declarations())) {
    return ParseSubStatement(labels, ok);
  } else {
    if (legacy) {
      ++use_counts_[v8::Isolate::kLegacyFunctionDeclaration];
    }
    // Make a block around the statement for a lexical binding
    // is introduced by a FunctionDeclaration.
    Scope* body_scope = NewScope(scope_, BLOCK_SCOPE);
    BlockState block_state(&scope_, body_scope);
    Block* block = factory()->NewBlock(NULL, 1, false, RelocInfo::kNoPosition);
    Statement* body = ParseFunctionDeclaration(NULL, CHECK_OK);
    block->statements()->Add(body, zone());
    body_scope->set_end_position(scanner()->location().end_pos);
    body_scope = body_scope->FinalizeBlockScope();
    block->set_scope(body_scope);
    return block;
  }
}

Statement* Parser::ParseForStatement(ZoneList<const AstRawString*>* labels,
                                     bool* ok) {
  int stmt_pos = peek_position();
  Statement* init = NULL;
  ZoneList<const AstRawString*> lexical_bindings(1, zone());

  // Create an in-between scope for let-bound iteration variables.
  Scope* for_scope = NewScope(scope_, BLOCK_SCOPE);

  BlockState block_state(&scope_, for_scope);
  Expect(Token::FOR, CHECK_OK);
  Expect(Token::LPAREN, CHECK_OK);
  for_scope->set_start_position(scanner()->location().beg_pos);
  bool is_let_identifier_expression = false;
  DeclarationParsingResult parsing_result;
  if (peek() != Token::SEMICOLON) {
    if (peek() == Token::VAR || (peek() == Token::CONST && allow_const()) ||
        (peek() == Token::LET && IsNextLetKeyword())) {
      ParseVariableDeclarations(kForStatement, &parsing_result, nullptr,
                                CHECK_OK);

      ForEachStatement::VisitMode mode;
      int each_beg_pos = scanner()->location().beg_pos;
      int each_end_pos = scanner()->location().end_pos;

      if (CheckInOrOf(&mode, ok)) {
        if (!*ok) return nullptr;
        if (parsing_result.declarations.length() != 1) {
          ParserTraits::ReportMessageAt(
              parsing_result.bindings_loc,
              MessageTemplate::kForInOfLoopMultiBindings,
              ForEachStatement::VisitModeString(mode));
          *ok = false;
          return nullptr;
        }
        DeclarationParsingResult::Declaration& decl =
            parsing_result.declarations[0];
        if (parsing_result.first_initializer_loc.IsValid() &&
            (is_strict(language_mode()) || mode == ForEachStatement::ITERATE ||
             IsLexicalVariableMode(parsing_result.descriptor.mode) ||
             !decl.pattern->IsVariableProxy())) {
          ParserTraits::ReportMessageAt(
              parsing_result.first_initializer_loc,
              MessageTemplate::kForInOfLoopInitializer,
              ForEachStatement::VisitModeString(mode));
          *ok = false;
          return nullptr;
        }

        Block* init_block = nullptr;

        // special case for legacy for (var/const x =.... in)
        if (!IsLexicalVariableMode(parsing_result.descriptor.mode) &&
            decl.pattern->IsVariableProxy() && decl.initializer != nullptr) {
          ++use_counts_[v8::Isolate::kForInInitializer];
          const AstRawString* name =
              decl.pattern->AsVariableProxy()->raw_name();
          VariableProxy* single_var = scope_->NewUnresolved(
              factory(), name, Variable::NORMAL, each_beg_pos, each_end_pos);
          init_block = factory()->NewBlock(
              nullptr, 2, true, parsing_result.descriptor.declaration_pos);
          init_block->statements()->Add(
              factory()->NewExpressionStatement(
                  factory()->NewAssignment(Token::ASSIGN, single_var,
                                           decl.initializer,
                                           RelocInfo::kNoPosition),
                  RelocInfo::kNoPosition),
              zone());
        }

        // Rewrite a for-in/of statement of the form
        //
        //   for (let/const/var x in/of e) b
        //
        // into
        //
        //   {
        //     <let x' be a temporary variable>
        //     for (x' in/of e) {
        //       let/const/var x;
        //       x = x';
        //       b;
        //     }
        //     let x;  // for TDZ
        //   }

        Variable* temp =
            scope_->NewTemporary(ast_value_factory()->dot_for_string());
        ForEachStatement* loop =
            factory()->NewForEachStatement(mode, labels, stmt_pos);
        Target target(&this->target_stack_, loop);

        Expression* enumerable;
        if (mode == ForEachStatement::ITERATE) {
          ExpressionClassifier classifier(this);
          enumerable = ParseAssignmentExpression(true, &classifier, CHECK_OK);
          RewriteNonPattern(&classifier, CHECK_OK);
        } else {
          enumerable = ParseExpression(true, CHECK_OK);
        }

        Expect(Token::RPAREN, CHECK_OK);

        Scope* body_scope = NewScope(scope_, BLOCK_SCOPE);
        body_scope->set_start_position(scanner()->location().beg_pos);

        Block* body_block =
            factory()->NewBlock(NULL, 3, false, RelocInfo::kNoPosition);

        {
          BlockState block_state(&scope_, body_scope);

          Statement* body = ParseScopedStatement(NULL, true, CHECK_OK);

          auto each_initialization_block =
              factory()->NewBlock(nullptr, 1, true, RelocInfo::kNoPosition);
          {
            auto descriptor = parsing_result.descriptor;
            descriptor.declaration_pos = RelocInfo::kNoPosition;
            descriptor.initialization_pos = RelocInfo::kNoPosition;
            decl.initializer = factory()->NewVariableProxy(temp);

            PatternRewriter::DeclareAndInitializeVariables(
                each_initialization_block, &descriptor, &decl,
                IsLexicalVariableMode(descriptor.mode) ? &lexical_bindings
                                                       : nullptr,
                CHECK_OK);
          }

          body_block->statements()->Add(each_initialization_block, zone());
          body_block->statements()->Add(body, zone());
          VariableProxy* temp_proxy =
              factory()->NewVariableProxy(temp, each_beg_pos, each_end_pos);
          InitializeForEachStatement(loop, temp_proxy, enumerable, body_block,
                                     false);
        }
        body_scope->set_end_position(scanner()->location().end_pos);
        body_scope = body_scope->FinalizeBlockScope();
        body_block->set_scope(body_scope);

        // Create a TDZ for any lexically-bound names.
        if (IsLexicalVariableMode(parsing_result.descriptor.mode)) {
          DCHECK_NULL(init_block);

          init_block =
              factory()->NewBlock(nullptr, 1, false, RelocInfo::kNoPosition);

          for (int i = 0; i < lexical_bindings.length(); ++i) {
            // TODO(adamk): This needs to be some sort of special
            // INTERNAL variable that's invisible to the debugger
            // but visible to everything else.
            VariableProxy* tdz_proxy =
                NewUnresolved(lexical_bindings[i], LET);
            Declaration* tdz_decl = factory()->NewVariableDeclaration(
                tdz_proxy, LET, scope_, RelocInfo::kNoPosition);
            Variable* tdz_var = Declare(
                tdz_decl, DeclarationDescriptor::NORMAL, true, CHECK_OK);
            tdz_var->set_initializer_position(position());
          }
        }

        Statement* final_loop = loop->IsForOfStatement()
            ? FinalizeForOfStatement(
                loop->AsForOfStatement(), RelocInfo::kNoPosition)
            : loop;

        for_scope->set_end_position(scanner()->location().end_pos);
        for_scope = for_scope->FinalizeBlockScope();
        // Parsed for-in loop w/ variable declarations.
        if (init_block != nullptr) {
          init_block->statements()->Add(final_loop, zone());
          init_block->set_scope(for_scope);
          return init_block;
        } else {
          DCHECK_NULL(for_scope);
          return final_loop;
        }
      } else {
        init = parsing_result.BuildInitializationBlock(
            IsLexicalVariableMode(parsing_result.descriptor.mode)
                ? &lexical_bindings
                : nullptr,
            CHECK_OK);
      }
    } else {
      int lhs_beg_pos = peek_position();
      ExpressionClassifier classifier(this);
      Expression* expression = ParseExpression(false, &classifier, CHECK_OK);
      int lhs_end_pos = scanner()->location().end_pos;
      ForEachStatement::VisitMode mode;
      is_let_identifier_expression =
          expression->IsVariableProxy() &&
          expression->AsVariableProxy()->raw_name() ==
              ast_value_factory()->let_string();

      bool is_for_each = CheckInOrOf(&mode, ok);
      if (!*ok) return nullptr;
      bool is_destructuring =
          is_for_each && allow_harmony_destructuring_assignment() &&
          (expression->IsArrayLiteral() || expression->IsObjectLiteral());

      if (is_destructuring) {
        ValidateAssignmentPattern(&classifier, CHECK_OK);
      } else {
        RewriteNonPattern(&classifier, CHECK_OK);
      }

      if (is_for_each) {
        if (!is_destructuring) {
          expression = this->CheckAndRewriteReferenceExpression(
              expression, lhs_beg_pos, lhs_end_pos,
              MessageTemplate::kInvalidLhsInFor, kSyntaxError, CHECK_OK);
        }

        ForEachStatement* loop =
            factory()->NewForEachStatement(mode, labels, stmt_pos);
        Target target(&this->target_stack_, loop);

        Expression* enumerable;
        if (mode == ForEachStatement::ITERATE) {
          ExpressionClassifier classifier(this);
          enumerable = ParseAssignmentExpression(true, &classifier, CHECK_OK);
          RewriteNonPattern(&classifier, CHECK_OK);
        } else {
          enumerable = ParseExpression(true, CHECK_OK);
        }

        Expect(Token::RPAREN, CHECK_OK);

        // For legacy compat reasons, give for loops similar treatment to
        // if statements in allowing a function declaration for a body
        Statement* body = ParseScopedStatement(NULL, true, CHECK_OK);
        InitializeForEachStatement(loop, expression, enumerable, body,
                                   is_destructuring);

        Statement* final_loop = loop->IsForOfStatement()
            ? FinalizeForOfStatement(
                loop->AsForOfStatement(), RelocInfo::kNoPosition)
            : loop;

        for_scope->set_end_position(scanner()->location().end_pos);
        for_scope = for_scope->FinalizeBlockScope();
        DCHECK(for_scope == nullptr);
        return final_loop;

      } else {
        init = factory()->NewExpressionStatement(expression, lhs_beg_pos);
      }
    }
  }

  // Standard 'for' loop
  ForStatement* loop = factory()->NewForStatement(labels, stmt_pos);
  Target target(&this->target_stack_, loop);

  // Parsed initializer at this point.
  // Detect attempts at 'let' declarations in sloppy mode.
  if (!allow_harmony_sloppy_let() && peek() == Token::IDENTIFIER &&
      is_sloppy(language_mode()) && is_let_identifier_expression) {
    ReportMessage(MessageTemplate::kSloppyLexical, NULL);
    *ok = false;
    return NULL;
  }
  Expect(Token::SEMICOLON, CHECK_OK);

  Expression* cond = NULL;
  Statement* next = NULL;
  Statement* body = NULL;

  // If there are let bindings, then condition and the next statement of the
  // for loop must be parsed in a new scope.
  Scope* inner_scope = scope_;
  if (lexical_bindings.length() > 0) {
    inner_scope = NewScope(for_scope, BLOCK_SCOPE);
    inner_scope->set_start_position(scanner()->location().beg_pos);
  }
  {
    BlockState block_state(&scope_, inner_scope);

    if (peek() != Token::SEMICOLON) {
      cond = ParseExpression(true, CHECK_OK);
    }
    Expect(Token::SEMICOLON, CHECK_OK);

    if (peek() != Token::RPAREN) {
      Expression* exp = ParseExpression(true, CHECK_OK);
      next = factory()->NewExpressionStatement(exp, exp->position());
    }
    Expect(Token::RPAREN, CHECK_OK);

    body = ParseScopedStatement(NULL, true, CHECK_OK);
  }

  Statement* result = NULL;
  if (lexical_bindings.length() > 0) {
    BlockState block_state(&scope_, for_scope);
    result = DesugarLexicalBindingsInForStatement(
        inner_scope, parsing_result.descriptor.mode, &lexical_bindings, loop,
        init, cond, next, body, CHECK_OK);
    for_scope->set_end_position(scanner()->location().end_pos);
  } else {
    for_scope->set_end_position(scanner()->location().end_pos);
    for_scope = for_scope->FinalizeBlockScope();
    if (for_scope) {
      // Rewrite a for statement of the form
      //   for (const x = i; c; n) b
      //
      // into
      //
      //   {
      //     const x = i;
      //     for (; c; n) b
      //   }
      //
      // or, desugar
      //   for (; c; n) b
      // into
      //   {
      //     for (; c; n) b
      //   }
      // just in case b introduces a lexical binding some other way, e.g., if b
      // is a FunctionDeclaration.
      Block* block =
          factory()->NewBlock(NULL, 2, false, RelocInfo::kNoPosition);
      if (init != nullptr) {
        block->statements()->Add(init, zone());
      }
      block->statements()->Add(loop, zone());
      block->set_scope(for_scope);
      loop->Initialize(NULL, cond, next, body);
      result = block;
    } else {
      loop->Initialize(init, cond, next, body);
      result = loop;
    }
  }
  return result;
}


DebuggerStatement* Parser::ParseDebuggerStatement(bool* ok) {
  // In ECMA-262 'debugger' is defined as a reserved keyword. In some browser
  // contexts this is used as a statement which invokes the debugger as i a
  // break point is present.
  // DebuggerStatement ::
  //   'debugger' ';'

  int pos = peek_position();
  Expect(Token::DEBUGGER, CHECK_OK);
  ExpectSemicolon(CHECK_OK);
  return factory()->NewDebuggerStatement(pos);
}


bool CompileTimeValue::IsCompileTimeValue(Expression* expression) {
  if (expression->IsLiteral()) return true;
  MaterializedLiteral* lit = expression->AsMaterializedLiteral();
  return lit != NULL && lit->is_simple();
}


Handle<FixedArray> CompileTimeValue::GetValue(Isolate* isolate,
                                              Expression* expression) {
  Factory* factory = isolate->factory();
  DCHECK(IsCompileTimeValue(expression));
  Handle<FixedArray> result = factory->NewFixedArray(2, TENURED);
  ObjectLiteral* object_literal = expression->AsObjectLiteral();
  if (object_literal != NULL) {
    DCHECK(object_literal->is_simple());
    if (object_literal->fast_elements()) {
      result->set(kLiteralTypeSlot, Smi::FromInt(OBJECT_LITERAL_FAST_ELEMENTS));
    } else {
      result->set(kLiteralTypeSlot, Smi::FromInt(OBJECT_LITERAL_SLOW_ELEMENTS));
    }
    result->set(kElementsSlot, *object_literal->constant_properties());
  } else {
    ArrayLiteral* array_literal = expression->AsArrayLiteral();
    DCHECK(array_literal != NULL && array_literal->is_simple());
    result->set(kLiteralTypeSlot, Smi::FromInt(ARRAY_LITERAL));
    result->set(kElementsSlot, *array_literal->constant_elements());
  }
  return result;
}


CompileTimeValue::LiteralType CompileTimeValue::GetLiteralType(
    Handle<FixedArray> value) {
  Smi* literal_type = Smi::cast(value->get(kLiteralTypeSlot));
  return static_cast<LiteralType>(literal_type->value());
}


Handle<FixedArray> CompileTimeValue::GetElements(Handle<FixedArray> value) {
  return Handle<FixedArray>(FixedArray::cast(value->get(kElementsSlot)));
}


void ParserTraits::ParseArrowFunctionFormalParameters(
    ParserFormalParameters* parameters, Expression* expr,
    const Scanner::Location& params_loc, bool* ok) {
  if (parameters->Arity() >= Code::kMaxArguments) {
    ReportMessageAt(params_loc, MessageTemplate::kMalformedArrowFunParamList);
    *ok = false;
    return;
  }

  // ArrowFunctionFormals ::
  //    Binary(Token::COMMA, NonTailArrowFunctionFormals, Tail)
  //    Tail
  // NonTailArrowFunctionFormals ::
  //    Binary(Token::COMMA, NonTailArrowFunctionFormals, VariableProxy)
  //    VariableProxy
  // Tail ::
  //    VariableProxy
  //    Spread(VariableProxy)
  //
  // As we need to visit the parameters in left-to-right order, we recurse on
  // the left-hand side of comma expressions.
  //
  if (expr->IsBinaryOperation()) {
    BinaryOperation* binop = expr->AsBinaryOperation();
    // The classifier has already run, so we know that the expression is a valid
    // arrow function formals production.
    DCHECK_EQ(binop->op(), Token::COMMA);
    Expression* left = binop->left();
    Expression* right = binop->right();
    ParseArrowFunctionFormalParameters(parameters, left, params_loc, ok);
    if (!*ok) return;
    // LHS of comma expression should be unparenthesized.
    expr = right;
  }

  // Only the right-most expression may be a rest parameter.
  DCHECK(!parameters->has_rest);

  bool is_rest = expr->IsSpread();
  if (is_rest) {
    expr = expr->AsSpread()->expression();
    parameters->has_rest = true;
  }
  if (parameters->is_simple) {
    parameters->is_simple = !is_rest && expr->IsVariableProxy();
  }

  Expression* initializer = nullptr;
  if (expr->IsVariableProxy()) {
    // When the formal parameter was originally seen, it was parsed as a
    // VariableProxy and recorded as unresolved in the scope.  Here we undo that
    // parse-time side-effect for parameters that are single-names (not
    // patterns; for patterns that happens uniformly in
    // PatternRewriter::VisitVariableProxy).
    parser_->scope_->RemoveUnresolved(expr->AsVariableProxy());
  } else if (expr->IsAssignment()) {
    Assignment* assignment = expr->AsAssignment();
    DCHECK(parser_->allow_harmony_default_parameters());
    DCHECK(!assignment->is_compound());
    initializer = assignment->value();
    expr = assignment->target();

    // TODO(adamk): Only call this if necessary.
    RewriteParameterInitializerScope(parser_->stack_limit(), initializer,
                                     parser_->scope_, parameters->scope);
  }

  // TODO(adamk): params_loc.end_pos is not the correct initializer position,
  // but it should be conservative enough to trigger hole checks for variables
  // referenced in the initializer (if any).
  AddFormalParameter(parameters, expr, initializer, params_loc.end_pos,
                     is_rest);
}


DoExpression* Parser::ParseDoExpression(bool* ok) {
  // AssignmentExpression ::
  //     do '{' StatementList '}'
  int pos = peek_position();

  Expect(Token::DO, CHECK_OK);
  Variable* result =
      scope_->NewTemporary(ast_value_factory()->dot_result_string());
  Block* block = ParseBlock(nullptr, false, CHECK_OK);
  DoExpression* expr = factory()->NewDoExpression(block, result, pos);
  if (!Rewriter::Rewrite(this, expr, ast_value_factory())) {
    *ok = false;
    return nullptr;
  }
  block->set_scope(block->scope()->FinalizeBlockScope());
  return expr;
}


void ParserTraits::ParseArrowFunctionFormalParameterList(
    ParserFormalParameters* parameters, Expression* expr,
    const Scanner::Location& params_loc,
    Scanner::Location* duplicate_loc, bool* ok) {
  if (expr->IsEmptyParentheses()) return;

  ParseArrowFunctionFormalParameters(parameters, expr, params_loc, ok);
  if (!*ok) return;

  Type::ExpressionClassifier classifier(parser_);
  if (!parameters->is_simple) {
    classifier.RecordNonSimpleParameter();
  }
  for (int i = 0; i < parameters->Arity(); ++i) {
    auto parameter = parameters->at(i);
    DeclareFormalParameter(parameters->scope, parameter, &classifier);
    if (!duplicate_loc->IsValid()) {
      *duplicate_loc = classifier.duplicate_formal_parameter_error().location;
    }
  }
  DCHECK_EQ(parameters->is_simple, parameters->scope->has_simple_parameters());
}


void ParserTraits::ReindexLiterals(const ParserFormalParameters& parameters) {
  if (parser_->function_state_->materialized_literal_count() > 0) {
    AstLiteralReindexer reindexer;

    for (const auto p : parameters.params) {
      if (p.pattern != nullptr) reindexer.Reindex(p.pattern);
      if (p.initializer != nullptr) reindexer.Reindex(p.initializer);
    }

    DCHECK(reindexer.count() <=
           parser_->function_state_->materialized_literal_count());
  }
}


FunctionLiteral* Parser::ParseFunctionLiteral(
    const AstRawString* function_name, Scanner::Location function_name_location,
    FunctionNameValidity function_name_validity, FunctionKind kind,
    int function_token_pos, FunctionLiteral::FunctionType function_type,
    LanguageMode language_mode, bool* ok) {
  // Function ::
  //   '(' FormalParameterList? ')' '{' FunctionBody '}'
  //
  // Getter ::
  //   '(' ')' '{' FunctionBody '}'
  //
  // Setter ::
  //   '(' PropertySetParameterList ')' '{' FunctionBody '}'

  int pos = function_token_pos == RelocInfo::kNoPosition
      ? peek_position() : function_token_pos;

  bool is_generator = IsGeneratorFunction(kind);

  // Anonymous functions were passed either the empty symbol or a null
  // handle as the function name.  Remember if we were passed a non-empty
  // handle to decide whether to invoke function name inference.
  bool should_infer_name = function_name == NULL;

  // We want a non-null handle as the function name.
  if (should_infer_name) {
    function_name = ast_value_factory()->empty_string();
  }

  // Function declarations are function scoped in normal mode, so they are
  // hoisted. In harmony block scoping mode they are block scoped, so they
  // are not hoisted.
  //
  // One tricky case are function declarations in a local sloppy-mode eval:
  // their declaration is hoisted, but they still see the local scope. E.g.,
  //
  // function() {
  //   var x = 0
  //   try { throw 1 } catch (x) { eval("function g() { return x }") }
  //   return g()
  // }
  //
  // needs to return 1. To distinguish such cases, we need to detect
  // (1) whether a function stems from a sloppy eval, and
  // (2) whether it actually hoists across the eval.
  // Unfortunately, we do not represent sloppy eval scopes, so we do not have
  // either information available directly, especially not when lazily compiling
  // a function like 'g'. We hence rely on the following invariants:
  // - (1) is the case iff the innermost scope of the deserialized scope chain
  //   under which we compile is _not_ a declaration scope. This holds because
  //   in all normal cases, function declarations are fully hoisted to a
  //   declaration scope and compiled relative to that.
  // - (2) is the case iff the current declaration scope is still the original
  //   one relative to the deserialized scope chain. Otherwise we must be
  //   compiling a function in an inner declaration scope in the eval, e.g. a
  //   nested function, and hoisting works normally relative to that.
  Scope* declaration_scope = scope_->DeclarationScope();
  Scope* original_declaration_scope = original_scope_->DeclarationScope();
  Scope* scope = function_type == FunctionLiteral::kDeclaration &&
                         is_sloppy(language_mode) &&
                         !allow_harmony_sloppy_function() &&
                         (original_scope_ == original_declaration_scope ||
                          declaration_scope != original_declaration_scope)
                     ? NewScope(declaration_scope, FUNCTION_SCOPE, kind)
                     : NewScope(scope_, FUNCTION_SCOPE, kind);
  SetLanguageMode(scope, language_mode);
  ZoneList<Statement*>* body = NULL;
  int arity = -1;
  int materialized_literal_count = -1;
  int expected_property_count = -1;
  DuplicateFinder duplicate_finder(scanner()->unicode_cache());
  FunctionLiteral::EagerCompileHint eager_compile_hint =
      parenthesized_function_ ? FunctionLiteral::kShouldEagerCompile
                              : FunctionLiteral::kShouldLazyCompile;
  bool should_be_used_once_hint = false;
  bool has_duplicate_parameters;
  // Parse function.
  {
    AstNodeFactory function_factory(ast_value_factory());
    FunctionState function_state(&function_state_, &scope_, scope, kind,
                                 &function_factory);
    scope_->SetScopeName(function_name);
    ExpressionClassifier formals_classifier(this, &duplicate_finder);

    if (is_generator) {
      // For generators, allocating variables in contexts is currently a win
      // because it minimizes the work needed to suspend and resume an
      // activation.
      scope_->ForceContextAllocation();

      // Calling a generator returns a generator object.  That object is stored
      // in a temporary variable, a definition that is used by "yield"
      // expressions. This also marks the FunctionState as a generator.
      Variable* temp = scope_->NewTemporary(
          ast_value_factory()->dot_generator_object_string());
      function_state.set_generator_object_variable(temp);
    }

    Expect(Token::LPAREN, CHECK_OK);
    int start_position = scanner()->location().beg_pos;
    scope_->set_start_position(start_position);
    ParserFormalParameters formals(scope);
    ParseFormalParameterList(&formals, &formals_classifier, CHECK_OK);
    arity = formals.Arity();
    Expect(Token::RPAREN, CHECK_OK);
    int formals_end_position = scanner()->location().end_pos;

    CheckArityRestrictions(arity, kind, formals.has_rest, start_position,
                           formals_end_position, CHECK_OK);
    Expect(Token::LBRACE, CHECK_OK);

    // Don't include the rest parameter into the function's formal parameter
    // count (esp. the SharedFunctionInfo::internal_formal_parameter_count,
    // which says whether we need to create an arguments adaptor frame).
    if (formals.has_rest) arity--;

    // Determine if the function can be parsed lazily. Lazy parsing is different
    // from lazy compilation; we need to parse more eagerly than we compile.

    // We can only parse lazily if we also compile lazily. The heuristics for
    // lazy compilation are:
    // - It must not have been prohibited by the caller to Parse (some callers
    //   need a full AST).
    // - The outer scope must allow lazy compilation of inner functions.
    // - The function mustn't be a function expression with an open parenthesis
    //   before; we consider that a hint that the function will be called
    //   immediately, and it would be a waste of time to make it lazily
    //   compiled.
    // These are all things we can know at this point, without looking at the
    // function itself.

    // In addition, we need to distinguish between these cases:
    // (function foo() {
    //   bar = function() { return 1; }
    //  })();
    // and
    // (function foo() {
    //   var a = 1;
    //   bar = function() { return a; }
    //  })();

    // Now foo will be parsed eagerly and compiled eagerly (optimization: assume
    // parenthesis before the function means that it will be called
    // immediately). The inner function *must* be parsed eagerly to resolve the
    // possible reference to the variable in foo's scope. However, it's possible
    // that it will be compiled lazily.

    // To make this additional case work, both Parser and PreParser implement a
    // logic where only top-level functions will be parsed lazily.
    bool is_lazily_parsed = mode() == PARSE_LAZILY &&
                            scope_->AllowsLazyParsing() &&
                            !parenthesized_function_;
    parenthesized_function_ = false;  // The bit was set for this function only.

    // Eager or lazy parse?
    // If is_lazily_parsed, we'll parse lazy. If we can set a bookmark, we'll
    // pass it to SkipLazyFunctionBody, which may use it to abort lazy
    // parsing if it suspect that wasn't a good idea. If so, or if we didn't
    // try to lazy parse in the first place, we'll have to parse eagerly.
    Scanner::BookmarkScope bookmark(scanner());
    if (is_lazily_parsed) {
      Scanner::BookmarkScope* maybe_bookmark =
          bookmark.Set() ? &bookmark : nullptr;
      SkipLazyFunctionBody(&materialized_literal_count,
                           &expected_property_count, /*CHECK_OK*/ ok,
                           maybe_bookmark);

      materialized_literal_count += formals.materialized_literals_count +
                                    function_state.materialized_literal_count();

      if (bookmark.HasBeenReset()) {
        // Trigger eager (re-)parsing, just below this block.
        is_lazily_parsed = false;

        // This is probably an initialization function. Inform the compiler it
        // should also eager-compile this function, and that we expect it to be
        // used once.
        eager_compile_hint = FunctionLiteral::kShouldEagerCompile;
        should_be_used_once_hint = true;
      }
    }
    if (!is_lazily_parsed) {
      // Determine whether the function body can be discarded after parsing.
      // The preconditions are:
      // - Lazy compilation has to be enabled.
      // - Neither V8 natives nor native function declarations can be allowed,
      //   since parsing one would retroactively force the function to be
      //   eagerly compiled.
      // - The invoker of this parser can't depend on the AST being eagerly
      //   built (either because the function is about to be compiled, or
      //   because the AST is going to be inspected for some reason).
      // - Because of the above, we can't be attempting to parse a
      //   FunctionExpression; even without enclosing parentheses it might be
      //   immediately invoked.
      // - The function literal shouldn't be hinted to eagerly compile.
      bool use_temp_zone =
          FLAG_lazy && !allow_natives() && extension_ == NULL && allow_lazy() &&
          function_type == FunctionLiteral::kDeclaration &&
          eager_compile_hint != FunctionLiteral::kShouldEagerCompile;
      // Open a new BodyScope, which sets our AstNodeFactory to allocate in the
      // new temporary zone if the preconditions are satisfied, and ensures that
      // the previous zone is always restored after parsing the body.
      // For the purpose of scope analysis, some ZoneObjects allocated by the
      // factory must persist after the function body is thrown away and
      // temp_zone is deallocated. These objects are instead allocated in a
      // parser-persistent zone (see parser_zone_ in AstNodeFactory).
      {
        Zone temp_zone;
        AstNodeFactory::BodyScope inner(factory(), &temp_zone, use_temp_zone);

        body = ParseEagerFunctionBody(function_name, pos, formals, kind,
                                      function_type, CHECK_OK);
      }
      materialized_literal_count = function_state.materialized_literal_count();
      expected_property_count = function_state.expected_property_count();
      if (use_temp_zone) {
        // If the preconditions are correct the function body should never be
        // accessed, but do this anyway for better behaviour if they're wrong.
        body = NULL;
      }
    }

    // Parsing the body may change the language mode in our scope.
    language_mode = scope->language_mode();

    if (is_strong(language_mode) && IsSubclassConstructor(kind)) {
      if (!function_state.super_location().IsValid()) {
        ReportMessageAt(function_name_location,
                        MessageTemplate::kStrongSuperCallMissing,
                        kReferenceError);
        *ok = false;
        return nullptr;
      }
    }

    // Validate name and parameter names. We can do this only after parsing the
    // function, since the function can declare itself strict.
    CheckFunctionName(language_mode, function_name, function_name_validity,
                      function_name_location, CHECK_OK);
    const bool allow_duplicate_parameters =
        is_sloppy(language_mode) && formals.is_simple && !IsConciseMethod(kind);
    ValidateFormalParameters(&formals_classifier, language_mode,
                             allow_duplicate_parameters, CHECK_OK);

    if (is_strict(language_mode)) {
      CheckStrictOctalLiteral(scope->start_position(), scope->end_position(),
                              CHECK_OK);
    }
    if (is_sloppy(language_mode) && allow_harmony_sloppy_function()) {
      InsertSloppyBlockFunctionVarBindings(scope, CHECK_OK);
    }
    if (is_strict(language_mode) || allow_harmony_sloppy() ||
        allow_harmony_destructuring_bind()) {
      CheckConflictingVarDeclarations(scope, CHECK_OK);
    }

    if (body) {
      // If body can be inspected, rewrite queued destructuring assignments
      ParserTraits::RewriteDestructuringAssignments();
    }
    has_duplicate_parameters =
      !formals_classifier.is_valid_formal_parameter_list_without_duplicates();
  }

  FunctionLiteral::ParameterFlag duplicate_parameters =
      has_duplicate_parameters ? FunctionLiteral::kHasDuplicateParameters
                               : FunctionLiteral::kNoDuplicateParameters;

  FunctionLiteral* function_literal = factory()->NewFunctionLiteral(
      function_name, scope, body, materialized_literal_count,
      expected_property_count, arity, duplicate_parameters, function_type,
      eager_compile_hint, kind, pos);
  function_literal->set_function_token_position(function_token_pos);
  if (should_be_used_once_hint)
    function_literal->set_should_be_used_once_hint();

  if (fni_ != NULL && should_infer_name) fni_->AddFunction(function_literal);
  return function_literal;
}


void Parser::SkipLazyFunctionBody(int* materialized_literal_count,
                                  int* expected_property_count, bool* ok,
                                  Scanner::BookmarkScope* bookmark) {
  DCHECK_IMPLIES(bookmark, bookmark->HasBeenSet());
  if (produce_cached_parse_data()) CHECK(log_);

  int function_block_pos = position();
  if (consume_cached_parse_data() && !cached_parse_data_->rejected()) {
    // If we have cached data, we use it to skip parsing the function body. The
    // data contains the information we need to construct the lazy function.
    FunctionEntry entry =
        cached_parse_data_->GetFunctionEntry(function_block_pos);
    // Check that cached data is valid. If not, mark it as invalid (the embedder
    // handles it). Note that end position greater than end of stream is safe,
    // and hard to check.
    if (entry.is_valid() && entry.end_pos() > function_block_pos) {
      scanner()->SeekForward(entry.end_pos() - 1);

      scope_->set_end_position(entry.end_pos());
      Expect(Token::RBRACE, ok);
      if (!*ok) {
        return;
      }
      total_preparse_skipped_ += scope_->end_position() - function_block_pos;
      *materialized_literal_count = entry.literal_count();
      *expected_property_count = entry.property_count();
      SetLanguageMode(scope_, entry.language_mode());
      if (entry.uses_super_property()) scope_->RecordSuperPropertyUsage();
      if (entry.calls_eval()) scope_->RecordEvalCall();
      return;
    }
    cached_parse_data_->Reject();
  }
  // With no cached data, we partially parse the function, without building an
  // AST. This gathers the data needed to build a lazy function.
  SingletonLogger logger;
  PreParser::PreParseResult result =
      ParseLazyFunctionBodyWithPreParser(&logger, bookmark);
  if (bookmark && bookmark->HasBeenReset()) {
    return;  // Return immediately if pre-parser devided to abort parsing.
  }
  if (result == PreParser::kPreParseStackOverflow) {
    // Propagate stack overflow.
    set_stack_overflow();
    *ok = false;
    return;
  }
  if (logger.has_error()) {
    ParserTraits::ReportMessageAt(
        Scanner::Location(logger.start(), logger.end()), logger.message(),
        logger.argument_opt(), logger.error_type());
    *ok = false;
    return;
  }
  scope_->set_end_position(logger.end());
  Expect(Token::RBRACE, ok);
  if (!*ok) {
    return;
  }
  total_preparse_skipped_ += scope_->end_position() - function_block_pos;
  *materialized_literal_count = logger.literals();
  *expected_property_count = logger.properties();
  SetLanguageMode(scope_, logger.language_mode());
  if (logger.uses_super_property()) {
    scope_->RecordSuperPropertyUsage();
  }
  if (logger.calls_eval()) {
    scope_->RecordEvalCall();
  }
  if (produce_cached_parse_data()) {
    DCHECK(log_);
    // Position right after terminal '}'.
    int body_end = scanner()->location().end_pos;
    log_->LogFunction(function_block_pos, body_end, *materialized_literal_count,
                      *expected_property_count, scope_->language_mode(),
                      scope_->uses_super_property(), scope_->calls_eval());
  }
}


Statement* Parser::BuildAssertIsCoercible(Variable* var) {
  // if (var === null || var === undefined)
  //     throw /* type error kNonCoercible) */;

  Expression* condition = factory()->NewBinaryOperation(
      Token::OR, factory()->NewCompareOperation(
                     Token::EQ_STRICT, factory()->NewVariableProxy(var),
                     factory()->NewUndefinedLiteral(RelocInfo::kNoPosition),
                     RelocInfo::kNoPosition),
      factory()->NewCompareOperation(
          Token::EQ_STRICT, factory()->NewVariableProxy(var),
          factory()->NewNullLiteral(RelocInfo::kNoPosition),
          RelocInfo::kNoPosition),
      RelocInfo::kNoPosition);
  Expression* throw_type_error = this->NewThrowTypeError(
      MessageTemplate::kNonCoercible, ast_value_factory()->empty_string(),
      RelocInfo::kNoPosition);
  IfStatement* if_statement = factory()->NewIfStatement(
      condition, factory()->NewExpressionStatement(throw_type_error,
                                                   RelocInfo::kNoPosition),
      factory()->NewEmptyStatement(RelocInfo::kNoPosition),
      RelocInfo::kNoPosition);
  return if_statement;
}


class InitializerRewriter : public AstExpressionVisitor {
 public:
  InitializerRewriter(uintptr_t stack_limit, Expression* root, Parser* parser,
                      Scope* scope)
      : AstExpressionVisitor(stack_limit, root),
        parser_(parser),
        scope_(scope) {}

 private:
  void VisitExpression(Expression* expr) {
    RewritableExpression* to_rewrite = expr->AsRewritableExpression();
    if (to_rewrite == nullptr || to_rewrite->is_rewritten()) return;

    Parser::PatternRewriter::RewriteDestructuringAssignment(parser_, to_rewrite,
                                                            scope_);
  }

 private:
  Parser* parser_;
  Scope* scope_;
};


void Parser::RewriteParameterInitializer(Expression* expr, Scope* scope) {
  InitializerRewriter rewriter(stack_limit_, expr, this, scope);
  rewriter.Run();
}


Block* Parser::BuildParameterInitializationBlock(
    const ParserFormalParameters& parameters, bool* ok) {
  DCHECK(!parameters.is_simple);
  DCHECK(scope_->is_function_scope());
  Block* init_block =
      factory()->NewBlock(NULL, 1, true, RelocInfo::kNoPosition);
  for (int i = 0; i < parameters.params.length(); ++i) {
    auto parameter = parameters.params[i];
    if (parameter.is_rest && parameter.pattern->IsVariableProxy()) break;
    DeclarationDescriptor descriptor;
    descriptor.declaration_kind = DeclarationDescriptor::PARAMETER;
    descriptor.parser = this;
    descriptor.scope = scope_;
    descriptor.hoist_scope = nullptr;
    descriptor.mode = LET;
    descriptor.declaration_pos = parameter.pattern->position();
    // The position that will be used by the AssignmentExpression
    // which copies from the temp parameter to the pattern.
    //
    // TODO(adamk): Should this be RelocInfo::kNoPosition, since
    // it's just copying from a temp var to the real param var?
    descriptor.initialization_pos = parameter.pattern->position();
    // The initializer position which will end up in,
    // Variable::initializer_position(), used for hole check elimination.
    int initializer_position = parameter.pattern->position();
    Expression* initial_value =
        factory()->NewVariableProxy(parameters.scope->parameter(i));
    if (parameter.initializer != nullptr) {
      // IS_UNDEFINED($param) ? initializer : $param

      // Ensure initializer is rewritten
      RewriteParameterInitializer(parameter.initializer, scope_);

      auto condition = factory()->NewCompareOperation(
          Token::EQ_STRICT,
          factory()->NewVariableProxy(parameters.scope->parameter(i)),
          factory()->NewUndefinedLiteral(RelocInfo::kNoPosition),
          RelocInfo::kNoPosition);
      initial_value = factory()->NewConditional(
          condition, parameter.initializer, initial_value,
          RelocInfo::kNoPosition);
      descriptor.initialization_pos = parameter.initializer->position();
      initializer_position = parameter.initializer_end_position;
    }

    Scope* param_scope = scope_;
    Block* param_block = init_block;
    if (!parameter.is_simple() && scope_->calls_sloppy_eval()) {
      param_scope = NewScope(scope_, BLOCK_SCOPE);
      param_scope->set_is_declaration_scope();
      param_scope->set_start_position(parameter.pattern->position());
      param_scope->set_end_position(RelocInfo::kNoPosition);
      param_scope->RecordEvalCall();
      param_block = factory()->NewBlock(NULL, 8, true, RelocInfo::kNoPosition);
      param_block->set_scope(param_scope);
      descriptor.hoist_scope = scope_;
    }

    {
      BlockState block_state(&scope_, param_scope);
      DeclarationParsingResult::Declaration decl(
          parameter.pattern, initializer_position, initial_value);
      PatternRewriter::DeclareAndInitializeVariables(param_block, &descriptor,
                                                     &decl, nullptr, CHECK_OK);
    }

    if (!parameter.is_simple() && scope_->calls_sloppy_eval()) {
      param_scope = param_scope->FinalizeBlockScope();
      if (param_scope != nullptr) {
        CheckConflictingVarDeclarations(param_scope, CHECK_OK);
      }
      init_block->statements()->Add(param_block, zone());
    }
  }
  return init_block;
}


ZoneList<Statement*>* Parser::ParseEagerFunctionBody(
    const AstRawString* function_name, int pos,
    const ParserFormalParameters& parameters, FunctionKind kind,
    FunctionLiteral::FunctionType function_type, bool* ok) {
  // Everything inside an eagerly parsed function will be parsed eagerly
  // (see comment above).
  ParsingModeScope parsing_mode(this, PARSE_EAGERLY);
  ZoneList<Statement*>* result = new(zone()) ZoneList<Statement*>(8, zone());

  static const int kFunctionNameAssignmentIndex = 0;
  if (function_type == FunctionLiteral::kNamedExpression) {
    DCHECK(function_name != NULL);
    // If we have a named function expression, we add a local variable
    // declaration to the body of the function with the name of the
    // function and let it refer to the function itself (closure).
    // Not having parsed the function body, the language mode may still change,
    // so we reserve a spot and create the actual const assignment later.
    DCHECK_EQ(kFunctionNameAssignmentIndex, result->length());
    result->Add(NULL, zone());
  }

  ZoneList<Statement*>* body = result;
  Scope* inner_scope = scope_;
  Block* inner_block = nullptr;
  if (!parameters.is_simple) {
    inner_scope = NewScope(scope_, BLOCK_SCOPE);
    inner_scope->set_is_declaration_scope();
    inner_scope->set_start_position(scanner()->location().beg_pos);
    inner_block = factory()->NewBlock(NULL, 8, true, RelocInfo::kNoPosition);
    inner_block->set_scope(inner_scope);
    body = inner_block->statements();
  }

  {
    BlockState block_state(&scope_, inner_scope);

    if (IsGeneratorFunction(kind)) {
      // We produce:
      //
      // try { InitialYield; ...body...; return {value: undefined, done: true} }
      // finally { %GeneratorClose(generator) }
      //
      // - InitialYield yields the actual generator object.
      // - Any return statement inside the body will have its argument wrapped
      //   in a "done" iterator result object.
      // - If the generator terminates for whatever reason, we must close it.
      //   Hence the finally clause.

      Block* try_block =
          factory()->NewBlock(nullptr, 3, false, RelocInfo::kNoPosition);

      {
        ZoneList<Expression*>* arguments =
            new (zone()) ZoneList<Expression*>(0, zone());
        CallRuntime* allocation = factory()->NewCallRuntime(
            Runtime::kCreateJSGeneratorObject, arguments, pos);
        VariableProxy* init_proxy = factory()->NewVariableProxy(
            function_state_->generator_object_variable());
        Assignment* assignment = factory()->NewAssignment(
            Token::INIT, init_proxy, allocation, RelocInfo::kNoPosition);
        VariableProxy* get_proxy = factory()->NewVariableProxy(
            function_state_->generator_object_variable());
        Yield* yield =
            factory()->NewYield(get_proxy, assignment, RelocInfo::kNoPosition);
        try_block->statements()->Add(
            factory()->NewExpressionStatement(yield, RelocInfo::kNoPosition),
            zone());
      }

      ParseStatementList(try_block->statements(), Token::RBRACE, CHECK_OK);

      Statement* final_return = factory()->NewReturnStatement(
          BuildIteratorResult(nullptr, true), RelocInfo::kNoPosition);
      try_block->statements()->Add(final_return, zone());

      Block* finally_block =
          factory()->NewBlock(nullptr, 1, false, RelocInfo::kNoPosition);
      ZoneList<Expression*>* args =
          new (zone()) ZoneList<Expression*>(1, zone());
      VariableProxy* call_proxy = factory()->NewVariableProxy(
          function_state_->generator_object_variable());
      args->Add(call_proxy, zone());
      Expression* call = factory()->NewCallRuntime(
          Runtime::kGeneratorClose, args, RelocInfo::kNoPosition);
      finally_block->statements()->Add(
          factory()->NewExpressionStatement(call, RelocInfo::kNoPosition),
          zone());

      body->Add(factory()->NewTryFinallyStatement(try_block, finally_block,
                                                  RelocInfo::kNoPosition),
                zone());
    } else {
      ParseStatementList(body, Token::RBRACE, CHECK_OK);
    }

    if (IsSubclassConstructor(kind)) {
      body->Add(
          factory()->NewReturnStatement(
              this->ThisExpression(scope_, factory(), RelocInfo::kNoPosition),
              RelocInfo::kNoPosition),
              zone());
    }
  }

  Expect(Token::RBRACE, CHECK_OK);
  scope_->set_end_position(scanner()->location().end_pos);

  if (!parameters.is_simple) {
    DCHECK_NOT_NULL(inner_scope);
    DCHECK_EQ(body, inner_block->statements());
    SetLanguageMode(scope_, inner_scope->language_mode());
    if (inner_scope->typed()) scope_->SetTyped();
    Block* init_block = BuildParameterInitializationBlock(parameters, CHECK_OK);
    DCHECK_NOT_NULL(init_block);

    inner_scope->set_end_position(scanner()->location().end_pos);
    inner_scope = inner_scope->FinalizeBlockScope();
    if (inner_scope != nullptr) {
      CheckConflictingVarDeclarations(inner_scope, CHECK_OK);
      InsertShadowingVarBindingInitializers(inner_block);
    }

    result->Add(init_block, zone());
    result->Add(inner_block, zone());
  }

  if (function_type == FunctionLiteral::kNamedExpression) {
    // Now that we know the language mode, we can create the const assignment
    // in the previously reserved spot.
    // NOTE: We create a proxy and resolve it here so that in the
    // future we can change the AST to only refer to VariableProxies
    // instead of Variables and Proxies as is the case now.
    VariableMode fvar_mode = is_strict(language_mode()) ? CONST : CONST_LEGACY;
    Variable* fvar = new (zone())
        Variable(scope_, function_name, fvar_mode, Variable::NORMAL,
                 kCreatedInitialized, kNotAssigned);
    VariableProxy* proxy = factory()->NewVariableProxy(fvar);
    VariableDeclaration* fvar_declaration = factory()->NewVariableDeclaration(
        proxy, fvar_mode, scope_, RelocInfo::kNoPosition);
    scope_->DeclareFunctionVar(fvar_declaration);

    VariableProxy* fproxy = factory()->NewVariableProxy(fvar);
    result->Set(kFunctionNameAssignmentIndex,
                factory()->NewExpressionStatement(
                    factory()->NewAssignment(Token::INIT, fproxy,
                                             factory()->NewThisFunction(pos),
                                             RelocInfo::kNoPosition),
                    RelocInfo::kNoPosition));
  }

  // ES6 14.6.1 Static Semantics: IsInTailPosition
  // Mark collected return expressions that are in tail call position.
  const List<Expression*>& expressions_in_tail_position =
      function_state_->expressions_in_tail_position();
  for (int i = 0; i < expressions_in_tail_position.length(); ++i) {
    expressions_in_tail_position[i]->MarkTail();
  }
  return result;
}


PreParser::PreParseResult Parser::ParseLazyFunctionBodyWithPreParser(
    SingletonLogger* logger, Scanner::BookmarkScope* bookmark) {
  // This function may be called on a background thread too; record only the
  // main thread preparse times.
  if (pre_parse_timer_ != NULL) {
    pre_parse_timer_->Start();
  }
  TRACE_EVENT0("v8", "V8.PreParse");

  DCHECK_EQ(Token::LBRACE, scanner()->current_token());

  if (reusable_preparser_ == NULL) {
    reusable_preparser_ = new PreParser(zone(), &scanner_, ast_value_factory(),
                                        NULL, stack_limit_);
    reusable_preparser_->set_allow_lazy(true);
#define SET_ALLOW(name) reusable_preparser_->set_allow_##name(allow_##name());
    SET_ALLOW(natives);
    SET_ALLOW(harmony_sloppy);
    SET_ALLOW(harmony_sloppy_let);
    SET_ALLOW(harmony_default_parameters);
    SET_ALLOW(harmony_destructuring_bind);
    SET_ALLOW(harmony_destructuring_assignment);
    SET_ALLOW(strong_mode);
    SET_ALLOW(harmony_do_expressions);
    SET_ALLOW(harmony_function_name);
    SET_ALLOW(harmony_function_sent);
    SET_ALLOW(harmony_types);
#undef SET_ALLOW
  }
  PreParser::PreParseResult result = reusable_preparser_->PreParseLazyFunction(
      language_mode(), function_state_->kind(), scope_->has_simple_parameters(),
      logger, bookmark);
  if (pre_parse_timer_ != NULL) {
    pre_parse_timer_->Stop();
  }
  return result;
}


ClassLiteral* Parser::ParseClassLiteral(const AstRawString* name,
                                        Scanner::Location class_name_location,
                                        bool name_is_strict_reserved, int pos,
                                        bool* ok) {
  // All parts of a ClassDeclaration and ClassExpression are strict code.
  if (name_is_strict_reserved) {
    ReportMessageAt(class_name_location,
                    MessageTemplate::kUnexpectedStrictReserved);
    *ok = false;
    return NULL;
  }
  if (IsEvalOrArguments(name)) {
    ReportMessageAt(class_name_location, MessageTemplate::kStrictEvalArguments);
    *ok = false;
    return NULL;
  }
  if (is_strong(language_mode()) && IsUndefined(name)) {
    ReportMessageAt(class_name_location, MessageTemplate::kStrongUndefined);
    *ok = false;
    return NULL;
  }

  Scope* block_scope = NewScope(scope_, BLOCK_SCOPE);
  BlockState block_state(&scope_, block_scope);
  RaiseLanguageMode(STRICT);
  scope_->SetScopeName(name);

  VariableProxy* proxy = NULL;
  if (name != NULL) {
    proxy = NewUnresolved(name, CONST);
    Declaration* declaration =
        factory()->NewVariableDeclaration(proxy, CONST, block_scope, pos);
    Declare(declaration, DeclarationDescriptor::NORMAL, true, CHECK_OK);
  }

  Expression* extends = NULL;
  if (Check(Token::EXTENDS)) {
    block_scope->set_start_position(scanner()->location().end_pos);
    ExpressionClassifier classifier(this);
    extends = ParseLeftHandSideExpression(&classifier, CHECK_OK);
    RewriteNonPattern(&classifier, CHECK_OK);
  } else {
    block_scope->set_start_position(scanner()->location().end_pos);
  }


  ClassLiteralChecker checker(this);
  ZoneList<ObjectLiteral::Property*>* properties = NewPropertyList(4, zone());
  FunctionLiteral* constructor = NULL;
  bool has_seen_constructor = false;

  Expect(Token::LBRACE, CHECK_OK);

  const bool has_extends = extends != nullptr;
  while (peek() != Token::RBRACE) {
    if (Check(Token::SEMICOLON)) continue;
    FuncNameInferrer::State fni_state(fni_);
    const bool in_class = true;
    const bool is_static = false;
    bool is_computed_name = false;  // Classes do not care about computed
                                    // property names here.
    ExpressionClassifier classifier(this);
    const AstRawString* property_name = nullptr;
    ObjectLiteral::Property* property = ParsePropertyDefinition(
        &checker, in_class, has_extends, is_static, &is_computed_name,
        &has_seen_constructor, &classifier, &property_name, CHECK_OK);
    RewriteNonPattern(&classifier, CHECK_OK);

    if (has_seen_constructor && constructor == NULL) {
      constructor = GetPropertyValue(property)->AsFunctionLiteral();
      DCHECK_NOT_NULL(constructor);
      constructor->set_raw_name(
          name != nullptr ? name : ast_value_factory()->empty_string());
    } else {
      properties->Add(property, zone());
    }

    if (fni_ != NULL) fni_->Infer();

    if (allow_harmony_function_name() &&
        property_name != ast_value_factory()->constructor_string()) {
      SetFunctionNameFromPropertyName(property, property_name);
    }
  }

  Expect(Token::RBRACE, CHECK_OK);
  int end_pos = scanner()->location().end_pos;

  if (constructor == NULL) {
    constructor = DefaultConstructor(name, extends != NULL, block_scope, pos,
                                     end_pos, block_scope->language_mode());
  }

  // Note that we do not finalize this block scope because strong
  // mode uses it as a sentinel value indicating an anonymous class.
  block_scope->set_end_position(end_pos);

  if (name != NULL) {
    DCHECK_NOT_NULL(proxy);
    proxy->var()->set_initializer_position(end_pos);
  }

  return factory()->NewClassLiteral(block_scope, proxy, extends, constructor,
                                    properties, pos, end_pos);
}


Expression* Parser::ParseV8Intrinsic(bool* ok) {
  // CallRuntime ::
  //   '%' Identifier Arguments

  int pos = peek_position();
  Expect(Token::MOD, CHECK_OK);
  // Allow "eval" or "arguments" for backward compatibility.
  const AstRawString* name = ParseIdentifier(kAllowRestrictedIdentifiers,
                                             CHECK_OK);
  Scanner::Location spread_pos;
  ExpressionClassifier classifier(this);
  ZoneList<Expression*>* args =
      ParseArguments(&spread_pos, &classifier, CHECK_OK);

  DCHECK(!spread_pos.IsValid());

  if (extension_ != NULL) {
    // The extension structures are only accessible while parsing the
    // very first time not when reparsing because of lazy compilation.
    scope_->DeclarationScope()->ForceEagerCompilation();
  }

  const Runtime::Function* function = Runtime::FunctionForName(name->string());

  if (function != NULL) {
    // Check for possible name clash.
    DCHECK_EQ(Context::kNotFound,
              Context::IntrinsicIndexForName(name->string()));
    // Check for built-in IS_VAR macro.
    if (function->function_id == Runtime::kIS_VAR) {
      DCHECK_EQ(Runtime::RUNTIME, function->intrinsic_type);
      // %IS_VAR(x) evaluates to x if x is a variable,
      // leads to a parse error otherwise.  Could be implemented as an
      // inline function %_IS_VAR(x) to eliminate this special case.
      if (args->length() == 1 && args->at(0)->AsVariableProxy() != NULL) {
        return args->at(0);
      } else {
        ReportMessage(MessageTemplate::kNotIsvar);
        *ok = false;
        return NULL;
      }
    }

    // Check that the expected number of arguments are being passed.
    if (function->nargs != -1 && function->nargs != args->length()) {
      ReportMessage(MessageTemplate::kRuntimeWrongNumArgs);
      *ok = false;
      return NULL;
    }

    return factory()->NewCallRuntime(function, args, pos);
  }

  int context_index = Context::IntrinsicIndexForName(name->string());

  // Check that the function is defined.
  if (context_index == Context::kNotFound) {
    ParserTraits::ReportMessage(MessageTemplate::kNotDefined, name);
    *ok = false;
    return NULL;
  }

  return factory()->NewCallRuntime(context_index, args, pos);
}


Literal* Parser::GetLiteralUndefined(int position) {
  return factory()->NewUndefinedLiteral(position);
}


void Parser::CheckConflictingVarDeclarations(Scope* scope, bool* ok) {
  Declaration* decl = scope->CheckConflictingVarDeclarations();
  if (decl != NULL) {
    // In ES6, conflicting variable bindings are early errors.
    const AstRawString* name = decl->proxy()->raw_name();
    int position = decl->proxy()->position();
    Scanner::Location location = position == RelocInfo::kNoPosition
        ? Scanner::Location::invalid()
        : Scanner::Location(position, position + 1);
    ParserTraits::ReportMessageAt(location, MessageTemplate::kVarRedeclaration,
                                  name);
    *ok = false;
  }
}


void Parser::InsertShadowingVarBindingInitializers(Block* inner_block) {
  // For each var-binding that shadows a parameter, insert an assignment
  // initializing the variable with the parameter.
  Scope* inner_scope = inner_block->scope();
  DCHECK(inner_scope->is_declaration_scope());
  Scope* function_scope = inner_scope->outer_scope();
  DCHECK(function_scope->is_function_scope());
  ZoneList<Declaration*>* decls = inner_scope->declarations();
  for (int i = 0; i < decls->length(); ++i) {
    Declaration* decl = decls->at(i);
    if (decl->mode() != VAR || !decl->IsVariableDeclaration()) continue;
    const AstRawString* name = decl->proxy()->raw_name();
    Variable* parameter = function_scope->LookupLocal(name);
    if (parameter == nullptr) continue;
    VariableProxy* to = inner_scope->NewUnresolved(factory(), name);
    VariableProxy* from = factory()->NewVariableProxy(parameter);
    Expression* assignment = factory()->NewAssignment(
        Token::ASSIGN, to, from, RelocInfo::kNoPosition);
    Statement* statement = factory()->NewExpressionStatement(
        assignment, RelocInfo::kNoPosition);
    inner_block->statements()->InsertAt(0, statement, zone());
  }
}


void Parser::InsertSloppyBlockFunctionVarBindings(Scope* scope, bool* ok) {
  // For each variable which is used as a function declaration in a sloppy
  // block,
  DCHECK(scope->is_declaration_scope());
  SloppyBlockFunctionMap* map = scope->sloppy_block_function_map();
  for (ZoneHashMap::Entry* p = map->Start(); p != nullptr; p = map->Next(p)) {
    AstRawString* name = static_cast<AstRawString*>(p->key);
    // If the variable wouldn't conflict with a lexical declaration,
    Variable* var = scope->LookupLocal(name);
    if (var == nullptr || !IsLexicalVariableMode(var->mode())) {
      // Declare a var-style binding for the function in the outer scope
      VariableProxy* proxy = scope->NewUnresolved(factory(), name);
      Declaration* declaration = factory()->NewVariableDeclaration(
          proxy, VAR, scope, RelocInfo::kNoPosition);
      Declare(declaration, DeclarationDescriptor::NORMAL, true, ok, scope);
      DCHECK(ok);  // Based on the preceding check, this should not fail
      if (!ok) return;

      // Write in assignments to var for each block-scoped function declaration
      auto delegates = static_cast<SloppyBlockFunctionMap::Vector*>(p->value);
      for (SloppyBlockFunctionStatement* delegate : *delegates) {
        // Read from the local lexical scope and write to the function scope
        VariableProxy* to = scope->NewUnresolved(factory(), name);
        VariableProxy* from = delegate->scope()->NewUnresolved(factory(), name);
        Expression* assignment = factory()->NewAssignment(
            Token::ASSIGN, to, from, RelocInfo::kNoPosition);
        Statement* statement = factory()->NewExpressionStatement(
            assignment, RelocInfo::kNoPosition);
        delegate->set_statement(statement);
      }
    }
  }
}


// ----------------------------------------------------------------------------
// Parser support

bool Parser::TargetStackContainsLabel(const AstRawString* label) {
  for (Target* t = target_stack_; t != NULL; t = t->previous()) {
    if (ContainsLabel(t->statement()->labels(), label)) return true;
  }
  return false;
}


BreakableStatement* Parser::LookupBreakTarget(const AstRawString* label,
                                              bool* ok) {
  bool anonymous = label == NULL;
  for (Target* t = target_stack_; t != NULL; t = t->previous()) {
    BreakableStatement* stat = t->statement();
    if ((anonymous && stat->is_target_for_anonymous()) ||
        (!anonymous && ContainsLabel(stat->labels(), label))) {
      return stat;
    }
  }
  return NULL;
}


IterationStatement* Parser::LookupContinueTarget(const AstRawString* label,
                                                 bool* ok) {
  bool anonymous = label == NULL;
  for (Target* t = target_stack_; t != NULL; t = t->previous()) {
    IterationStatement* stat = t->statement()->AsIterationStatement();
    if (stat == NULL) continue;

    DCHECK(stat->is_target_for_anonymous());
    if (anonymous || ContainsLabel(stat->labels(), label)) {
      return stat;
    }
  }
  return NULL;
}


void Parser::HandleSourceURLComments(Isolate* isolate, Handle<Script> script) {
  if (scanner_.source_url()->length() > 0) {
    Handle<String> source_url = scanner_.source_url()->Internalize(isolate);
    script->set_source_url(*source_url);
  }
  if (scanner_.source_mapping_url()->length() > 0) {
    Handle<String> source_mapping_url =
        scanner_.source_mapping_url()->Internalize(isolate);
    script->set_source_mapping_url(*source_mapping_url);
  }
}


void Parser::Internalize(Isolate* isolate, Handle<Script> script, bool error) {
  // Internalize strings.
  ast_value_factory()->Internalize(isolate);

  // Error processing.
  if (error) {
    if (stack_overflow()) {
      isolate->StackOverflow();
    } else {
      DCHECK(pending_error_handler_.has_pending_error());
      pending_error_handler_.ThrowPendingError(isolate, script);
    }
  }

  // Move statistics to Isolate.
  for (int feature = 0; feature < v8::Isolate::kUseCounterFeatureCount;
       ++feature) {
    for (int i = 0; i < use_counts_[feature]; ++i) {
      isolate->CountUsage(v8::Isolate::UseCounterFeature(feature));
    }
  }
  if (scanner_.FoundHtmlComment()) {
    isolate->CountUsage(v8::Isolate::kHtmlComment);
    if (script->line_offset() == 0 && script->column_offset() == 0) {
      isolate->CountUsage(v8::Isolate::kHtmlCommentInExternalScript);
    }
  }
  isolate->counters()->total_preparse_skipped()->Increment(
      total_preparse_skipped_);
}


// ----------------------------------------------------------------------------
// The Parser interface.


bool Parser::ParseStatic(ParseInfo* info) {
  Parser parser(info);
  if (parser.Parse(info)) {
    info->set_language_mode(info->literal()->language_mode());
    return true;
  }
  return false;
}


bool Parser::Parse(ParseInfo* info) {
  DCHECK(info->literal() == NULL);
  FunctionLiteral* result = NULL;
  // Ok to use Isolate here; this function is only called in the main thread.
  DCHECK(parsing_on_main_thread_);
  Isolate* isolate = info->isolate();
  pre_parse_timer_ = isolate->counters()->pre_parse();
  if (FLAG_trace_parse || allow_natives() || extension_ != NULL) {
    // If intrinsics are allowed, the Parser cannot operate independent of the
    // V8 heap because of Runtime. Tell the string table to internalize strings
    // and values right after they're created.
    ast_value_factory()->Internalize(isolate);
  }

  if (info->is_lazy()) {
    DCHECK(!info->is_eval());
    if (info->shared_info()->is_function()) {
      result = ParseLazy(isolate, info);
    } else {
      result = ParseProgram(isolate, info);
    }
  } else {
    SetCachedData(info);
    result = ParseProgram(isolate, info);
  }
  info->set_literal(result);

  Internalize(isolate, info->script(), result == NULL);
  DCHECK(ast_value_factory()->IsInternalized());
  return (result != NULL);
}


void Parser::ParseOnBackground(ParseInfo* info) {
  parsing_on_main_thread_ = false;

  DCHECK(info->literal() == NULL);
  FunctionLiteral* result = NULL;
  fni_ = new (zone()) FuncNameInferrer(ast_value_factory(), zone());

  CompleteParserRecorder recorder;
  if (produce_cached_parse_data()) log_ = &recorder;

  DCHECK(info->source_stream() != NULL);
  ExternalStreamingStream stream(info->source_stream(),
                                 info->source_stream_encoding());
  scanner_.Initialize(&stream);
  DCHECK(info->context().is_null() || info->context()->IsNativeContext());

  // When streaming, we don't know the length of the source until we have parsed
  // it. The raw data can be UTF-8, so we wouldn't know the source length until
  // we have decoded it anyway even if we knew the raw data length (which we
  // don't). We work around this by storing all the scopes which need their end
  // position set at the end of the script (the top scope and possible eval
  // scopes) and set their end position after we know the script length.
  result = DoParseProgram(info);

  info->set_literal(result);

  // We cannot internalize on a background thread; a foreground task will take
  // care of calling Parser::Internalize just before compilation.

  if (produce_cached_parse_data()) {
    if (result != NULL) *info->cached_data() = recorder.GetScriptData();
    log_ = NULL;
  }
}


ParserTraits::TemplateLiteralState Parser::OpenTemplateLiteral(int pos) {
  return new (zone()) ParserTraits::TemplateLiteral(zone(), pos);
}


void Parser::AddTemplateSpan(TemplateLiteralState* state, bool tail) {
  int pos = scanner()->location().beg_pos;
  int end = scanner()->location().end_pos - (tail ? 1 : 2);
  const AstRawString* tv = scanner()->CurrentSymbol(ast_value_factory());
  const AstRawString* trv = scanner()->CurrentRawSymbol(ast_value_factory());
  Literal* cooked = factory()->NewStringLiteral(tv, pos);
  Literal* raw = factory()->NewStringLiteral(trv, pos);
  (*state)->AddTemplateSpan(cooked, raw, end, zone());
}


void Parser::AddTemplateExpression(TemplateLiteralState* state,
                                   Expression* expression) {
  (*state)->AddExpression(expression, zone());
}


Expression* Parser::CloseTemplateLiteral(TemplateLiteralState* state, int start,
                                         Expression* tag) {
  TemplateLiteral* lit = *state;
  int pos = lit->position();
  const ZoneList<Expression*>* cooked_strings = lit->cooked();
  const ZoneList<Expression*>* raw_strings = lit->raw();
  const ZoneList<Expression*>* expressions = lit->expressions();
  DCHECK_EQ(cooked_strings->length(), raw_strings->length());
  DCHECK_EQ(cooked_strings->length(), expressions->length() + 1);

  if (!tag) {
    // Build tree of BinaryOps to simplify code-generation
    Expression* expr = cooked_strings->at(0);
    int i = 0;
    while (i < expressions->length()) {
      Expression* sub = expressions->at(i++);
      Expression* cooked_str = cooked_strings->at(i);

      // Let middle be ToString(sub).
      ZoneList<Expression*>* args =
          new (zone()) ZoneList<Expression*>(1, zone());
      args->Add(sub, zone());
      Expression* middle = factory()->NewCallRuntime(Runtime::kInlineToString,
                                                     args, sub->position());

      expr = factory()->NewBinaryOperation(
          Token::ADD, factory()->NewBinaryOperation(
                          Token::ADD, expr, middle, expr->position()),
          cooked_str, sub->position());
    }
    return expr;
  } else {
    uint32_t hash = ComputeTemplateLiteralHash(lit);

    int cooked_idx = function_state_->NextMaterializedLiteralIndex();
    int raw_idx = function_state_->NextMaterializedLiteralIndex();

    // $getTemplateCallSite
    ZoneList<Expression*>* args = new (zone()) ZoneList<Expression*>(4, zone());
    args->Add(factory()->NewArrayLiteral(
                  const_cast<ZoneList<Expression*>*>(cooked_strings),
                  cooked_idx, pos),
              zone());
    args->Add(
        factory()->NewArrayLiteral(
            const_cast<ZoneList<Expression*>*>(raw_strings), raw_idx, pos),
        zone());

    // Ensure hash is suitable as a Smi value
    Smi* hash_obj = Smi::cast(Internals::IntToSmi(static_cast<int>(hash)));
    args->Add(factory()->NewSmiLiteral(hash_obj->value(), pos), zone());

    Expression* call_site = factory()->NewCallRuntime(
        Context::GET_TEMPLATE_CALL_SITE_INDEX, args, start);

    // Call TagFn
    ZoneList<Expression*>* call_args =
        new (zone()) ZoneList<Expression*>(expressions->length() + 1, zone());
    call_args->Add(call_site, zone());
    call_args->AddAll(*expressions, zone());
    return factory()->NewCall(tag, call_args, pos);
  }
}


uint32_t Parser::ComputeTemplateLiteralHash(const TemplateLiteral* lit) {
  const ZoneList<Expression*>* raw_strings = lit->raw();
  int total = raw_strings->length();
  DCHECK(total);

  uint32_t running_hash = 0;

  for (int index = 0; index < total; ++index) {
    if (index) {
      running_hash = StringHasher::ComputeRunningHashOneByte(
          running_hash, "${}", 3);
    }

    const AstRawString* raw_string =
        raw_strings->at(index)->AsLiteral()->raw_value()->AsString();
    if (raw_string->is_one_byte()) {
      const char* data = reinterpret_cast<const char*>(raw_string->raw_data());
      running_hash = StringHasher::ComputeRunningHashOneByte(
          running_hash, data, raw_string->length());
    } else {
      const uc16* data = reinterpret_cast<const uc16*>(raw_string->raw_data());
      running_hash = StringHasher::ComputeRunningHash(running_hash, data,
                                                      raw_string->length());
    }
  }

  return running_hash;
}


ZoneList<v8::internal::Expression*>* Parser::PrepareSpreadArguments(
    ZoneList<v8::internal::Expression*>* list) {
  ZoneList<v8::internal::Expression*>* args =
      new (zone()) ZoneList<v8::internal::Expression*>(1, zone());
  if (list->length() == 1) {
    // Spread-call with single spread argument produces an InternalArray
    // containing the values from the array.
    //
    // Function is called or constructed with the produced array of arguments
    //
    // EG: Apply(Func, Spread(spread0))
    ZoneList<Expression*>* spread_list =
        new (zone()) ZoneList<Expression*>(0, zone());
    spread_list->Add(list->at(0)->AsSpread()->expression(), zone());
    args->Add(factory()->NewCallRuntime(Context::SPREAD_ITERABLE_INDEX,
                                        spread_list, RelocInfo::kNoPosition),
              zone());
    return args;
  } else {
    // Spread-call with multiple arguments produces array literals for each
    // sequences of unspread arguments, and converts each spread iterable to
    // an Internal array. Finally, all of these produced arrays are flattened
    // into a single InternalArray, containing the arguments for the call.
    //
    // EG: Apply(Func, Flatten([unspread0, unspread1], Spread(spread0),
    //                         Spread(spread1), [unspread2, unspread3]))
    int i = 0;
    int n = list->length();
    while (i < n) {
      if (!list->at(i)->IsSpread()) {
        ZoneList<v8::internal::Expression*>* unspread =
            new (zone()) ZoneList<v8::internal::Expression*>(1, zone());

        // Push array of unspread parameters
        while (i < n && !list->at(i)->IsSpread()) {
          unspread->Add(list->at(i++), zone());
        }
        int literal_index = function_state_->NextMaterializedLiteralIndex();
        args->Add(factory()->NewArrayLiteral(unspread, literal_index,
                                             RelocInfo::kNoPosition),
                  zone());

        if (i == n) break;
      }

      // Push eagerly spread argument
      ZoneList<v8::internal::Expression*>* spread_list =
          new (zone()) ZoneList<v8::internal::Expression*>(1, zone());
      spread_list->Add(list->at(i++)->AsSpread()->expression(), zone());
      args->Add(factory()->NewCallRuntime(Context::SPREAD_ITERABLE_INDEX,
                                          spread_list, RelocInfo::kNoPosition),
                zone());
    }

    list = new (zone()) ZoneList<v8::internal::Expression*>(1, zone());
    list->Add(factory()->NewCallRuntime(Context::SPREAD_ARGUMENTS_INDEX, args,
                                        RelocInfo::kNoPosition),
              zone());
    return list;
  }
  UNREACHABLE();
}


Expression* Parser::SpreadCall(Expression* function,
                               ZoneList<v8::internal::Expression*>* args,
                               int pos) {
  if (function->IsSuperCallReference()) {
    // Super calls
    // $super_constructor = %_GetSuperConstructor(<this-function>)
    // %reflect_construct($super_constructor, args, new.target)
    ZoneList<Expression*>* tmp = new (zone()) ZoneList<Expression*>(1, zone());
    tmp->Add(function->AsSuperCallReference()->this_function_var(), zone());
    Expression* super_constructor = factory()->NewCallRuntime(
        Runtime::kInlineGetSuperConstructor, tmp, pos);
    args->InsertAt(0, super_constructor, zone());
    args->Add(function->AsSuperCallReference()->new_target_var(), zone());
    return factory()->NewCallRuntime(Context::REFLECT_CONSTRUCT_INDEX, args,
                                     pos);
  } else {
    if (function->IsProperty()) {
      // Method calls
      if (function->AsProperty()->IsSuperAccess()) {
        Expression* home =
            ThisExpression(scope_, factory(), RelocInfo::kNoPosition);
        args->InsertAt(0, function, zone());
        args->InsertAt(1, home, zone());
      } else {
        Variable* temp =
            scope_->NewTemporary(ast_value_factory()->empty_string());
        VariableProxy* obj = factory()->NewVariableProxy(temp);
        Assignment* assign_obj = factory()->NewAssignment(
            Token::ASSIGN, obj, function->AsProperty()->obj(),
            RelocInfo::kNoPosition);
        function = factory()->NewProperty(
            assign_obj, function->AsProperty()->key(), RelocInfo::kNoPosition);
        args->InsertAt(0, function, zone());
        obj = factory()->NewVariableProxy(temp);
        args->InsertAt(1, obj, zone());
      }
    } else {
      // Non-method calls
      args->InsertAt(0, function, zone());
      args->InsertAt(1, factory()->NewUndefinedLiteral(RelocInfo::kNoPosition),
                     zone());
    }
    return factory()->NewCallRuntime(Context::REFLECT_APPLY_INDEX, args, pos);
  }
}


Expression* Parser::SpreadCallNew(Expression* function,
                                  ZoneList<v8::internal::Expression*>* args,
                                  int pos) {
  args->InsertAt(0, function, zone());

  return factory()->NewCallRuntime(Context::REFLECT_CONSTRUCT_INDEX, args, pos);
}


void Parser::SetLanguageMode(Scope* scope, LanguageMode mode) {
  v8::Isolate::UseCounterFeature feature;
  if (is_sloppy(mode))
    feature = v8::Isolate::kSloppyMode;
  else if (is_strong(mode))
    feature = v8::Isolate::kStrongMode;
  else if (is_strict(mode))
    feature = v8::Isolate::kStrictMode;
  else
    UNREACHABLE();
  ++use_counts_[feature];
  scope->SetLanguageMode(mode);
}


void Parser::RaiseLanguageMode(LanguageMode mode) {
  SetLanguageMode(scope_,
                  static_cast<LanguageMode>(scope_->language_mode() | mode));
}


void ParserTraits::RewriteDestructuringAssignments() {
  parser_->RewriteDestructuringAssignments();
}


void ParserTraits::RewriteNonPattern(Type::ExpressionClassifier* classifier,
                                     bool* ok) {
  parser_->RewriteNonPattern(classifier, ok);
}


Zone* ParserTraits::zone() const {
  return parser_->function_state_->scope()->zone();
}


ZoneList<Expression*>* ParserTraits::GetNonPatternList() const {
  return parser_->function_state_->non_patterns_to_rewrite();
}


class NonPatternRewriter : public AstExpressionRewriter {
 public:
  NonPatternRewriter(uintptr_t stack_limit, Parser* parser)
      : AstExpressionRewriter(stack_limit), parser_(parser) {}
  ~NonPatternRewriter() override {}

 private:
  bool RewriteExpression(Expression* expr) override {
    if (expr->IsRewritableExpression()) return true;
    // Rewrite only what could have been a pattern but is not.
    if (expr->IsArrayLiteral()) {
      // Spread rewriting in array literals.
      ArrayLiteral* lit = expr->AsArrayLiteral();
      VisitExpressions(lit->values());
      replacement_ = parser_->RewriteSpreads(lit);
      return false;
    }
    if (expr->IsObjectLiteral()) {
      return true;
    }
    if (expr->IsBinaryOperation() &&
        expr->AsBinaryOperation()->op() == Token::COMMA) {
      return true;
    }
    // Everything else does not need rewriting.
    return false;
  }

  void VisitObjectLiteralProperty(ObjectLiteralProperty* property) override {
    if (property == nullptr) return;
    // Do not rewrite (computed) key expressions
    AST_REWRITE_PROPERTY(Expression, property, value);
  }

  Parser* parser_;
};


void Parser::RewriteNonPattern(ExpressionClassifier* classifier, bool* ok) {
  ValidateExpression(classifier, ok);
  if (!*ok) return;
  auto non_patterns_to_rewrite = function_state_->non_patterns_to_rewrite();
  int begin = classifier->GetNonPatternBegin();
  int end = non_patterns_to_rewrite->length();
  if (begin < end) {
    NonPatternRewriter rewriter(stack_limit_, this);
    for (int i = begin; i < end; i++) {
      DCHECK(non_patterns_to_rewrite->at(i)->IsRewritableExpression());
      rewriter.Rewrite(non_patterns_to_rewrite->at(i));
    }
    non_patterns_to_rewrite->Rewind(begin);
  }
}


void Parser::RewriteDestructuringAssignments() {
  if (!allow_harmony_destructuring_assignment()) return;
  const auto& assignments =
      function_state_->destructuring_assignments_to_rewrite();
  for (int i = assignments.length() - 1; i >= 0; --i) {
    // Rewrite list in reverse, so that nested assignment patterns are rewritten
    // correctly.
    const DestructuringAssignment& pair = assignments.at(i);
    RewritableExpression* to_rewrite =
        pair.assignment->AsRewritableExpression();
    DCHECK_NOT_NULL(to_rewrite);
    if (!to_rewrite->is_rewritten()) {
      PatternRewriter::RewriteDestructuringAssignment(this, to_rewrite,
                                                      pair.scope);
    }
  }
}


Expression* Parser::RewriteSpreads(ArrayLiteral* lit) {
  // Array literals containing spreads are rewritten using do expressions, e.g.
  //    [1, 2, 3, ...x, 4, ...y, 5]
  // is roughly rewritten as:
  //    do {
  //      $R = [1, 2, 3];
  //      for ($i of x) %AppendElement($R, $i);
  //      %AppendElement($R, 4);
  //      for ($j of y) %AppendElement($R, $j);
  //      %AppendElement($R, 5);
  //      $R
  //    }
  // where $R, $i and $j are fresh temporary variables.
  ZoneList<Expression*>::iterator s = lit->FirstSpread();
  if (s == lit->EndValue()) return nullptr;  // no spread, no rewriting...
  Variable* result =
      scope_->NewTemporary(ast_value_factory()->dot_result_string());
  // NOTE: The value assigned to R is the whole original array literal,
  // spreads included. This will be fixed before the rewritten AST is returned.
  // $R = lit
  Expression* init_result =
      factory()->NewAssignment(Token::INIT, factory()->NewVariableProxy(result),
                               lit, RelocInfo::kNoPosition);
  Block* do_block =
      factory()->NewBlock(nullptr, 16, false, RelocInfo::kNoPosition);
  do_block->statements()->Add(
      factory()->NewExpressionStatement(init_result, RelocInfo::kNoPosition),
      zone());
  // Traverse the array literal starting from the first spread.
  while (s != lit->EndValue()) {
    Expression* value = *s++;
    Spread* spread = value->AsSpread();
    if (spread == nullptr) {
      // If the element is not a spread, we're adding a single:
      // %AppendElement($R, value)
      ZoneList<Expression*>* append_element_args = NewExpressionList(2, zone());
      append_element_args->Add(factory()->NewVariableProxy(result), zone());
      append_element_args->Add(value, zone());
      do_block->statements()->Add(
          factory()->NewExpressionStatement(
              factory()->NewCallRuntime(Runtime::kAppendElement,
                                        append_element_args,
                                        RelocInfo::kNoPosition),
              RelocInfo::kNoPosition),
          zone());
    } else {
      // If it's a spread, we're adding a for/of loop iterating through it.
      Variable* each =
          scope_->NewTemporary(ast_value_factory()->dot_for_string());
      Expression* subject = spread->expression();
      Variable* iterator =
          scope_->NewTemporary(ast_value_factory()->dot_iterator_string());
      Variable* element =
          scope_->NewTemporary(ast_value_factory()->dot_result_string());
      // iterator = subject[Symbol.iterator]()
      Expression* assign_iterator = factory()->NewAssignment(
          Token::ASSIGN, factory()->NewVariableProxy(iterator),
          GetIterator(subject, factory(), spread->expression_position()),
          subject->position());
      // !%_IsJSReceiver(element = iterator.next()) &&
      //     %ThrowIteratorResultNotAnObject(element)
      Expression* next_element;
      {
        // element = iterator.next()
        Expression* iterator_proxy = factory()->NewVariableProxy(iterator);
        next_element = BuildIteratorNextResult(iterator_proxy, element,
                                               spread->expression_position());
      }
      // element.done
      Expression* element_done;
      {
        Expression* done_literal = factory()->NewStringLiteral(
            ast_value_factory()->done_string(), RelocInfo::kNoPosition);
        Expression* element_proxy = factory()->NewVariableProxy(element);
        element_done = factory()->NewProperty(element_proxy, done_literal,
                                              RelocInfo::kNoPosition);
      }
      // each = element.value
      Expression* assign_each;
      {
        Expression* value_literal = factory()->NewStringLiteral(
            ast_value_factory()->value_string(), RelocInfo::kNoPosition);
        Expression* element_proxy = factory()->NewVariableProxy(element);
        Expression* element_value = factory()->NewProperty(
            element_proxy, value_literal, RelocInfo::kNoPosition);
        assign_each = factory()->NewAssignment(
            Token::ASSIGN, factory()->NewVariableProxy(each), element_value,
            RelocInfo::kNoPosition);
      }
      // %AppendElement($R, each)
      Statement* append_body;
      {
        ZoneList<Expression*>* append_element_args =
            NewExpressionList(2, zone());
        append_element_args->Add(factory()->NewVariableProxy(result), zone());
        append_element_args->Add(factory()->NewVariableProxy(each), zone());
        append_body = factory()->NewExpressionStatement(
            factory()->NewCallRuntime(Runtime::kAppendElement,
                                      append_element_args,
                                      RelocInfo::kNoPosition),
            RelocInfo::kNoPosition);
      }
      // for (each of spread) %AppendElement($R, each)
      ForEachStatement* loop = factory()->NewForEachStatement(
          ForEachStatement::ITERATE, nullptr, RelocInfo::kNoPosition);
      ForOfStatement* for_of = loop->AsForOfStatement();
      for_of->Initialize(factory()->NewVariableProxy(each), subject,
                         append_body, iterator, assign_iterator, next_element,
                         element_done, assign_each);
      do_block->statements()->Add(for_of, zone());
    }
  }
  // Now, rewind the original array literal to truncate everything from the
  // first spread (included) until the end. This fixes $R's initialization.
  lit->RewindSpreads();
  return factory()->NewDoExpression(do_block, result, lit->position());
}


void ParserTraits::QueueDestructuringAssignmentForRewriting(Expression* expr) {
  DCHECK(expr->IsRewritableExpression());
  parser_->function_state_->AddDestructuringAssignment(
      Parser::DestructuringAssignment(expr, parser_->scope_));
}


void ParserTraits::QueueNonPatternForRewriting(Expression* expr) {
  DCHECK(expr->IsRewritableExpression());
  parser_->function_state_->AddNonPatternForRewriting(expr);
}


void ParserTraits::SetFunctionNameFromPropertyName(
    ObjectLiteralProperty* property, const AstRawString* name) {
  Expression* value = property->value();

  // Computed name setting must happen at runtime.
  if (property->is_computed_name()) return;

  // Getter and setter names are handled here because their names
  // change in ES2015, even though they are not anonymous.
  auto function = value->AsFunctionLiteral();
  if (function != nullptr) {
    bool is_getter = property->kind() == ObjectLiteralProperty::GETTER;
    bool is_setter = property->kind() == ObjectLiteralProperty::SETTER;
    if (is_getter || is_setter) {
      DCHECK_NOT_NULL(name);
      const AstRawString* prefix =
          is_getter ? parser_->ast_value_factory()->get_space_string()
                    : parser_->ast_value_factory()->set_space_string();
      function->set_raw_name(
          parser_->ast_value_factory()->NewConsString(prefix, name));
      return;
    }
  }

  if (!value->IsAnonymousFunctionDefinition()) return;
  DCHECK_NOT_NULL(name);

  // Ignore "__proto__" as a name when it's being used to set the [[Prototype]]
  // of an object literal.
  if (property->kind() == ObjectLiteralProperty::PROTOTYPE) return;

  if (function != nullptr) {
    function->set_raw_name(name);
    DCHECK_EQ(ObjectLiteralProperty::COMPUTED, property->kind());
  } else {
    DCHECK(value->IsClassLiteral());
    DCHECK_EQ(ObjectLiteralProperty::COMPUTED, property->kind());
    value->AsClassLiteral()->constructor()->set_raw_name(name);
  }
}


void ParserTraits::SetFunctionNameFromIdentifierRef(Expression* value,
                                                    Expression* identifier) {
  if (!value->IsAnonymousFunctionDefinition()) return;
  if (!identifier->IsVariableProxy()) return;

  auto name = identifier->AsVariableProxy()->raw_name();
  DCHECK_NOT_NULL(name);

  auto function = value->AsFunctionLiteral();
  if (function != nullptr) {
    function->set_raw_name(name);
  } else {
    DCHECK(value->IsClassLiteral());
    value->AsClassLiteral()->constructor()->set_raw_name(name);
  }
}


// Desugaring of yield*
// ====================
//
// With the help of do-expressions and function.sent, we desugar yield* into a
// loop containing a "raw" yield (a yield that doesn't wrap an iterator result
// object around its argument).  Concretely, "yield* iterable" turns into
// roughly the following code:
//
//   do {
//     const kNext = 0;
//     const kReturn = 1;
//     const kThrow = 2;
//
//     let input = function.sent;
//     let mode = kNext;
//     let output = undefined;
//
//     let iterator = iterable[Symbol.iterator]();
//     if (!IS_RECEIVER(iterator)) throw MakeTypeError(kSymbolIteratorInvalid);
//
//     while (true) {
//       // From the generator to the iterator:
//       // Forward input according to resume mode and obtain output.
//       switch (mode) {
//         case kNext:
//           output = iterator.next(input);
//           if (!IS_RECEIVER(output)) %ThrowIterResultNotAnObject(output);
//           break;
//         case kReturn:
//           IteratorClose(iterator, input, output);  // See below.
//           break;
//         case kThrow:
//           let iteratorThrow = iterator.throw;
//           if (IS_NULL_OR_UNDEFINED(iteratorThrow)) {
//             IteratorClose(iterator);  // See below.
//             throw MakeTypeError(kThrowMethodMissing);
//           }
//           output = %_Call(iteratorThrow, iterator, input);
//           if (!IS_RECEIVER(output)) %ThrowIterResultNotAnObject(output);
//           break;
//       }
//       if (output.done) break;
//
//       // From the generator to its user:
//       // Forward output, receive new input, and determine resume mode.
//       mode = kReturn;
//       try {
//         try {
//           RawYield(output);  // See explanation above.
//           mode = kNext;
//         } catch (error) {
//           mode = kThrow;
//         }
//       } finally {
//         input = function.sent;
//         continue;
//       }
//     }
//
//     output.value;
//   }
//
// IteratorClose(iterator) expands to the following:
//
//   let iteratorReturn = iterator.return;
//   if (IS_NULL_OR_UNDEFINED(iteratorReturn)) return;
//   let output = %_Call(iteratorReturn, iterator);
//   if (!IS_RECEIVER(output)) %ThrowIterResultNotAnObject(output);
//
// IteratorClose(iterator, input, output) expands to the following:
//
//   let iteratorReturn = iterator.return;
//   if (IS_NULL_OR_UNDEFINED(iteratorReturn)) return input;
//   output = %_Call(iteratorReturn, iterator, input);
//   if (!IS_RECEIVER(output)) %ThrowIterResultNotAnObject(output);


Expression* ParserTraits::RewriteYieldStar(
    Expression* generator, Expression* iterable, int pos) {

  const int nopos = RelocInfo::kNoPosition;

  auto factory = parser_->factory();
  auto avfactory = parser_->ast_value_factory();
  auto scope = parser_->scope_;
  auto zone = parser_->zone();


  // Forward definition for break/continue statements.
  WhileStatement* loop = factory->NewWhileStatement(nullptr, nopos);


  // let input = undefined;
  Variable* var_input = scope->NewTemporary(avfactory->empty_string());
  Statement* initialize_input;
  {
    Expression* input_proxy = factory->NewVariableProxy(var_input);
    Expression* assignment = factory->NewAssignment(
        Token::ASSIGN, input_proxy, factory->NewUndefinedLiteral(nopos), nopos);
    initialize_input = factory->NewExpressionStatement(assignment, nopos);
  }


  // let mode = kNext;
  Variable* var_mode = scope->NewTemporary(avfactory->empty_string());
  Statement* initialize_mode;
  {
    Expression* mode_proxy = factory->NewVariableProxy(var_mode);
    Expression* knext = factory->NewSmiLiteral(JSGeneratorObject::NEXT, nopos);
    Expression* assignment =
        factory->NewAssignment(Token::ASSIGN, mode_proxy, knext, nopos);
    initialize_mode = factory->NewExpressionStatement(assignment, nopos);
  }


  // let output = undefined;
  Variable* var_output = scope->NewTemporary(avfactory->empty_string());
  Statement* initialize_output;
  {
    Expression* output_proxy = factory->NewVariableProxy(var_output);
    Expression* assignment = factory->NewAssignment(
        Token::ASSIGN, output_proxy, factory->NewUndefinedLiteral(nopos),
        nopos);
    initialize_output = factory->NewExpressionStatement(assignment, nopos);
  }


  // let iterator = iterable[Symbol.iterator];
  Variable* var_iterator = scope->NewTemporary(avfactory->empty_string());
  Statement* get_iterator;
  {
    Expression* iterator = GetIterator(iterable, factory, nopos);
    Expression* iterator_proxy = factory->NewVariableProxy(var_iterator);
    Expression* assignment = factory->NewAssignment(
        Token::ASSIGN, iterator_proxy, iterator, nopos);
    get_iterator = factory->NewExpressionStatement(assignment, nopos);
  }


  // if (!IS_RECEIVER(iterator)) throw MakeTypeError(kSymbolIteratorInvalid);
  Statement* validate_iterator;
  {
    Expression* is_receiver_call;
    {
      auto args = new (zone) ZoneList<Expression*>(1, zone);
      args->Add(factory->NewVariableProxy(var_iterator), zone);
      is_receiver_call =
          factory->NewCallRuntime(Runtime::kInlineIsJSReceiver, args, nopos);
    }

    Statement* throw_call;
    {
      Expression* call = NewThrowTypeError(
          MessageTemplate::kSymbolIteratorInvalid, avfactory->empty_string(),
          nopos);
      throw_call = factory->NewExpressionStatement(call, nopos);
    }

    validate_iterator = factory->NewIfStatement(
        is_receiver_call, factory->NewEmptyStatement(nopos), throw_call, nopos);
  }


  // output = iterator.next(input);
  Statement* call_next;
  {
    Expression* iterator_proxy = factory->NewVariableProxy(var_iterator);
    Expression* literal =
        factory->NewStringLiteral(avfactory->next_string(), nopos);
    Expression* next_property =
        factory->NewProperty(iterator_proxy, literal, nopos);
    Expression* input_proxy = factory->NewVariableProxy(var_input);
    auto args = new (zone) ZoneList<Expression*>(1, zone);
    args->Add(input_proxy, zone);
    Expression* call = factory->NewCall(next_property, args, nopos);
    Expression* output_proxy = factory->NewVariableProxy(var_output);
    Expression* assignment =
        factory->NewAssignment(Token::ASSIGN, output_proxy, call, nopos);
    call_next = factory->NewExpressionStatement(assignment, nopos);
  }


  // if (!IS_RECEIVER(output)) %ThrowIterResultNotAnObject(output);
  Statement* validate_next_output;
  {
    Expression* is_receiver_call;
    {
      auto args = new (zone) ZoneList<Expression*>(1, zone);
      args->Add(factory->NewVariableProxy(var_output), zone);
      is_receiver_call =
          factory->NewCallRuntime(Runtime::kInlineIsJSReceiver, args, nopos);
    }

    Statement* throw_call;
    {
      auto args = new (zone) ZoneList<Expression*>(1, zone);
      args->Add(factory->NewVariableProxy(var_output), zone);
      Expression* call = factory->NewCallRuntime(
          Runtime::kThrowIteratorResultNotAnObject, args, nopos);
      throw_call = factory->NewExpressionStatement(call, nopos);
    }

    validate_next_output = factory->NewIfStatement(
        is_receiver_call, factory->NewEmptyStatement(nopos), throw_call, nopos);
  }


  // let iteratorThrow = iterator.throw;
  Variable* var_throw = scope->NewTemporary(avfactory->empty_string());
  Statement* get_throw;
  {
    Expression* iterator_proxy = factory->NewVariableProxy(var_iterator);
    Expression* literal =
        factory->NewStringLiteral(avfactory->throw_string(), nopos);
    Expression* property =
        factory->NewProperty(iterator_proxy, literal, nopos);
    Expression* throw_proxy = factory->NewVariableProxy(var_throw);
    Expression* assignment = factory->NewAssignment(
        Token::ASSIGN, throw_proxy, property, nopos);
    get_throw = factory->NewExpressionStatement(assignment, nopos);
  }


  // if (IS_NULL_OR_UNDEFINED(iteratorThrow) {
  //   IteratorClose(iterator);
  //   throw MakeTypeError(kThrowMethodMissing);
  // }
  Statement* check_throw;
  {
    Expression* condition = factory->NewCompareOperation(
        Token::EQ, factory->NewVariableProxy(var_throw),
        factory->NewNullLiteral(nopos), nopos);

    Expression* call = NewThrowTypeError(
        MessageTemplate::kThrowMethodMissing,
        avfactory->empty_string(), nopos);
    Statement* throw_call = factory->NewExpressionStatement(call, nopos);

    Block* then = factory->NewBlock(nullptr, 4+1, false, nopos);
    Variable* var_tmp = scope->NewTemporary(avfactory->empty_string());
    BuildIteratorClose(then->statements(), var_iterator, Nothing<Variable*>(),
                       var_tmp);
    then->statements()->Add(throw_call, zone);
    check_throw = factory->NewIfStatement(
        condition, then, factory->NewEmptyStatement(nopos), nopos);
  }


  // output = %_Call(iteratorThrow, iterator, input);
  Statement* call_throw;
  {
    auto args = new (zone) ZoneList<Expression*>(3, zone);
    args->Add(factory->NewVariableProxy(var_throw), zone);
    args->Add(factory->NewVariableProxy(var_iterator), zone);
    args->Add(factory->NewVariableProxy(var_input), zone);
    Expression* call =
        factory->NewCallRuntime(Runtime::kInlineCall, args, nopos);
    Expression* assignment = factory->NewAssignment(
        Token::ASSIGN, factory->NewVariableProxy(var_output), call, nopos);
    call_throw = factory->NewExpressionStatement(assignment, nopos);
  }


  // if (!IS_RECEIVER(output)) %ThrowIterResultNotAnObject(output);
  Statement* validate_throw_output;
  {
    Expression* is_receiver_call;
    {
      auto args = new (zone) ZoneList<Expression*>(1, zone);
      args->Add(factory->NewVariableProxy(var_output), zone);
      is_receiver_call =
          factory->NewCallRuntime(Runtime::kInlineIsJSReceiver, args, nopos);
    }

    Statement* throw_call;
    {
      auto args = new (zone) ZoneList<Expression*>(1, zone);
      args->Add(factory->NewVariableProxy(var_output), zone);
      Expression* call = factory->NewCallRuntime(
          Runtime::kThrowIteratorResultNotAnObject, args, nopos);
      throw_call = factory->NewExpressionStatement(call, nopos);
    }

    validate_throw_output = factory->NewIfStatement(
        is_receiver_call, factory->NewEmptyStatement(nopos), throw_call, nopos);
  }


  // if (output.done) break;
  Statement* if_done;
  {
    Expression* output_proxy = factory->NewVariableProxy(var_output);
    Expression* literal =
        factory->NewStringLiteral(avfactory->done_string(), nopos);
    Expression* property = factory->NewProperty(output_proxy, literal, nopos);
    BreakStatement* break_loop = factory->NewBreakStatement(loop, nopos);
    if_done = factory->NewIfStatement(
        property, break_loop, factory->NewEmptyStatement(nopos), nopos);
  }


  // mode = kReturn;
  Statement* set_mode_return;
  {
    Expression* mode_proxy = factory->NewVariableProxy(var_mode);
    Expression* kreturn =
        factory->NewSmiLiteral(JSGeneratorObject::RETURN, nopos);
    Expression* assignment =
        factory->NewAssignment(Token::ASSIGN, mode_proxy, kreturn, nopos);
    set_mode_return = factory->NewExpressionStatement(assignment, nopos);
  }

  // Yield(output);
  Statement* yield_output;
  {
    Expression* output_proxy = factory->NewVariableProxy(var_output);
    Yield* yield = factory->NewYield(generator, output_proxy, nopos);
    yield_output = factory->NewExpressionStatement(yield, nopos);
  }


  // mode = kNext;
  Statement* set_mode_next;
  {
    Expression* mode_proxy = factory->NewVariableProxy(var_mode);
    Expression* knext = factory->NewSmiLiteral(JSGeneratorObject::NEXT, nopos);
    Expression* assignment =
        factory->NewAssignment(Token::ASSIGN, mode_proxy, knext, nopos);
    set_mode_next = factory->NewExpressionStatement(assignment, nopos);
  }


  // mode = kThrow;
  Statement* set_mode_throw;
  {
    Expression* mode_proxy = factory->NewVariableProxy(var_mode);
    Expression* kthrow =
        factory->NewSmiLiteral(JSGeneratorObject::THROW, nopos);
    Expression* assignment =
        factory->NewAssignment(Token::ASSIGN, mode_proxy, kthrow, nopos);
    set_mode_throw = factory->NewExpressionStatement(assignment, nopos);
  }


  // input = function.sent;
  Statement* get_input;
  {
    Expression* function_sent = FunctionSentExpression(scope, factory, nopos);
    Expression* input_proxy = factory->NewVariableProxy(var_input);
    Expression* assignment = factory->NewAssignment(
        Token::ASSIGN, input_proxy, function_sent, nopos);
    get_input = factory->NewExpressionStatement(assignment, nopos);
  }


  // output.value;
  Statement* get_value;
  {
    Expression* output_proxy = factory->NewVariableProxy(var_output);
    Expression* literal =
        factory->NewStringLiteral(avfactory->value_string(), nopos);
    Expression* property = factory->NewProperty(output_proxy, literal, nopos);
    get_value = factory->NewExpressionStatement(property, nopos);
  }


  // Now put things together.


  // try { ... } catch(e) { ... }
  Statement* try_catch;
  {
    Block* try_block = factory->NewBlock(nullptr, 2, false, nopos);
    try_block->statements()->Add(yield_output, zone);
    try_block->statements()->Add(set_mode_next, zone);

    Block* catch_block = factory->NewBlock(nullptr, 1, false, nopos);
    catch_block->statements()->Add(set_mode_throw, zone);

    Scope* catch_scope = NewScope(scope, CATCH_SCOPE);
    const AstRawString* name = avfactory->dot_catch_string();
    Variable* catch_variable =
        catch_scope->DeclareLocal(name, VAR, kCreatedInitialized,
                                               Variable::NORMAL);

    try_catch = factory->NewTryCatchStatement(
        try_block, catch_scope, catch_variable, catch_block, nopos);
  }


  // try { ... } finally { ... }
  Statement* try_finally;
  {
    Block* try_block = factory->NewBlock(nullptr, 1, false, nopos);
    try_block->statements()->Add(try_catch, zone);

    Block* finally = factory->NewBlock(nullptr, 2, false, nopos);
    finally->statements()->Add(get_input, zone);
    finally->statements()->Add(
        factory->NewContinueStatement(loop, nopos), zone);

    try_finally = factory->NewTryFinallyStatement(try_block, finally, nopos);
  }


  // switch (mode) { ... }
  SwitchStatement* switch_mode = factory->NewSwitchStatement(nullptr, nopos);
  {
    auto case_next = new (zone) ZoneList<Statement*>(3, zone);
    case_next->Add(call_next, zone);
    case_next->Add(validate_next_output, zone);
    case_next->Add(factory->NewBreakStatement(switch_mode, nopos), zone);

    auto case_return = new (zone) ZoneList<Statement*>(5, zone);
    BuildIteratorClose(case_return, var_iterator, Just(var_input), var_output);
    case_return->Add(factory->NewBreakStatement(switch_mode, nopos), zone);

    auto case_throw = new (zone) ZoneList<Statement*>(5, zone);
    case_throw->Add(get_throw, zone);
    case_throw->Add(check_throw, zone);
    case_throw->Add(call_throw, zone);
    case_throw->Add(validate_throw_output, zone);
    case_throw->Add(factory->NewBreakStatement(switch_mode, nopos), zone);

    auto cases = new (zone) ZoneList<CaseClause*>(3, zone);
    Expression* knext = factory->NewSmiLiteral(JSGeneratorObject::NEXT, nopos);
    Expression* kreturn =
        factory->NewSmiLiteral(JSGeneratorObject::RETURN, nopos);
    Expression* kthrow =
        factory->NewSmiLiteral(JSGeneratorObject::THROW, nopos);
    cases->Add(factory->NewCaseClause(knext, case_next, nopos), zone);
    cases->Add(factory->NewCaseClause(kreturn, case_return, nopos), zone);
    cases->Add(factory->NewCaseClause(kthrow, case_throw, nopos), zone);

    switch_mode->Initialize(factory->NewVariableProxy(var_mode), cases);
  }


  // while (true) { ... }
  // Already defined earlier: WhileStatement* loop = ...
  {
    Block* loop_body = factory->NewBlock(nullptr, 4, false, nopos);
    loop_body->statements()->Add(switch_mode, zone);
    loop_body->statements()->Add(if_done, zone);
    loop_body->statements()->Add(set_mode_return, zone);
    loop_body->statements()->Add(try_finally, zone);

    loop->Initialize(factory->NewBooleanLiteral(true, nopos), loop_body);
  }


  // do { ... }
  DoExpression* yield_star;
  {
    // The rewriter needs to process the get_value statement only, hence we
    // put the preceding statements into an init block.

    Block* do_block_ = factory->NewBlock(nullptr, 6, true, nopos);
    do_block_->statements()->Add(initialize_input, zone);
    do_block_->statements()->Add(initialize_mode, zone);
    do_block_->statements()->Add(initialize_output, zone);
    do_block_->statements()->Add(get_iterator, zone);
    do_block_->statements()->Add(validate_iterator, zone);
    do_block_->statements()->Add(loop, zone);

    Block* do_block = factory->NewBlock(nullptr, 2, false, nopos);
    do_block->statements()->Add(do_block_, zone);
    do_block->statements()->Add(get_value, zone);

    Variable* dot_result = scope->NewTemporary(avfactory->dot_result_string());
    yield_star = factory->NewDoExpression(do_block, dot_result, nopos);
    Rewriter::Rewrite(parser_, yield_star, avfactory);
  }

  return yield_star;
}

// Desugaring of (lhs) instanceof (rhs)
// ====================================
//
// We desugar instanceof into a load of property @@hasInstance on the rhs.
// We end up with roughly the following code (O, C):
//
//   do {
//     let O = lhs;
//     let C = rhs;
//     if (!IS_RECEIVER(C)) throw MakeTypeError(kNonObjectInInstanceOfCheck);
//     let handler_result = C[Symbol.hasInstance];
//     if (handler_result === undefined) {
//       if (!IS_CALLABLE(C)) {
//         throw MakeTypeError(kCalledNonCallableInstanceOf);
//       }
//       handler_result = %ordinary_has_instance(C, O);
//     } else {
//       handler_result = !!(%_Call(handler_result, C, O));
//     }
//     handler_result;
//   }
//
Expression* ParserTraits::RewriteInstanceof(Expression* lhs, Expression* rhs,
                                            int pos) {
  const int nopos = RelocInfo::kNoPosition;

  auto factory = parser_->factory();
  auto avfactory = parser_->ast_value_factory();
  auto scope = parser_->scope_;
  auto zone = parser_->zone();

  // let O = lhs;
  Variable* var_O = scope->NewTemporary(avfactory->empty_string());
  Statement* get_O;
  {
    Expression* O_proxy = factory->NewVariableProxy(var_O);
    Expression* assignment =
        factory->NewAssignment(Token::ASSIGN, O_proxy, lhs, nopos);
    get_O = factory->NewExpressionStatement(assignment, nopos);
  }

  // let C = lhs;
  Variable* var_C = scope->NewTemporary(avfactory->empty_string());
  Statement* get_C;
  {
    Expression* C_proxy = factory->NewVariableProxy(var_C);
    Expression* assignment =
        factory->NewAssignment(Token::ASSIGN, C_proxy, rhs, nopos);
    get_C = factory->NewExpressionStatement(assignment, nopos);
  }

  // if (!IS_RECEIVER(C)) throw MakeTypeError(kNonObjectInInstanceOfCheck);
  Statement* validate_C;
  {
    auto args = new (zone) ZoneList<Expression*>(1, zone);
    args->Add(factory->NewVariableProxy(var_C), zone);
    Expression* is_receiver_call =
        factory->NewCallRuntime(Runtime::kInlineIsJSReceiver, args, nopos);
    Expression* call =
        NewThrowTypeError(MessageTemplate::kNonObjectInInstanceOfCheck,
                          avfactory->empty_string(), nopos);
    Statement* throw_call = factory->NewExpressionStatement(call, nopos);

    validate_C =
        factory->NewIfStatement(is_receiver_call,
                                factory->NewEmptyStatement(nopos),
                                throw_call,
                                nopos);
  }

  // let handler_result = C[Symbol.hasInstance];
  Variable* var_handler_result = scope->NewTemporary(avfactory->empty_string());
  Statement* initialize_handler;
  {
    Expression* hasInstance_symbol_literal =
        factory->NewSymbolLiteral("hasInstance_symbol", RelocInfo::kNoPosition);
    Expression* prop = factory->NewProperty(factory->NewVariableProxy(var_C),
                                            hasInstance_symbol_literal, pos);
    Expression* handler_proxy = factory->NewVariableProxy(var_handler_result);
    Expression* assignment =
        factory->NewAssignment(Token::ASSIGN, handler_proxy, prop, nopos);
    initialize_handler = factory->NewExpressionStatement(assignment, nopos);
  }

  // if (handler_result === undefined) {
  //   if (!IS_CALLABLE(C)) {
  //     throw MakeTypeError(kCalledNonCallableInstanceOf);
  //   }
  //   result = %ordinary_has_instance(C, O);
  // } else {
  //   handler_result = !!%_Call(handler_result, C, O);
  // }
  Statement* call_handler;
  {
    Expression* condition = factory->NewCompareOperation(
        Token::EQ_STRICT, factory->NewVariableProxy(var_handler_result),
        factory->NewUndefinedLiteral(nopos), nopos);

    Block* then_side = factory->NewBlock(nullptr, 2, false, nopos);
    {
      Expression* throw_expr =
          NewThrowTypeError(MessageTemplate::kCalledNonCallableInstanceOf,
                            avfactory->empty_string(), nopos);
      Statement* validate_C = CheckCallable(var_C, throw_expr);
      ZoneList<Expression*>* args = new (zone) ZoneList<Expression*>(2, zone);
      args->Add(factory->NewVariableProxy(var_C), zone);
      args->Add(factory->NewVariableProxy(var_O), zone);
      CallRuntime* call = factory->NewCallRuntime(
          Context::ORDINARY_HAS_INSTANCE_INDEX, args, pos);
      Expression* result_proxy = factory->NewVariableProxy(var_handler_result);
      Expression* assignment =
          factory->NewAssignment(Token::ASSIGN, result_proxy, call, nopos);
      Statement* assignment_return =
          factory->NewExpressionStatement(assignment, nopos);

      then_side->statements()->Add(validate_C, zone);
      then_side->statements()->Add(assignment_return, zone);
    }

    Statement* else_side;
    {
      auto args = new (zone) ZoneList<Expression*>(3, zone);
      args->Add(factory->NewVariableProxy(var_handler_result), zone);
      args->Add(factory->NewVariableProxy(var_C), zone);
      args->Add(factory->NewVariableProxy(var_O), zone);
      Expression* call =
          factory->NewCallRuntime(Runtime::kInlineCall, args, nopos);
      Expression* inner_not =
          factory->NewUnaryOperation(Token::NOT, call, nopos);
      Expression* outer_not =
          factory->NewUnaryOperation(Token::NOT, inner_not, nopos);
      Expression* result_proxy = factory->NewVariableProxy(var_handler_result);
      Expression* assignment =
          factory->NewAssignment(Token::ASSIGN, result_proxy, outer_not, nopos);

      else_side = factory->NewExpressionStatement(assignment, nopos);
    }
    call_handler =
        factory->NewIfStatement(condition, then_side, else_side, nopos);
  }

  // do { ... }
  DoExpression* instanceof;
  {
    Block* block = factory->NewBlock(nullptr, 5, true, nopos);
    block->statements()->Add(get_O, zone);
    block->statements()->Add(get_C, zone);
    block->statements()->Add(validate_C, zone);
    block->statements()->Add(initialize_handler, zone);
    block->statements()->Add(call_handler, zone);

    // Here is the desugared instanceof.
    instanceof = factory->NewDoExpression(block, var_handler_result, nopos);
    Rewriter::Rewrite(parser_, instanceof, avfactory);
  }

  return instanceof;
}

Statement* ParserTraits::CheckCallable(Variable* var, Expression* error) {
  auto factory = parser_->factory();
  auto avfactory = parser_->ast_value_factory();
  const int nopos = RelocInfo::kNoPosition;
  Statement* validate_var;
  {
    Expression* type_of = factory->NewUnaryOperation(
        Token::TYPEOF, factory->NewVariableProxy(var), nopos);
    Expression* function_literal =
        factory->NewStringLiteral(avfactory->function_string(), nopos);
    Expression* condition = factory->NewCompareOperation(
        Token::EQ_STRICT, type_of, function_literal, nopos);

    Statement* throw_call = factory->NewExpressionStatement(error, nopos);

    validate_var = factory->NewIfStatement(
        condition, factory->NewEmptyStatement(nopos), throw_call, nopos);
  }
  return validate_var;
}

void ParserTraits::BuildIteratorClose(ZoneList<Statement*>* statements,
                                      Variable* iterator,
                                      Maybe<Variable*> input,
                                      Variable* var_output) {
  //
  // This function adds four statements to [statements], corresponding to the
  // following code:
  //
  //   let iteratorReturn = iterator.return;
  //   if (IS_NULL_OR_UNDEFINED(iteratorReturn) return |input|;
  //   output = %_Call(iteratorReturn, iterator|, input|);
  //   if (!IS_RECEIVER(output)) %ThrowIterResultNotAnObject(output);
  //
  // Here, |...| denotes optional parts, depending on the presence of the
  // input variable.  The reason for allowing input is that BuildIteratorClose
  // can then be reused to handle the return case in yield*.
  //

  const int nopos = RelocInfo::kNoPosition;
  auto factory = parser_->factory();
  auto avfactory = parser_->ast_value_factory();
  auto zone = parser_->zone();

  // let iteratorReturn = iterator.return;
  Variable* var_return = var_output;  // Reusing the output variable.
  Statement* get_return;
  {
    Expression* iterator_proxy = factory->NewVariableProxy(iterator);
    Expression* literal =
        factory->NewStringLiteral(avfactory->return_string(), nopos);
    Expression* property =
        factory->NewProperty(iterator_proxy, literal, nopos);
    Expression* return_proxy = factory->NewVariableProxy(var_return);
    Expression* assignment = factory->NewAssignment(
        Token::ASSIGN, return_proxy, property, nopos);
    get_return = factory->NewExpressionStatement(assignment, nopos);
  }

  // if (IS_NULL_OR_UNDEFINED(iteratorReturn) return |input|;
  Statement* check_return;
  {
    Expression* condition = factory->NewCompareOperation(
        Token::EQ, factory->NewVariableProxy(var_return),
        factory->NewNullLiteral(nopos), nopos);

    Expression* value = input.IsJust()
                            ? static_cast<Expression*>(
                                  factory->NewVariableProxy(input.FromJust()))
                            : factory->NewUndefinedLiteral(nopos);

    Statement* return_input = factory->NewReturnStatement(value, nopos);

    check_return = factory->NewIfStatement(
        condition, return_input, factory->NewEmptyStatement(nopos), nopos);
  }

  // output = %_Call(iteratorReturn, iterator, |input|);
  Statement* call_return;
  {
    auto args = new (zone) ZoneList<Expression*>(3, zone);
    args->Add(factory->NewVariableProxy(var_return), zone);
    args->Add(factory->NewVariableProxy(iterator), zone);
    if (input.IsJust()) {
      args->Add(factory->NewVariableProxy(input.FromJust()), zone);
    }

    Expression* call =
        factory->NewCallRuntime(Runtime::kInlineCall, args, nopos);
    Expression* output_proxy = factory->NewVariableProxy(var_output);
    Expression* assignment = factory->NewAssignment(
        Token::ASSIGN, output_proxy, call, nopos);
    call_return = factory->NewExpressionStatement(assignment, nopos);
  }

  // if (!IS_RECEIVER(output)) %ThrowIteratorResultNotAnObject(output);
  Statement* validate_output;
  {
    Expression* is_receiver_call;
    {
      auto args = new (zone) ZoneList<Expression*>(1, zone);
      args->Add(factory->NewVariableProxy(var_output), zone);
      is_receiver_call =
          factory->NewCallRuntime(Runtime::kInlineIsJSReceiver, args, nopos);
    }

    Statement* throw_call;
    {
      auto args = new (zone) ZoneList<Expression*>(1, zone);
      args->Add(factory->NewVariableProxy(var_output), zone);
      Expression* call = factory->NewCallRuntime(
          Runtime::kThrowIteratorResultNotAnObject, args, nopos);
      throw_call = factory->NewExpressionStatement(call, nopos);
    }

    validate_output = factory->NewIfStatement(
        is_receiver_call, factory->NewEmptyStatement(nopos), throw_call, nopos);
  }

  statements->Add(get_return, zone);
  statements->Add(check_return, zone);
  statements->Add(call_return, zone);
  statements->Add(validate_output, zone);
}


// Runtime encoding of different completion modes.
enum ForOfLoopBodyCompletion { BODY_COMPLETED, BODY_ABORTED, BODY_THREW };

void ParserTraits::BuildIteratorCloseForCompletion(
    ZoneList<Statement*>* statements, Variable* iterator,
    Variable* completion) {
  //
  // This function adds two statements to [statements], corresponding to the
  // following code:
  //
  //   let iteratorReturn = iterator.return;
  //   if (!IS_NULL_OR_UNDEFINED(iteratorReturn)) {
  //     if (completion === BODY_THREW) {
  //       if (!IS_CALLABLE(iteratorReturn)) {
  //         throw MakeTypeError(kReturnMethodNotCallable);
  //       }
  //       try { %_Call(iteratorReturn, iterator) } catch (_) { }
  //     } else {
  //       let output = %_Call(iteratorReturn, iterator);
  //       if (!IS_RECEIVER(output)) {
  //         %ThrowIterResultNotAnObject(output);
  //       }
  //     }
  //   }
  //

  const int nopos = RelocInfo::kNoPosition;
  auto factory = parser_->factory();
  auto avfactory = parser_->ast_value_factory();
  auto scope = parser_->scope_;
  auto zone = parser_->zone();


  // let iteratorReturn = iterator.return;
  Variable* var_return = scope->NewTemporary(avfactory->empty_string());
  Statement* get_return;
  {
    Expression* iterator_proxy = factory->NewVariableProxy(iterator);
    Expression* literal =
        factory->NewStringLiteral(avfactory->return_string(), nopos);
    Expression* property =
        factory->NewProperty(iterator_proxy, literal, nopos);
    Expression* return_proxy = factory->NewVariableProxy(var_return);
    Expression* assignment = factory->NewAssignment(
        Token::ASSIGN, return_proxy, property, nopos);
    get_return = factory->NewExpressionStatement(assignment, nopos);
  }

  // if (!IS_CALLABLE(iteratorReturn)) {
  //   throw MakeTypeError(kReturnMethodNotCallable);
  // }
  Statement* check_return_callable;
  {
    Expression* throw_expr = NewThrowTypeError(
        MessageTemplate::kReturnMethodNotCallable,
        avfactory->empty_string(), nopos);
    check_return_callable = CheckCallable(var_return, throw_expr);
  }

  // try { %_Call(iteratorReturn, iterator) } catch (_) { }
  Statement* try_call_return;
  {
    auto args = new (zone) ZoneList<Expression*>(2, zone);
    args->Add(factory->NewVariableProxy(var_return), zone);
    args->Add(factory->NewVariableProxy(iterator), zone);

    Expression* call =
        factory->NewCallRuntime(Runtime::kInlineCall, args, nopos);

    Block* try_block = factory->NewBlock(nullptr, 1, false, nopos);
    try_block->statements()->Add(factory->NewExpressionStatement(call, nopos),
                                 zone);

    Block* catch_block = factory->NewBlock(nullptr, 0, false, nopos);

    Scope* catch_scope = NewScope(scope, CATCH_SCOPE);
    Variable* catch_variable = catch_scope->DeclareLocal(
        avfactory->dot_catch_string(), VAR, kCreatedInitialized,
        Variable::NORMAL);

    try_call_return = factory->NewTryCatchStatement(
        try_block, catch_scope, catch_variable, catch_block, nopos);
  }

  // let output = %_Call(iteratorReturn, iterator);
  // if (!IS_RECEIVER(output)) {
  //   %ThrowIteratorResultNotAnObject(output);
  // }
  Block* validate_return;
  {
    Variable* var_output = scope->NewTemporary(avfactory->empty_string());
    Statement* call_return;
    {
      auto args = new (zone) ZoneList<Expression*>(2, zone);
      args->Add(factory->NewVariableProxy(var_return), zone);
      args->Add(factory->NewVariableProxy(iterator), zone);
      Expression* call =
          factory->NewCallRuntime(Runtime::kInlineCall, args, nopos);

      Expression* output_proxy = factory->NewVariableProxy(var_output);
      Expression* assignment =
          factory->NewAssignment(Token::ASSIGN, output_proxy, call, nopos);
      call_return = factory->NewExpressionStatement(assignment, nopos);
    }

    Expression* is_receiver_call;
    {
      auto args = new (zone) ZoneList<Expression*>(1, zone);
      args->Add(factory->NewVariableProxy(var_output), zone);
      is_receiver_call =
          factory->NewCallRuntime(Runtime::kInlineIsJSReceiver, args, nopos);
    }

    Statement* throw_call;
    {
      auto args = new (zone) ZoneList<Expression*>(1, zone);
      args->Add(factory->NewVariableProxy(var_output), zone);
      Expression* call = factory->NewCallRuntime(
          Runtime::kThrowIteratorResultNotAnObject, args, nopos);
      throw_call = factory->NewExpressionStatement(call, nopos);
    }

    Statement* check_return = factory->NewIfStatement(
        is_receiver_call, factory->NewEmptyStatement(nopos), throw_call, nopos);

    validate_return = factory->NewBlock(nullptr, 2, false, nopos);
    validate_return->statements()->Add(call_return, zone);
    validate_return->statements()->Add(check_return, zone);
  }

  // if (completion === BODY_THREW) {
  //   #check_return_callable;
  //   #try_call_return;
  // } else {
  //   #validate_return;
  // }
  Statement* call_return_carefully;
  {
    Expression* condition = factory->NewCompareOperation(
        Token::EQ_STRICT, factory->NewVariableProxy(completion),
        factory->NewSmiLiteral(BODY_THREW, nopos), nopos);

    Block* then_block = factory->NewBlock(nullptr, 2, false, nopos);
    then_block->statements()->Add(check_return_callable, zone);
    then_block->statements()->Add(try_call_return, zone);

    call_return_carefully =
        factory->NewIfStatement(condition, then_block, validate_return, nopos);
  }

  // if (!IS_NULL_OR_UNDEFINED(iteratorReturn)) { ... }
  Statement* maybe_call_return;
  {
    Expression* condition = factory->NewCompareOperation(
        Token::EQ, factory->NewVariableProxy(var_return),
        factory->NewNullLiteral(nopos), nopos);

    maybe_call_return =
        factory->NewIfStatement(condition, factory->NewEmptyStatement(nopos),
                                call_return_carefully, nopos);
  }


  statements->Add(get_return, zone);
  statements->Add(maybe_call_return, zone);
}


Statement* ParserTraits::FinalizeForOfStatement(ForOfStatement* loop, int pos) {
  if (!FLAG_harmony_iterator_close) return loop;

  //
  // This function replaces the loop with the following wrapping:
  //
  //   let completion = BODY_COMPLETED;
  //   let each;
  //   try {
  //     #loop;
  //   } catch(e) {
  //     if (completion === BODY_ABORTED) completion = BODY_THREW;
  //     throw e;
  //   } finally {
  //     if (!(completion === BODY_COMPLETED || IS_UNDEFINED(#iterator))) {
  //       #BuildIteratorCloseForCompletion(#iterator, completion)
  //     }
  //   }
  //
  // where the loop's body is wrapped as follows:
  //
  //   {
  //     #loop-body
  //     {{completion = BODY_COMPLETED;}}
  //   }
  //
  // and assign_each is wrapped as follows
  //
  //   do {
  //     {{completion = BODY_ABORTED;}}
  //     #assign-each
  //   } into each

  const int nopos = RelocInfo::kNoPosition;
  auto factory = parser_->factory();
  auto avfactory = parser_->ast_value_factory();
  auto scope = parser_->scope_;
  auto zone = parser_->zone();

  // let completion = BODY_COMPLETED;
  Variable* var_completion = scope->NewTemporary(avfactory->empty_string());
  Statement* initialize_completion;
  {
    Expression* proxy = factory->NewVariableProxy(var_completion);
    Expression* assignment = factory->NewAssignment(
        Token::ASSIGN, proxy,
        factory->NewSmiLiteral(BODY_COMPLETED, nopos), nopos);
    initialize_completion =
        factory->NewExpressionStatement(assignment, nopos);
  }

  // let each;
  Variable* var_each = scope->NewTemporary(avfactory->empty_string());
  Statement* initialize_each;
  {
    Expression* proxy = factory->NewVariableProxy(var_each);
    Expression* assignment = factory->NewAssignment(
        Token::ASSIGN, proxy,
        factory->NewUndefinedLiteral(nopos), nopos);
    initialize_each =
        factory->NewExpressionStatement(assignment, nopos);
  }

  // if (completion === BODY_ABORTED) completion = BODY_THREW;
  Statement* set_completion_throw;
  {
    Expression* condition = factory->NewCompareOperation(
        Token::EQ_STRICT, factory->NewVariableProxy(var_completion),
        factory->NewSmiLiteral(BODY_ABORTED, nopos), nopos);

    Expression* proxy = factory->NewVariableProxy(var_completion);
    Expression* assignment = factory->NewAssignment(
        Token::ASSIGN, proxy, factory->NewSmiLiteral(BODY_THREW, nopos),
        nopos);
    Statement* statement = factory->NewExpressionStatement(assignment, nopos);
    set_completion_throw = factory->NewIfStatement(
        condition, statement, factory->NewEmptyStatement(nopos), nopos);
  }

  // if (!(completion === BODY_COMPLETED || IS_UNDEFINED(#iterator))) {
  //   #BuildIteratorCloseForCompletion(#iterator, completion)
  // }
  Block* maybe_close;
  {
    Expression* condition1 = factory->NewCompareOperation(
        Token::EQ_STRICT, factory->NewVariableProxy(var_completion),
        factory->NewSmiLiteral(BODY_COMPLETED, nopos), nopos);
    Expression* condition2 = factory->NewCompareOperation(
        Token::EQ_STRICT, factory->NewVariableProxy(loop->iterator()),
        factory->NewUndefinedLiteral(nopos), nopos);
    Expression* condition = factory->NewBinaryOperation(
        Token::OR, condition1, condition2, nopos);

    Block* block = factory->NewBlock(nullptr, 2, false, nopos);
    BuildIteratorCloseForCompletion(
        block->statements(), loop->iterator(), var_completion);
    DCHECK(block->statements()->length() == 2);

    maybe_close = factory->NewBlock(nullptr, 1, false, nopos);
    maybe_close->statements()->Add(factory->NewIfStatement(
        condition, factory->NewEmptyStatement(nopos), block, nopos), zone);
  }

  // try { #try_block }
  // catch(e) {
  //   #set_completion_throw;
  //   throw e;
  // }
  Statement* try_catch;
  {
    Scope* catch_scope = NewScope(scope, CATCH_SCOPE);
    Variable* catch_variable = catch_scope->DeclareLocal(
        avfactory->dot_catch_string(), VAR, kCreatedInitialized,
        Variable::NORMAL);

    Statement* rethrow;
    {
      Expression* proxy = factory->NewVariableProxy(catch_variable);
      rethrow = factory->NewExpressionStatement(
          factory->NewThrow(proxy, nopos), nopos);
    }

    Block* try_block = factory->NewBlock(nullptr, 1, false, nopos);
    try_block->statements()->Add(loop, zone);

    Block* catch_block = factory->NewBlock(nullptr, 2, false, nopos);
    catch_block->statements()->Add(set_completion_throw, zone);
    catch_block->statements()->Add(rethrow, zone);

    try_catch = factory->NewTryCatchStatement(
        try_block, catch_scope, catch_variable, catch_block, nopos);
  }

  // try { #try_catch } finally { #maybe_close }
  Statement* try_finally;
  {
    Block* try_block = factory->NewBlock(nullptr, 1, false, nopos);
    try_block->statements()->Add(try_catch, zone);

    try_finally =
        factory->NewTryFinallyStatement(try_block, maybe_close, nopos);
  }

  // #initialize_completion;
  // #initialize_each;
  // #try_finally;
  Statement* final_loop;
  {
    Block* block = factory->NewBlock(nullptr, 2, false, nopos);
    block->statements()->Add(initialize_completion, zone);
    block->statements()->Add(initialize_each, zone);
    block->statements()->Add(try_finally, zone);
    final_loop = block;
  }

  // {{completion = BODY_COMPLETED;}}
  Statement* set_completion_normal;
  {
    Expression* proxy = factory->NewVariableProxy(var_completion);
    Expression* assignment = factory->NewAssignment(
        Token::ASSIGN, proxy, factory->NewSmiLiteral(BODY_COMPLETED, nopos),
        nopos);

    Block* block = factory->NewBlock(nullptr, 1, true, nopos);
    block->statements()->Add(
        factory->NewExpressionStatement(assignment, nopos), zone);
    set_completion_normal = block;
  }

  // { #loop-body; #set_completion_normal }
  Block* new_body = factory->NewBlock(nullptr, 2, false, nopos);
  new_body->statements()->Add(loop->body(), zone);
  new_body->statements()->Add(set_completion_normal, zone);

  loop->set_body(new_body);

  // {{completion = BODY_ABORTED;}}
  Statement* set_completion_break;
  {
    Expression* proxy = factory->NewVariableProxy(var_completion);
    Expression* assignment = factory->NewAssignment(
        Token::ASSIGN, proxy, factory->NewSmiLiteral(BODY_ABORTED, nopos),
        nopos);

    Block* block = factory->NewBlock(nullptr, 1, true, nopos);
    block->statements()->Add(factory->NewExpressionStatement(assignment, nopos),
                             zone);
    set_completion_break = block;
  }

  // { #set_completion_break; #assign-each }
  Block* new_assign_each = factory->NewBlock(nullptr, 2, false, nopos);
  new_assign_each->statements()->Add(set_completion_break, zone);
  new_assign_each->statements()->Add(
      factory->NewExpressionStatement(loop->assign_each(), nopos), zone);

  Expression* do_each =
      factory->NewDoExpression(new_assign_each, var_each, nopos);
  loop->set_assign_each(do_each);

  return final_loop;
}


}  // namespace internal
}  // namespace v8<|MERGE_RESOLUTION|>--- conflicted
+++ resolved
@@ -788,12 +788,9 @@
   set_allow_harmony_do_expressions(FLAG_harmony_do_expressions);
   set_allow_harmony_function_name(FLAG_harmony_function_name);
   set_allow_harmony_function_sent(FLAG_harmony_function_sent);
-<<<<<<< HEAD
-  set_allow_harmony_types(FLAG_harmony_types);
-=======
   set_allow_harmony_restrictive_declarations(
       FLAG_harmony_restrictive_declarations);
->>>>>>> c534201e
+  set_allow_harmony_types(FLAG_harmony_types);
   for (int feature = 0; feature < v8::Isolate::kUseCounterFeatureCount;
        ++feature) {
     use_counts_[feature] = 0;
