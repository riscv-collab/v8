// Copyright 2012 the V8 project authors. All rights reserved.
// Redistribution and use in source and binary forms, with or without
// modification, are permitted provided that the following conditions are
// met:
//
//     * Redistributions of source code must retain the above copyright
//       notice, this list of conditions and the following disclaimer.
//     * Redistributions in binary form must reproduce the above
//       copyright notice, this list of conditions and the following
//       disclaimer in the documentation and/or other materials provided
//       with the distribution.
//     * Neither the name of Google Inc. nor the names of its
//       contributors may be used to endorse or promote products derived
//       from this software without specific prior written permission.
//
// THIS SOFTWARE IS PROVIDED BY THE COPYRIGHT HOLDERS AND CONTRIBUTORS
// "AS IS" AND ANY EXPRESS OR IMPLIED WARRANTIES, INCLUDING, BUT NOT
// LIMITED TO, THE IMPLIED WARRANTIES OF MERCHANTABILITY AND FITNESS FOR
// A PARTICULAR PURPOSE ARE DISCLAIMED. IN NO EVENT SHALL THE COPYRIGHT
// OWNER OR CONTRIBUTORS BE LIABLE FOR ANY DIRECT, INDIRECT, INCIDENTAL,
// SPECIAL, EXEMPLARY, OR CONSEQUENTIAL DAMAGES (INCLUDING, BUT NOT
// LIMITED TO, PROCUREMENT OF SUBSTITUTE GOODS OR SERVICES; LOSS OF USE,
// DATA, OR PROFITS; OR BUSINESS INTERRUPTION) HOWEVER CAUSED AND ON ANY
// THEORY OF LIABILITY, WHETHER IN CONTRACT, STRICT LIABILITY, OR TORT
// (INCLUDING NEGLIGENCE OR OTHERWISE) ARISING IN ANY WAY OUT OF THE USE
// OF THIS SOFTWARE, EVEN IF ADVISED OF THE POSSIBILITY OF SUCH DAMAGE.
//

#include <stdlib.h>

#include "src/codegen/macro-assembler.h"
#include "src/debug/debug.h"
#include "src/diagnostics/disasm.h"
#include "src/diagnostics/disassembler.h"
#include "src/execution/frames-inl.h"
#include "src/init/v8.h"
#include "test/cctest/cctest.h"

namespace v8 {
namespace internal {

bool prev_instr_compact_branch = false;

bool DisassembleAndCompare(byte* pc, const char* compare_string) {
  disasm::NameConverter converter;
  disasm::Disassembler disasm(converter);
  EmbeddedVector<char, 128> disasm_buffer;

  if (prev_instr_compact_branch) {
    disasm.InstructionDecode(disasm_buffer, pc);
    pc += 4;
  }

  disasm.InstructionDecode(disasm_buffer, pc);

  if (strcmp(compare_string, disasm_buffer.begin()) != 0) {
    fprintf(stderr,
            "expected: \n"
            "%s\n"
            "disassembled: \n"
            "%s\n\n",
            compare_string, disasm_buffer.begin());
    return false;
  }
  return true;
}

// Set up V8 to a state where we can at least run the assembler and
// disassembler. Declare the variables and allocate the data structures used
// in the rest of the macros.
#define SET_UP()                                             \
  CcTest::InitializeVM();                                    \
  Isolate* isolate = CcTest::i_isolate();                    \
  HandleScope scope(isolate);                                \
  byte* buffer = reinterpret_cast<byte*>(malloc(4 * 1024));  \
  Assembler assm(AssemblerOptions{},                         \
                 ExternalAssemblerBuffer(buffer, 4 * 1024)); \
  bool failure = false;

// This macro assembles one instruction using the preallocated assembler and
// disassembles the generated instruction, comparing the output to the expected
// value. If the comparison fails an error message is printed, but the test
// continues to run until the end.
#define COMPARE(asm_, compare_string)                                        \
  {                                                                          \
    int pc_offset = assm.pc_offset();                                        \
    byte* progcounter = &buffer[pc_offset];                                  \
    assm.asm_;                                                               \
    if (!DisassembleAndCompare(progcounter, compare_string)) failure = true; \
  }

#define COMPARE_PC_REL(asm_, compare_string, offset)                           \
  {                                                                            \
    int pc_offset = assm.pc_offset();                                          \
    byte* progcounter = &buffer[pc_offset];                                    \
    char str_with_address[100];                                                \
    snprintf(str_with_address, sizeof(str_with_address), "%s -> %p",           \
             compare_string, static_cast<void*>(progcounter + (offset)));      \
    assm.asm_;                                                                 \
    if (!DisassembleAndCompare(progcounter, str_with_address)) failure = true; \
  }

// Verify that all invocations of the COMPARE macro passed successfully.
// Exit with a failure if at least one of the tests failed.
#define VERIFY_RUN()                             \
  if (failure) {                                 \
    FATAL("RISCV Disassembler tests failed.\n"); \
  }

TEST(Arith) {
  SET_UP();

  // Arithmetic with immediate
  COMPARE(addi(t6, s3, -268), "ef498f93       addi      t6, s3, -268");
  COMPARE(slti(t5, s4, -268), "ef4a2f13       slti      t5, s4, -268");
  COMPARE(sltiu(t4, s5, -268), "ef4abe93       sltiu     t4, s5, -268");
  COMPARE(xori(t3, s6, static_cast<int16_t>(0xfffffef4)),
          "ef4b4e13       xori      t3, s6, 0xfffffef4");
  COMPARE(ori(s11, zero_reg, static_cast<int16_t>(0xfffffef4)),
          "ef406d93       ori       s11, zero_reg, 0xfffffef4");
  COMPARE(andi(s10, ra, static_cast<int16_t>(0xfffffef4)),
          "ef40fd13       andi      s10, ra, 0xfffffef4");
  COMPARE(slli(s9, sp, 17), "01111c93       slli      s9, sp, 17");
  COMPARE(srli(s8, gp, 17), "0111dc13       srli      s8, gp, 17");
  COMPARE(srai(s7, tp, 17), "41125b93       srai      s7, tp, 17");

  // Arithmetic
  COMPARE(add(s6, t0, t4), "01d28b33       add       s6, t0, t4");
  COMPARE(sub(s5, t1, s4), "41430ab3       sub       s5, t1, s4");
  COMPARE(sll(s4, t2, s4), "01439a33       sll       s4, t2, s4");
  COMPARE(slt(s3, fp, s4), "014429b3       slt       s3, fp, s4");
  COMPARE(sltu(s2, s3, t6), "01f9b933       sltu      s2, s3, t6");
  COMPARE(xor_(a7, s4, s4), "014a48b3       xor       a7, s4, s4");
  COMPARE(srl(a6, s5, s4), "014ad833       srl       a6, s5, s4");
  COMPARE(sra(a0, s3, s4), "4149d533       sra       a0, s3, s4");
  COMPARE(or_(a0, s3, s4), "0149e533       or        a0, s3, s4");
  COMPARE(and_(a0, s3, s4), "0149f533       and       a0, s3, s4");

  VERIFY_RUN();
}

TEST(LD_ST) {
  SET_UP();
  // Loads
  COMPARE(lb(t0, a0, 0), "00050283       lb        t0, 0(a0)");
  COMPARE(lh(t1, a1, -1024), "c0059303       lh        t1, -1024(a1)");
  COMPARE(lw(t2, a2, 100), "06462383       lw        t2, 100(a2)");
  COMPARE(lbu(fp, a3, -512), "e006c403       lbu       fp, -512(a3)");
  COMPARE(lhu(s1, a4, 258), "10275483       lhu       s1, 258(a4)");

  // Stores
  COMPARE(sb(zero_reg, a5, -4), "fe078e23       sb        zero_reg, -4(a5)");
  COMPARE(sh(a6, s2, 4), "01091223       sh        a6, 4(s2)");
  COMPARE(sw(a7, s3, 100), "0719a223       sw        a7, 100(s3)");

  VERIFY_RUN();
}

TEST(MISC) {
  SET_UP();

  COMPARE(lui(sp, 0x64), "00064137       lui       sp, 0x64");
  COMPARE(auipc(ra, 0x7fe), "007fe097       auipc     ra, 0x7fe");

  // Jumps
  COMPARE_PC_REL(jal(gp, 100), "064001ef       jal       gp, 100", 100);
  COMPARE(jalr(tp, zero_reg, 100),
          "06400267       jalr      tp, 100(zero_reg)");

  // Branches
  COMPARE_PC_REL(beq(fp, a4, -268), "eee40ae3       beq       fp, a4, -268",
                 -268);
  COMPARE_PC_REL(bne(t1, s4, -268), "ef431ae3       bne       t1, s4, -268",
                 -268);
  COMPARE_PC_REL(blt(s3, t4, -268), "efd9cae3       blt       s3, t4, -268",
                 -268);
  COMPARE_PC_REL(bge(t2, sp, -268), "ee23dae3       bge       t2, sp, -268",
                 -268);
  COMPARE_PC_REL(bltu(s6, a1, -268), "eebb6ae3       bltu      s6, a1, -268",
                 -268);
  COMPARE_PC_REL(bgeu(a1, s3, -268), "ef35fae3       bgeu      a1, s3, -268",
                 -268);

  // Memory fences
  COMPARE(fence(PSO | PSR, PSW | PSI), "0690000f       fence or, iw");
  COMPARE(fence_tso(), "8330000f       fence rw, rw");

  // Environment call / break
  COMPARE(ecall(), "00000073       ecall");
  COMPARE(ebreak(), "00100073       ebreak");

  VERIFY_RUN();
}

TEST(CSR) {
  SET_UP();

  COMPARE(csrrw(a0, csr_fflags, t3), "001e1573       fsflags   a0, t3");
  COMPARE(csrrs(a0, csr_frm, t1), "00232573       csrrs     a0, csr_frm, t1");
  COMPARE(csrrc(a0, csr_fcsr, s3), "0039b573       csrrc     a0, csr_fcsr, s3");
  COMPARE(csrrwi(a0, csr_fflags, 0x10),
          "00185573       csrrwi    a0, csr_fflags, 0x10");
  COMPARE(csrrsi(t3, csr_frm, 0x3),
          "0021ee73       csrrsi    t3, csr_frm, 0x3");
  COMPARE(csrrci(a0, csr_fflags, 0x10),
          "00187573       csrrci    a0, csr_fflags, 0x10");

  VERIFY_RUN();
}

TEST(RV64I) {
  SET_UP();

  COMPARE(lwu(a0, s3, -268), "ef49e503       lwu       a0, -268(s3)");
  COMPARE(ld(a1, s3, -268), "ef49b583       ld        a1, -268(s3)");
  COMPARE(sd(fp, sp, -268), "ee813a23       sd        fp, -268(sp)");
  COMPARE(addiw(gp, s3, -268), "ef49819b       addiw     gp, s3, -268");
  COMPARE(slliw(tp, s3, 17), "0119921b       slliw     tp, s3, 17");
  COMPARE(srliw(ra, s3, 10), "00a9d09b       srliw     ra, s3, 10");
  COMPARE(sraiw(sp, s3, 17), "4119d11b       sraiw     sp, s3, 17");
  COMPARE(addw(t1, zero_reg, s4), "0140033b       addw      t1, zero_reg, s4");
  COMPARE(subw(t2, s3, s4), "414983bb       subw      t2, s3, s4");
  COMPARE(sllw(s7, s3, s4), "01499bbb       sllw      s7, s3, s4");
  COMPARE(srlw(s10, s3, s4), "0149dd3b       srlw      s10, s3, s4");
  COMPARE(sraw(a7, s3, s4), "4149d8bb       sraw      a7, s3, s4");

  VERIFY_RUN();
}

TEST(RV32M) {
  SET_UP();

  COMPARE(mul(a0, s3, t4), "03d98533       mul       a0, s3, t4");
  COMPARE(mulh(a0, s3, t4), "03d99533       mulh      a0, s3, t4");
  COMPARE(mulhsu(a0, s3, t4), "03d9a533       mulhsu    a0, s3, t4");
  COMPARE(mulhu(a0, s3, t4), "03d9b533       mulhu     a0, s3, t4");
  COMPARE(div(a0, s3, t4), "03d9c533       div       a0, s3, t4");
  COMPARE(divu(a0, s3, t4), "03d9d533       divu      a0, s3, t4");
  COMPARE(rem(a0, s3, t4), "03d9e533       rem       a0, s3, t4");
  COMPARE(remu(a0, s3, t4), "03d9f533       remu      a0, s3, t4");

  VERIFY_RUN();
}

TEST(RV64M) {
  SET_UP();

  COMPARE(mulw(a0, s3, s4), "0349853b       mulw      a0, s3, s4");
  COMPARE(divw(a0, s3, s4), "0349c53b       divw      a0, s3, s4");
  COMPARE(divuw(a0, s3, s4), "0349d53b       divuw     a0, s3, s4");
  COMPARE(remw(a0, s3, s4), "0349e53b       remw      a0, s3, s4");
  COMPARE(remuw(a0, s3, s4), "0349f53b       remuw     a0, s3, s4");

  VERIFY_RUN();
}

TEST(RV32A) {
  SET_UP();
  // RV32A Standard Extension
  COMPARE(lr_w(true, false, a0, s3), "1409a52f       lr.w.aq    a0, (s3)");
  COMPARE(sc_w(true, true, a0, s3, s4),
          "1f49a52f       sc.w.aqrl    a0, s4, (s3)");
  COMPARE(amoswap_w(false, false, a0, s3, s4),
          "0949a52f       amoswap.w a0, s4, (s3)");
  COMPARE(amoadd_w(false, true, a0, s3, s4),
          "0349a52f       amoadd.w.rl a0, s4, (s3)");
  COMPARE(amoxor_w(true, false, a0, s3, s4),
          "2549a52f       amoxor.w.aq a0, s4, (s3)");
  COMPARE(amoand_w(false, false, a0, s3, s4),
          "6149a52f       amoand.w a0, s4, (s3)");
  COMPARE(amoor_w(true, true, a0, s3, s4),
          "4749a52f       amoor.w.aqrl a0, s4, (s3)");
  COMPARE(amomin_w(false, true, a0, s3, s4),
          "8349a52f       amomin.w.rl a0, s4, (s3)");
  COMPARE(amomax_w(true, false, a0, s3, s4),
          "a549a52f       amomax.w.aq a0, s4, (s3)");
  COMPARE(amominu_w(false, false, a0, s3, s4),
          "c149a52f       amominu.w a0, s4, (s3)");
  COMPARE(amomaxu_w(true, true, a0, s3, s4),
          "e749a52f       amomaxu.w.aqrl a0, s4, (s3)");
  VERIFY_RUN();
}

TEST(RV64A) {
  SET_UP();

  COMPARE(lr_d(true, true, a0, s3), "1609b52f       lr.d.aqrl a0, (s3)");
  COMPARE(sc_d(false, true, a0, s3, s4), "1b49b52f       sc.d.rl a0, s4, (s3)");
  COMPARE(amoswap_d(true, false, a0, s3, s4),
          "0d49b52f       amoswap.d.aq a0, s4, (s3)");
  COMPARE(amoadd_d(false, false, a0, s3, s4),
          "0149b52f       amoadd.d a0, s4, (s3)");
  COMPARE(amoxor_d(true, false, a0, s3, s4),
          "2549b52f       amoxor.d.aq a0, s4, (s3)");
  COMPARE(amoand_d(true, true, a0, s3, s4),
          "6749b52f       amoand.d.aqrl a0, s4, (s3)");
  COMPARE(amoor_d(false, true, a0, s3, s4),
          "4349b52f       amoor.d.rl a0, s4, (s3)");
  COMPARE(amomin_d(true, true, a0, s3, s4),
          "8749b52f       amomin.d.aqrl a0, s4, (s3)");
  COMPARE(amomax_d(false, true, a0, s3, s4),
          "a349b52f       amoswap.d.rl a0, s4, (s3)");
  COMPARE(amominu_d(true, false, a0, s3, s4),
          "c549b52f       amominu.d.aq a0, s4, (s3)");
  COMPARE(amomaxu_d(false, true, a0, s3, s4),
          "e349b52f       amomaxu.d.rl a0, s4, (s3)");

  VERIFY_RUN();
}

TEST(RV32F) {
  SET_UP();
  // RV32F Standard Extension
  COMPARE(flw(fa0, s3, -268), "ef49a507       flw       fa0, -268(s3)");
  COMPARE(fsw(ft7, sp, -268), "ee712a27       fsw       ft7, -268(sp)");
  COMPARE(fmadd_s(fa0, ft8, fa5, fs5),
          "a8fe0543       fmadd.s   fa0, ft8, fa5, fs5");
  COMPARE(fmsub_s(fa0, ft8, fa5, fs5),
          "a8fe0547       fmsub.s   fa0, ft8, fa5, fs5");
  COMPARE(fnmsub_s(fa0, ft8, fa5, fs5),
          "a8fe054b       fnmsub.s   fa0, ft8, fa5, fs5");
  COMPARE(fnmadd_s(fa0, ft8, fa5, fs5),
          "a8fe054f       fnmadd.s   fa0, ft8, fa5, fs5");
  COMPARE(fadd_s(fa0, ft8, fa5), "00fe0553       fadd.s    fa0, ft8, fa5");
  COMPARE(fsub_s(fa0, ft8, fa5), "08fe0553       fsub.s    fa0, ft8, fa5");
  COMPARE(fmul_s(fa0, ft8, fa5), "10fe0553       fmul.s    fa0, ft8, fa5");
  COMPARE(fdiv_s(ft0, ft8, fa5), "18fe0053       fdiv.s    ft0, ft8, fa5");
  COMPARE(fsqrt_s(ft0, ft8), "580e0053       fsqrt.s   ft0, ft8");
  COMPARE(fsgnj_s(ft0, ft8, fa5), "20fe0053       fsgnj.s   ft0, ft8, fa5");
  COMPARE(fsgnjn_s(ft0, ft8, fa5), "20fe1053       fsgnjn.s  ft0, ft8, fa5");
  COMPARE(fsgnjx_s(ft0, ft8, fa5), "20fe2053       fsgnjx.s  ft0, ft8, fa5");
  COMPARE(fmin_s(ft0, ft8, fa5), "28fe0053       fmin.s    ft0, ft8, fa5");
  COMPARE(fmax_s(ft0, ft8, fa5), "28fe1053       fmax.s    ft0, ft8, fa5");
  COMPARE(fcvt_w_s(a0, ft8, RNE), "c00e0553       fcvt.w.s  [RNE] a0, ft8");
  COMPARE(fcvt_wu_s(a0, ft8, RTZ), "c01e1553       fcvt.wu.s [RTZ] a0, ft8");
  COMPARE(fmv_x_w(a0, ft8), "e00e0553       fmv.x.w   a0, ft8");
  COMPARE(feq_s(a0, ft8, fa5), "a0fe2553       feq.s     a0, ft8, fa5");
  COMPARE(flt_s(a0, ft8, fa5), "a0fe1553       flt.s     a0, ft8, fa5");
  COMPARE(fle_s(a0, ft8, fa5), "a0fe0553       fle.s     a0, ft8, fa5");
  COMPARE(fclass_s(a0, ft8), "e00e1553       fclass.s  a0, ft8");
  COMPARE(fcvt_s_w(ft0, s3), "d0098053       fcvt.s.w  ft0, s3");
  COMPARE(fcvt_s_wu(ft0, s3), "d0198053       fcvt.s.wu ft0, s3");
  COMPARE(fmv_w_x(ft0, s3), "f0098053       fmv.w.x   ft0, s3");
  VERIFY_RUN();
}

TEST(RV64F) {
  SET_UP();
  // RV64F Standard Extension (in addition to RV32F)
  COMPARE(fcvt_l_s(a0, ft8, RNE), "c02e0553       fcvt.l.s  [RNE] a0, ft8");
  COMPARE(fcvt_lu_s(a0, ft8, RMM), "c03e4553       fcvt.lu.s [RMM] a0, ft8");
  COMPARE(fcvt_s_l(ft0, s3), "d0298053       fcvt.s.l  ft0, s3");
  COMPARE(fcvt_s_lu(ft0, s3), "d0398053       fcvt.s.lu ft0, s3");
  VERIFY_RUN();
}

TEST(RV32D) {
  SET_UP();
  // RV32D Standard Extension
  COMPARE(fld(ft0, s3, -268), "ef49b007       fld       ft0, -268(s3)");
  COMPARE(fsd(ft7, sp, -268), "ee713a27       fsd       ft7, -268(sp)");
  COMPARE(fmadd_d(ft0, ft8, fa5, fs5),
          "aafe0043       fmadd.d   ft0, ft8, fa5, fs5");
  COMPARE(fmsub_d(ft0, ft8, fa5, fs1),
          "4afe0047       fmsub.d   ft0, ft8, fa5, fs1");
  COMPARE(fnmsub_d(ft0, ft8, fa5, fs2),
          "92fe004b       fnmsub.d  ft0, ft8, fa5, fs2");
  COMPARE(fnmadd_d(ft0, ft8, fa5, fs3),
          "9afe004f       fnmadd.d  ft0, ft8, fa5, fs3");
  COMPARE(fadd_d(ft0, ft8, fa5), "02fe0053       fadd.d    ft0, ft8, fa5");
  COMPARE(fsub_d(ft0, ft8, fa5), "0afe0053       fsub.d    ft0, ft8, fa5");
  COMPARE(fmul_d(ft0, ft8, fa5), "12fe0053       fmul.d    ft0, ft8, fa5");
  COMPARE(fdiv_d(ft0, ft8, fa5), "1afe0053       fdiv.d    ft0, ft8, fa5");
  COMPARE(fsqrt_d(ft0, ft8), "5a0e0053       fsqrt.d   ft0, ft8");
  COMPARE(fsgnj_d(ft0, ft8, fa5), "22fe0053       fsgnj.d   ft0, ft8, fa5");
  COMPARE(fsgnjn_d(ft0, ft8, fa5), "22fe1053       fsgnjn.d  ft0, ft8, fa5");
  COMPARE(fsgnjx_d(ft0, ft8, fa5), "22fe2053       fsgnjx.d  ft0, ft8, fa5");
  COMPARE(fmin_d(ft0, ft8, fa5), "2afe0053       fmin.d    ft0, ft8, fa5");
  COMPARE(fmax_d(ft0, ft8, fa5), "2afe1053       fmax.d    ft0, ft8, fa5");
  COMPARE(fcvt_s_d(ft0, ft8, RDN), "401e2053       fcvt.s.d  [RDN] ft0, t3");
  COMPARE(fcvt_d_s(ft0, fa0), "42050053       fcvt.d.s  ft0, fa0");
  COMPARE(feq_d(a0, ft8, fa5), "a2fe2553       feq.d     a0, ft8, fa5");
  COMPARE(flt_d(a0, ft8, fa5), "a2fe1553       flt.d     a0, ft8, fa5");
  COMPARE(fle_d(a0, ft8, fa5), "a2fe0553       fle.d     a0, ft8, fa5");
  COMPARE(fclass_d(a0, ft8), "e20e1553       fclass.d  a0, ft8");
  COMPARE(fcvt_w_d(a0, ft8, RNE), "c20e0553       fcvt.w.d  [RNE] a0, ft8");
  COMPARE(fcvt_wu_d(a0, ft8, RUP), "c21e3553       fcvt.wu.d [RUP] a0, ft8");
  COMPARE(fcvt_d_w(ft0, s3), "d2098053       fcvt.d.w  ft0, s3");
  COMPARE(fcvt_d_wu(ft0, s3), "d2198053       fcvt.d.wu ft0, s3");

  VERIFY_RUN();
}

TEST(RV64D) {
  SET_UP();
  // RV64D Standard Extension (in addition to RV32D)
  COMPARE(fcvt_l_d(a0, ft8, RMM), "c22e4553       fcvt.l.d  [RMM] a0, ft8");
  COMPARE(fcvt_lu_d(a0, ft8, RDN), "c23e2553       fcvt.lu.d [RDN] a0, ft8");
  COMPARE(fmv_x_d(a0, ft8), "e20e0553       fmv.x.d   a0, ft8");
  COMPARE(fcvt_d_l(ft0, s3), "d2298053       fcvt.d.l  ft0, s3");
  COMPARE(fcvt_d_lu(ft0, s3), "d2398053       fcvt.d.lu ft0, s3");
  COMPARE(fmv_d_x(ft0, s3), "f2098053       fmv.d.x   ft0, s3");
  VERIFY_RUN();
}

TEST(PSEUDO) {
  SET_UP();
  // pseodu instructions according to rISCV assembly programmer's handbook
  COMPARE(nop(), "00000013       nop");
  COMPARE(RV_li(t6, -12), "ff400f93       li        t6, -12");
  COMPARE(mv(t0, a4), "00070293       mv        t0, a4");
  COMPARE(not_(t0, a5), "fff7c293       not       t0, a5");
  COMPARE(neg(ra, a6), "410000b3       neg       ra, rs2");
  COMPARE(negw(t2, fp), "408003bb       negw      t2, fp");
  COMPARE(sext_w(t0, s1), "0004829b       sext.w    t0, s1");
  COMPARE(seqz(sp, s2), "00193113       seqz      sp, s2");
  COMPARE(snez(fp, s3), "01303433       snez      fp, s3");
  COMPARE(sltz(a0, t5), "000f2533       sltz      a0, t5");
  COMPARE(sgtz(a1, t4), "01d025b3       sgtz      a1, t4");

  COMPARE(fmv_s(fa0, fs4), "214a0553       fmv.s     fa0, fs4");
  COMPARE(fabs_s(fa1, fs3), "2139a5d3       fabs.s    fa1, fs3");
  COMPARE(fneg_s(fa2, fs5), "215a9653       fneg.s    fa2, fs5");
  COMPARE(fmv_d(fa3, fs2), "232906d3       fmv.d     fa3, fs2");
  COMPARE(fabs_d(fs0, fs2), "23292453       fabs.d    fs0, fs2");
  COMPARE(fneg_d(fs1, fs1), "229494d3       fneg.d    fs1, fs1");

  COMPARE_PC_REL(j(-1024), "c01ff06f       j         -1024", -1024);
  COMPARE_PC_REL(jal(32), "020000ef       jal       32", 32);
  COMPARE(jr(a1), "00058067       jr        a1");
  COMPARE(jalr(a1), "000580e7       jalr      a1");
  COMPARE(ret(), "00008067       ret");
  // COMPARE(call(int32_t offset);

  COMPARE(rdinstret(t0), "c02022f3       rdinstret t0");
  COMPARE(rdinstreth(a0), "c8202573       rdinstreth a0");
  COMPARE(rdcycle(a4), "c0002773       rdcycle   a4");
  COMPARE(rdcycleh(a5), "c80027f3       rdcycleh  a5");
  COMPARE(rdtime(a3), "c01026f3       rdtime    a3");
  COMPARE(rdtimeh(t2), "c81023f3       rdtimeh   t2");

  COMPARE(csrr(t3, csr_cycle), "c0002e73       rdcycle   t3");
  COMPARE(csrw(csr_instret, a1), "c0259073       csrw      csr_instret, a1");
  COMPARE(csrs(csr_timeh, a2), "c8162073       csrs      csr_timeh, a2");
  COMPARE(csrc(csr_cycleh, t1), "c8033073       csrc      csr_cycleh, t1");

  COMPARE(csrwi(csr_time, 0xf), "c017d073       csrwi     csr_time, 0xf");
  COMPARE(csrsi(csr_cycleh, 0x1), "c800e073       csrsi     csr_cycleh, 0x1");
  COMPARE(csrci(csr_instreth, 0x15),
          "c82af073       csrci     csr_instreth, 0x15");

  COMPARE(frcsr(t4), "00302ef3       frcsr     t4");
  COMPARE(fscsr(t1, a1), "00359373       fscsr     t1, a1");
  COMPARE(fscsr(a4), "00371073       fscsr     a4");

  COMPARE(frrm(t2), "002023f3       frrm      t2");
  COMPARE(fsrm(t0, a1), "002592f3       fsrm      t0, a1");
  COMPARE(fsrm(a5), "00279073       fsrm      a5");

  COMPARE(frflags(s5), "00102af3       frflags   s5");
  COMPARE(fsflags(s2, t1), "00131973       fsflags   s2, t1");
  COMPARE(fsflags(s1), "00149073       fsflags   s1");

  VERIFY_RUN();
}

TEST(RV64C) {
  SET_UP();

  COMPARE(c_nop(), "00000001       nop");
  COMPARE(c_addi(s3, -25), "0000199d       addi      s3, s3, -25");
  COMPARE(c_addiw(gp, -30), "00003189       addiw     gp, gp, -30");
  COMPARE(c_addi16sp(-432), "00007161       addi      sp, sp, -432");
  COMPARE(c_addi4spn(a1, 924), "00000f6c       addi       a1, sp, 924");
  COMPARE(c_li(t6, -15), "00005fc5       li        t6, -15");
  COMPARE(c_lui(s1, 0xf4), "000074d1       lui       s1, 0xffff4");
  COMPARE(c_slli(s9, 60), "00001cf2       slli      s9, s9, 60");
  COMPARE(c_fldsp(fa1, 360), "000035b6       fld       fa1, 360(sp)");
  COMPARE(c_lwsp(s7, 244), "00005bde       lw        s7, 244(sp)");
  COMPARE(c_ldsp(s6, 344), "00006b76       ld        s6, 344(sp)");

  COMPARE(c_jr(a1), "00008582       jr        a1");
  COMPARE(c_mv(t0, a4), "000082ba       mv        t0, a4");
  COMPARE(c_ebreak(), "00009002       ebreak");
  COMPARE(c_jalr(a1), "00009582       jalr      a1");
  COMPARE(c_add(s6, t0), "00009b16       add       s6, s6, t0");
  COMPARE(c_sub(s1, a0), "00008c89       sub       s1, s1, a0");
  COMPARE(c_xor(s1, a0), "00008ca9       xor       s1, s1, a0");
  COMPARE(c_or(s1, a0), "00008cc9       or       s1, s1, a0");
  COMPARE(c_and(s1, a0), "00008ce9       and       s1, s1, a0");
  COMPARE(c_subw(s1, a0), "00009c89       subw       s1, s1, a0");
  COMPARE(c_addw(a0, a1), "00009d2d       addw       a0, a0, a1");

  COMPARE(c_fsdsp(fa4, 232), "0000b5ba       fsd       fa4, 232(sp)");
  COMPARE(c_swsp(s6, 180), "0000db5a       sw        s6, 180(sp)");
  COMPARE(c_sdsp(a4, 216), "0000edba       sd        a4, 216(sp)");

  COMPARE(c_lw(a2, s1, 24), "00004c90       lw       a2, 24(s1)");
  COMPARE(c_ld(a2, s1, 24), "00006c90       ld       a2, 24(s1)");
  COMPARE(c_fld(fa1, s1, 24), "00002c8c       fld       fa1, 24(s1)");

  COMPARE(c_sw(a2, s1, 24), "0000cc90       sw       a2, 24(s1)");
  COMPARE(c_sd(a2, s1, 24), "0000ec90       sd       a2, 24(s1)");
  COMPARE(c_fsd(fa1, s1, 24), "0000ac8c       fsd       fa1, 24(s1)");

  COMPARE(c_j(-12), "0000bfd5       j       -12");
  VERIFY_RUN();
}

TEST(RV64V) {
  SET_UP();
  COMPARE(vsetvl(a1, a2, a3), "80d675d7       vsetvl       a1, a2,  a3");
<<<<<<< HEAD
  COMPARE(vsetvli(t0, t1, E8, m1);, "000372d7       vsetvli       t0, t1,  E8,m1");
  COMPARE(vsetvli(t0, t1, E16, m1);, "004372d7       vsetvli       t0, t1,  E16,m1");
=======
  COMPARE(vsetvli(t0, t1, E8, m1);
          , "000372d7       vsetvli       t0, t1,  E8,m1");
  COMPARE(vsetvli(t0, t1, E16, m1);
          , "004372d7       vsetvli       t0, t1,  E16,m1");
>>>>>>> 2be06511
  VERIFY_RUN();
}

/*
TEST(Previleged) {
  SET_UP();
  // Privileged
  COMPARE(uret(), "");
  COMPARE(sret(), "");
  COMPARE(mret(), "");
  COMPARE(wfi(), "");
  COMPARE(sfence_vma(s3, s4), "");
  VERIFY_RUN();
}
*/
}  // namespace internal
}  // namespace v8<|MERGE_RESOLUTION|>--- conflicted
+++ resolved
@@ -510,15 +510,10 @@
 TEST(RV64V) {
   SET_UP();
   COMPARE(vsetvl(a1, a2, a3), "80d675d7       vsetvl       a1, a2,  a3");
-<<<<<<< HEAD
-  COMPARE(vsetvli(t0, t1, E8, m1);, "000372d7       vsetvli       t0, t1,  E8,m1");
-  COMPARE(vsetvli(t0, t1, E16, m1);, "004372d7       vsetvli       t0, t1,  E16,m1");
-=======
   COMPARE(vsetvli(t0, t1, E8, m1);
           , "000372d7       vsetvli       t0, t1,  E8,m1");
   COMPARE(vsetvli(t0, t1, E16, m1);
           , "004372d7       vsetvli       t0, t1,  E16,m1");
->>>>>>> 2be06511
   VERIFY_RUN();
 }
 
