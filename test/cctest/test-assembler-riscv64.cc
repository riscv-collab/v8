--- conflicted
+++ resolved
@@ -1897,11 +1897,6 @@
   TEST_VSETVL(E16, m1, tu, mu, 0x4);
 #undef TEST_VSETVL
 }
-<<<<<<< HEAD
-                                                                            
-=======
-
->>>>>>> 2be06511
 #undef __
 
 }  // namespace internal
