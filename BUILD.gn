--- conflicted
+++ resolved
@@ -3887,10 +3887,7 @@
       "src/codegen/riscv32/constants-riscv32.h",
       "src/codegen/riscv32/macro-assembler-riscv32.h",
       "src/codegen/riscv32/register-riscv32.h",
-<<<<<<< HEAD
       "src/codegen/riscv32/reglist-riscv32.h",
-=======
->>>>>>> 510a1bb4
       "src/compiler/backend/riscv32/instruction-codes-riscv32.h",
       "src/execution/riscv32/frame-constants-riscv32.h",
       "src/execution/riscv32/simulator-riscv32.h",
